//  Copyright (c) 2011-present, Facebook, Inc.  All rights reserved.
//  This source code is licensed under both the GPLv2 (found in the
//  COPYING file in the root directory) and Apache 2.0 License
//  (found in the LICENSE.Apache file in the root directory).
#include "options/options_helper.h"

#include <cassert>
#include <cctype>
#include <cstdlib>
#include <unordered_set>
#include <vector>

#include "rocksdb/cache.h"
#include "rocksdb/compaction_filter.h"
#include "rocksdb/convenience.h"
#include "rocksdb/filter_policy.h"
#include "rocksdb/memtablerep.h"
#include "rocksdb/merge_operator.h"
#include "rocksdb/options.h"
#include "rocksdb/rate_limiter.h"
#include "rocksdb/slice_transform.h"
#include "rocksdb/table.h"
#include "rocksdb/terark_namespace.h"
#include "table/block_based_table_factory.h"
#include "table/plain_table_factory.h"
#include "table/terark_zip_table.h"
#include "util/cast_util.h"
#include "util/string_util.h"

namespace TERARKDB_NAMESPACE {

DBOptions BuildDBOptions(const ImmutableDBOptions& immutable_db_options,
                         const MutableDBOptions& mutable_db_options) {
  DBOptions options;

  options.create_if_missing = immutable_db_options.create_if_missing;
  options.create_missing_column_families =
      immutable_db_options.create_missing_column_families;
  options.error_if_exists = immutable_db_options.error_if_exists;
  options.paranoid_checks = immutable_db_options.paranoid_checks;
  options.env = immutable_db_options.env;
  options.rate_limiter = immutable_db_options.rate_limiter;
  options.sst_file_manager = immutable_db_options.sst_file_manager;
  options.info_log = immutable_db_options.info_log;
  options.info_log_level = immutable_db_options.info_log_level;
  options.max_open_files = mutable_db_options.max_open_files;
  options.max_file_opening_threads =
      immutable_db_options.max_file_opening_threads;
  options.max_wal_size = mutable_db_options.max_wal_size;
  options.max_total_wal_size = mutable_db_options.max_total_wal_size;
  options.statistics = immutable_db_options.statistics;
  options.use_fsync = immutable_db_options.use_fsync;
  options.db_paths = immutable_db_options.db_paths;
  options.db_log_dir = immutable_db_options.db_log_dir;
  options.wal_dir = immutable_db_options.wal_dir;
  options.delete_obsolete_files_period_micros =
      mutable_db_options.delete_obsolete_files_period_micros;
  options.max_background_jobs = mutable_db_options.max_background_jobs;
  options.base_background_compactions =
      mutable_db_options.base_background_compactions;
  options.max_background_compactions =
      mutable_db_options.max_background_compactions;
  options.max_background_garbage_collections =
      mutable_db_options.max_background_garbage_collections;
  options.bytes_per_sync = mutable_db_options.bytes_per_sync;
  options.wal_bytes_per_sync = mutable_db_options.wal_bytes_per_sync;
  options.max_background_flushes = immutable_db_options.max_background_flushes;
  options.max_log_file_size = immutable_db_options.max_log_file_size;
  options.log_file_time_to_roll = immutable_db_options.log_file_time_to_roll;
  options.keep_log_file_num = immutable_db_options.keep_log_file_num;
  options.recycle_log_file_num = immutable_db_options.recycle_log_file_num;
  options.prepare_log_writer_num = immutable_db_options.prepare_log_writer_num;
  options.max_manifest_file_size = immutable_db_options.max_manifest_file_size;
  options.max_manifest_edit_count =
      immutable_db_options.max_manifest_edit_count;
  options.table_cache_numshardbits =
      immutable_db_options.table_cache_numshardbits;
  options.WAL_ttl_seconds = immutable_db_options.wal_ttl_seconds;
  options.WAL_size_limit_MB = immutable_db_options.wal_size_limit_mb;
  options.manifest_preallocation_size =
      immutable_db_options.manifest_preallocation_size;
  options.allow_mmap_reads = immutable_db_options.allow_mmap_reads;
  options.allow_mmap_writes = immutable_db_options.allow_mmap_writes;
  options.use_direct_reads = immutable_db_options.use_direct_reads;
  options.use_direct_io_for_flush_and_compaction =
      immutable_db_options.use_direct_io_for_flush_and_compaction;
  options.use_aio_reads = immutable_db_options.use_aio_reads;
  options.allow_fallocate = immutable_db_options.allow_fallocate;
  options.is_fd_close_on_exec = immutable_db_options.is_fd_close_on_exec;
  options.stats_dump_period_sec = mutable_db_options.stats_dump_period_sec;
  options.stats_persist_period_sec =
      mutable_db_options.stats_persist_period_sec;
  options.persist_stats_to_disk = immutable_db_options.persist_stats_to_disk;
  options.stats_history_buffer_size =
      mutable_db_options.stats_history_buffer_size;
  options.advise_random_on_open = immutable_db_options.advise_random_on_open;
  options.allow_mmap_populate = immutable_db_options.allow_mmap_populate;
  options.write_buffer_flush_pri = immutable_db_options.write_buffer_flush_pri;
  options.db_write_buffer_size = immutable_db_options.db_write_buffer_size;
  options.write_buffer_manager = immutable_db_options.write_buffer_manager;
  options.access_hint_on_compaction_start =
      immutable_db_options.access_hint_on_compaction_start;
  options.new_table_reader_for_compaction_inputs =
      immutable_db_options.new_table_reader_for_compaction_inputs;
  options.compaction_readahead_size =
      mutable_db_options.compaction_readahead_size;
  options.random_access_max_buffer_size =
      immutable_db_options.random_access_max_buffer_size;
  options.writable_file_max_buffer_size =
      mutable_db_options.writable_file_max_buffer_size;
  options.use_adaptive_mutex = immutable_db_options.use_adaptive_mutex;
  options.listeners = immutable_db_options.listeners;
  options.enable_thread_tracking = immutable_db_options.enable_thread_tracking;
  options.delayed_write_rate = mutable_db_options.delayed_write_rate;
  options.enable_pipelined_write = immutable_db_options.enable_pipelined_write;
  options.allow_concurrent_memtable_write =
      immutable_db_options.allow_concurrent_memtable_write;
  options.enable_write_thread_adaptive_yield =
      immutable_db_options.enable_write_thread_adaptive_yield;
  options.write_thread_max_yield_usec =
      immutable_db_options.write_thread_max_yield_usec;
  options.write_thread_slow_yield_usec =
      immutable_db_options.write_thread_slow_yield_usec;
  options.skip_stats_update_on_db_open =
      immutable_db_options.skip_stats_update_on_db_open;
  options.wal_recovery_mode = immutable_db_options.wal_recovery_mode;
  options.allow_2pc = immutable_db_options.allow_2pc;
  options.row_cache = immutable_db_options.row_cache;
#ifndef ROCKSDB_LITE
  options.wal_filter = immutable_db_options.wal_filter;
#endif  // ROCKSDB_LITE
  options.fail_if_options_file_error =
      immutable_db_options.fail_if_options_file_error;
  options.dump_malloc_stats = immutable_db_options.dump_malloc_stats;
  options.avoid_flush_during_recovery =
      immutable_db_options.avoid_flush_during_recovery;
  options.avoid_flush_during_shutdown =
      mutable_db_options.avoid_flush_during_shutdown;
  options.allow_ingest_behind = immutable_db_options.allow_ingest_behind;
  options.preserve_deletes = immutable_db_options.preserve_deletes;
  options.two_write_queues = immutable_db_options.two_write_queues;
  options.manual_wal_flush = immutable_db_options.manual_wal_flush;
  options.avoid_unnecessary_blocking_io =
      immutable_db_options.avoid_unnecessary_blocking_io;
  options.zenfs_low_gc_ratio = immutable_db_options.zenfs_low_gc_ratio;
  options.zenfs_high_gc_ratio = immutable_db_options.zenfs_high_gc_ratio;
  options.zenfs_force_gc_ratio = immutable_db_options.zenfs_force_gc_ratio;
  return options;
}

ColumnFamilyOptions BuildColumnFamilyOptions(
    const ColumnFamilyOptions& options,
    const MutableCFOptions& mutable_cf_options) {
  ColumnFamilyOptions cf_opts(options);

  // Memtable related options
  cf_opts.write_buffer_size = mutable_cf_options.write_buffer_size;
  cf_opts.max_write_buffer_number = mutable_cf_options.max_write_buffer_number;
  cf_opts.arena_block_size = mutable_cf_options.arena_block_size;
  cf_opts.memtable_prefix_bloom_size_ratio =
      mutable_cf_options.memtable_prefix_bloom_size_ratio;
  cf_opts.memtable_huge_page_size = mutable_cf_options.memtable_huge_page_size;
  cf_opts.max_successive_merges = mutable_cf_options.max_successive_merges;
  cf_opts.inplace_update_num_locks =
      mutable_cf_options.inplace_update_num_locks;
  cf_opts.prefix_extractor = mutable_cf_options.prefix_extractor;

  // Compaction related options
  cf_opts.disable_auto_compactions =
      mutable_cf_options.disable_auto_compactions;
  cf_opts.blob_size = mutable_cf_options.blob_size;
  cf_opts.blob_large_key_ratio = mutable_cf_options.blob_large_key_ratio;
  cf_opts.blob_gc_ratio = mutable_cf_options.blob_gc_ratio;
  cf_opts.target_blob_file_size = mutable_cf_options.target_blob_file_size;
  cf_opts.blob_file_defragment_size =
      mutable_cf_options.blob_file_defragment_size;
  cf_opts.max_dependence_blob_overlap =
      mutable_cf_options.max_dependence_blob_overlap;
  cf_opts.maintainer_job_ratio = mutable_cf_options.maintainer_job_ratio;
  cf_opts.optimize_filters_for_hits =
      mutable_cf_options.optimize_filters_for_hits;
  cf_opts.optimize_range_deletion = mutable_cf_options.optimize_range_deletion;
  cf_opts.soft_pending_compaction_bytes_limit =
      mutable_cf_options.soft_pending_compaction_bytes_limit;
  cf_opts.hard_pending_compaction_bytes_limit =
      mutable_cf_options.hard_pending_compaction_bytes_limit;
  cf_opts.level0_file_num_compaction_trigger =
      mutable_cf_options.level0_file_num_compaction_trigger;
  cf_opts.level0_slowdown_writes_trigger =
      mutable_cf_options.level0_slowdown_writes_trigger;
  cf_opts.level0_stop_writes_trigger =
      mutable_cf_options.level0_stop_writes_trigger;
  cf_opts.max_compaction_bytes = mutable_cf_options.max_compaction_bytes;
  cf_opts.target_file_size_base = mutable_cf_options.target_file_size_base;
  cf_opts.target_file_size_multiplier =
      mutable_cf_options.target_file_size_multiplier;
  cf_opts.max_bytes_for_level_base =
      mutable_cf_options.max_bytes_for_level_base;
  cf_opts.max_bytes_for_level_multiplier =
      mutable_cf_options.max_bytes_for_level_multiplier;
  cf_opts.ttl_gc_ratio = mutable_cf_options.ttl_gc_ratio;
  cf_opts.ttl_max_scan_gap = mutable_cf_options.ttl_max_scan_gap;

  cf_opts.max_bytes_for_level_multiplier_additional =
      mutable_cf_options.max_bytes_for_level_multiplier_additional;

  cf_opts.compaction_options_universal =
      mutable_cf_options.compaction_options_universal;

  // Misc options
  cf_opts.max_sequential_skip_in_iterations =
      mutable_cf_options.max_sequential_skip_in_iterations;
  cf_opts.paranoid_file_checks = mutable_cf_options.paranoid_file_checks;
  cf_opts.report_bg_io_stats = mutable_cf_options.report_bg_io_stats;
  cf_opts.compression = mutable_cf_options.compression;
  cf_opts.max_subcompactions = mutable_cf_options.max_subcompactions;

  cf_opts.table_factory = options.table_factory;
  // TODO(yhchiang): find some way to handle the following derived options
  // * max_file_size

  return cf_opts;
}

std::map<CompactionStyle, std::string>
    OptionsHelper::compaction_style_to_string = {
        {kCompactionStyleLevel, "kCompactionStyleLevel"},
        {kCompactionStyleUniversal, "kCompactionStyleUniversal"},
        {kCompactionStyleNone, "kCompactionStyleNone"}};

std::map<CompactionPri, std::string> OptionsHelper::compaction_pri_to_string = {
    {kByCompensatedSize, "kByCompensatedSize"},
    {kOldestLargestSeqFirst, "kOldestLargestSeqFirst"},
    {kOldestSmallestSeqFirst, "kOldestSmallestSeqFirst"},
    {kMinOverlappingRatio, "kMinOverlappingRatio"}};

std::map<WriteBufferFlushPri, std::string>
    OptionsHelper::write_buffer_flush_pri_to_string = {
        {kFlushOldest, "kFlushOldest"}, {kFlushLargest, "kFlushLargest"}};

std::map<CompactionStopStyle, std::string>
    OptionsHelper::compaction_stop_style_to_string = {
        {kCompactionStopStyleSimilarSize, "kCompactionStopStyleSimilarSize"},
        {kCompactionStopStyleTotalSize, "kCompactionStopStyleTotalSize"}};

std::unordered_map<std::string, ChecksumType>
    OptionsHelper::checksum_type_string_map = {{"kNoChecksum", kNoChecksum},
                                               {"kCRC32c", kCRC32c},
                                               {"kxxHash", kxxHash},
                                               {"kxxHash64", kxxHash64}};

std::unordered_map<std::string, CompressionType>
    OptionsHelper::compression_type_string_map = {
        {"kNoCompression", kNoCompression},
        {"kSnappyCompression", kSnappyCompression},
        {"kZlibCompression", kZlibCompression},
        {"kBZip2Compression", kBZip2Compression},
        {"kLZ4Compression", kLZ4Compression},
        {"kLZ4HCCompression", kLZ4HCCompression},
        {"kXpressCompression", kXpressCompression},
        {"kZSTD", kZSTD},
        {"kZSTDNotFinalCompression", kZSTDNotFinalCompression},
        {"kDisableCompressionOption", kDisableCompressionOption}};
#ifndef ROCKSDB_LITE

template <typename T>
Status GetStringFromStruct(
    std::string* opt_string, const T& options,
    const std::unordered_map<std::string, OptionTypeInfo>& type_info,
    const std::string& delimiter);

namespace {
template <typename T>
bool ParseEnum(const std::unordered_map<std::string, T>& type_map,
               const std::string& type, T* value) {
  auto iter = type_map.find(type);
  if (iter != type_map.end()) {
    *value = iter->second;
    return true;
  }
  return false;
}

template <typename T>
bool SerializeEnum(const std::unordered_map<std::string, T>& type_map,
                   const T& type, std::string* value) {
  for (const auto& pair : type_map) {
    if (pair.second == type) {
      *value = pair.first;
      return true;
    }
  }
  return false;
}

bool SerializeVectorCompressionType(const std::vector<CompressionType>& types,
                                    std::string* value) {
  std::stringstream ss;
  bool result;
  for (size_t i = 0; i < types.size(); ++i) {
    if (i > 0) {
      ss << ':';
    }
    std::string string_type;
    result = SerializeEnum<CompressionType>(compression_type_string_map,
                                            types[i], &string_type);
    if (result == false) {
      return result;
    }
    ss << string_type;
  }
  *value = ss.str();
  return true;
}

bool ParseVectorCompressionType(
    const std::string& value,
    std::vector<CompressionType>* compression_per_level) {
  compression_per_level->clear();
  size_t start = 0;
  while (start < value.size()) {
    size_t end = value.find(':', start);
    bool is_ok;
    CompressionType type;
    if (end == std::string::npos) {
      is_ok = ParseEnum<CompressionType>(compression_type_string_map,
                                         value.substr(start), &type);
      if (!is_ok) {
        return false;
      }
      compression_per_level->emplace_back(type);
      break;
    } else {
      is_ok = ParseEnum<CompressionType>(
          compression_type_string_map, value.substr(start, end - start), &type);
      if (!is_ok) {
        return false;
      }
      compression_per_level->emplace_back(type);
      start = end + 1;
    }
  }
  return true;
}

template <typename T>
bool SerializeStruct(
    const T& options, std::string* value,
    const std::unordered_map<std::string, OptionTypeInfo>& type_info_map) {
  std::string opt_str;
  Status s = GetStringFromStruct(&opt_str, options, type_info_map, ";");
  if (!s.ok()) {
    return false;
  }
  *value = "{" + opt_str + "}";
  return true;
}

template <typename T>
bool ParseSingleStructOption(
    const std::string& opt_val_str, T* options,
    const std::unordered_map<std::string, OptionTypeInfo>& type_info_map) {
  size_t end = opt_val_str.find('=');
  std::string key = opt_val_str.substr(0, end);
  std::string value = opt_val_str.substr(end + 1);
  auto iter = type_info_map.find(key);
  if (iter == type_info_map.end()) {
    return false;
  }
  const auto& opt_info = iter->second;
  return ParseOptionHelper(
      reinterpret_cast<char*>(options) + opt_info.mutable_offset, opt_info.type,
      value);
}

template <typename T>
bool ParseStructOptions(
    const std::string& opt_str, T* options,
    const std::unordered_map<std::string, OptionTypeInfo>& type_info_map) {
  assert(!opt_str.empty());

  size_t start = 0;
  if (opt_str[0] == '{') {
    start++;
  }
  while ((start != std::string::npos) && (start < opt_str.size())) {
    if (opt_str[start] == '}') {
      break;
    }
    size_t end = opt_str.find(';', start);
    size_t len = (end == std::string::npos) ? end : end - start;
    if (!ParseSingleStructOption(opt_str.substr(start, len), options,
                                 type_info_map)) {
      return false;
    }
    start = (end == std::string::npos) ? end : end + 1;
  }
  return true;
}
}  // namespace

bool ParseSliceTransformHelper(
    const std::string& kFixedPrefixName, const std::string& kCappedPrefixName,
    const std::string& value,
    std::shared_ptr<const SliceTransform>* slice_transform) {
  const char* no_op_name = "rocksdb.Noop";
  size_t no_op_length = strlen(no_op_name);
  auto& pe_value = value;
  if (pe_value.size() > kFixedPrefixName.size() &&
      pe_value.compare(0, kFixedPrefixName.size(), kFixedPrefixName) == 0) {
    int prefix_length = ParseInt(trim(value.substr(kFixedPrefixName.size())));
    slice_transform->reset(NewFixedPrefixTransform(prefix_length));
  } else if (pe_value.size() > kCappedPrefixName.size() &&
             pe_value.compare(0, kCappedPrefixName.size(), kCappedPrefixName) ==
                 0) {
    int prefix_length =
        ParseInt(trim(pe_value.substr(kCappedPrefixName.size())));
    slice_transform->reset(NewCappedPrefixTransform(prefix_length));
  } else if (pe_value.size() == no_op_length &&
             pe_value.compare(0, no_op_length, no_op_name) == 0) {
    const SliceTransform* no_op_transform = NewNoopTransform();
    slice_transform->reset(no_op_transform);
  } else if (value == kNullptrString) {
    slice_transform->reset();
  } else {
    return false;
  }

  return true;
}
bool ParseSliceTransform(
    const std::string& value,
    std::shared_ptr<const SliceTransform>* slice_transform) {
  // While we normally don't convert the string representation of a
  // pointer-typed option into its instance, here we do so for backward
  // compatibility as we allow this action in SetOption().

  // TODO(yhchiang): A possible better place for these serialization /
  // deserialization is inside the class definition of pointer-typed
  // option itself, but this requires a bigger change of public API.
  bool result =
      ParseSliceTransformHelper("fixed:", "capped:", value, slice_transform);
  if (result) {
    return result;
  }
  result = ParseSliceTransformHelper(
      "rocksdb.FixedPrefix.", "rocksdb.CappedPrefix.", value, slice_transform);
  if (result) {
    return result;
  }
  // TODO(yhchiang): we can further support other default
  //                 SliceTransforms here.
  return false;
}

bool ParseValueExtractorFactory(
    const std::string& value_meta_extractor_factory_name,
    std::shared_ptr<const ValueExtractorFactory>*
        value_meta_extractor_factory) {
  if (value_meta_extractor_factory_name == kNullptrString) {
    value_meta_extractor_factory->reset();
    return true;
  }
  value_meta_extractor_factory->reset(ValueExtractorFactory::create(
      value_meta_extractor_factory_name,
      Slice() /* value_meta_extractor_factory_option */));
  // value meta extractor can be null, so always return true
  return true;
}

bool ParseTtlExtractorFactory(
    const std::string& ttl_extractor_factory_name,
    std::shared_ptr<const TtlExtractorFactory>* ttl_extractor_factory) {
  if (ttl_extractor_factory_name == kNullptrString) {
    ttl_extractor_factory->reset();
    return true;
  }
  ttl_extractor_factory->reset(TtlExtractorFactory::create(
      ttl_extractor_factory_name, Slice() /* ttl_extractor_factory_option */));
  // ttl extractor can be null, so always return true
  return true;
}

bool ParseOptionHelper(char* opt_address, const OptionType& opt_type,
                       const std::string& value) {
  switch (opt_type) {
    case OptionType::kBoolean:
      *reinterpret_cast<bool*>(opt_address) = ParseBoolean("", value);
      break;
    case OptionType::kInt:
      *reinterpret_cast<int*>(opt_address) = ParseInt(value);
      break;
    case OptionType::kVectorInt:
      *reinterpret_cast<std::vector<int>*>(opt_address) = ParseVectorInt(value);
      break;
    case OptionType::kUInt:
      *reinterpret_cast<unsigned int*>(opt_address) = ParseUint32(value);
      break;
    case OptionType::kUInt32T:
      *reinterpret_cast<uint32_t*>(opt_address) = ParseUint32(value);
      break;
    case OptionType::kUInt64T:
      PutUnaligned(reinterpret_cast<uint64_t*>(opt_address),
                   ParseUint64(value));
      break;
    case OptionType::kSizeT:
      PutUnaligned(reinterpret_cast<size_t*>(opt_address), ParseSizeT(value));
      break;
    case OptionType::kString:
      *reinterpret_cast<std::string*>(opt_address) = value;
      break;
    case OptionType::kDouble:
      *reinterpret_cast<double*>(opt_address) = ParseDouble(value);
      break;
    case OptionType::kCompactionStyle:
      return ParseEnum<CompactionStyle>(
          compaction_style_string_map, value,
          reinterpret_cast<CompactionStyle*>(opt_address));
    case OptionType::kCompactionPri:
      return ParseEnum<CompactionPri>(
          compaction_pri_string_map, value,
          reinterpret_cast<CompactionPri*>(opt_address));
    case OptionType::kCompressionType:
      return ParseEnum<CompressionType>(
          compression_type_string_map, value,
          reinterpret_cast<CompressionType*>(opt_address));
    case OptionType::kVectorCompressionType:
      return ParseVectorCompressionType(
          value, reinterpret_cast<std::vector<CompressionType>*>(opt_address));
    case OptionType::kSliceTransform:
      return ParseSliceTransform(
          value, reinterpret_cast<std::shared_ptr<const SliceTransform>*>(
                     opt_address));
    case OptionType::kChecksumType:
      return ParseEnum<ChecksumType>(
          checksum_type_string_map, value,
          reinterpret_cast<ChecksumType*>(opt_address));
    case OptionType::kBlockBasedTableIndexType:
      return ParseEnum<BlockBasedTableOptions::IndexType>(
          block_base_table_index_type_string_map, value,
          reinterpret_cast<BlockBasedTableOptions::IndexType*>(opt_address));
    case OptionType::kBlockBasedTableDataBlockIndexType:
      return ParseEnum<BlockBasedTableOptions::DataBlockIndexType>(
          block_base_table_data_block_index_type_string_map, value,
          reinterpret_cast<BlockBasedTableOptions::DataBlockIndexType*>(
              opt_address));
    case OptionType::kEncodingType:
      return ParseEnum<EncodingType>(
          encoding_type_string_map, value,
          reinterpret_cast<EncodingType*>(opt_address));
    case OptionType::kWALRecoveryMode:
      return ParseEnum<WALRecoveryMode>(
          wal_recovery_mode_string_map, value,
          reinterpret_cast<WALRecoveryMode*>(opt_address));
    case OptionType::kAccessHint:
      return ParseEnum<DBOptions::AccessHint>(
          access_hint_string_map, value,
          reinterpret_cast<DBOptions::AccessHint*>(opt_address));
    case OptionType::kInfoLogLevel:
      return ParseEnum<InfoLogLevel>(
          info_log_level_string_map, value,
          reinterpret_cast<InfoLogLevel*>(opt_address));
    case OptionType::kLRUCacheOptions: {
      return ParseStructOptions<LRUCacheOptions>(
          value, reinterpret_cast<LRUCacheOptions*>(opt_address),
          lru_cache_options_type_info);
    }
    case OptionType::kCompactionOptionsUniversal:
      return ParseStructOptions<CompactionOptionsUniversal>(
          value, reinterpret_cast<CompactionOptionsUniversal*>(opt_address),
          universal_compaction_options_type_info);
    case OptionType::kCompactionStopStyle:
      return ParseEnum<CompactionStopStyle>(
          compaction_stop_style_string_map, value,
          reinterpret_cast<CompactionStopStyle*>(opt_address));
    case OptionType::kEntropyAlgo:
      return ParseEnum<TerarkZipTableOptions::EntropyAlgo>(
          entropy_algo_string_map, value,
          reinterpret_cast<TerarkZipTableOptions::EntropyAlgo*>(opt_address));
    case OptionType::kWriteBufferFlushPri:
      return ParseEnum<WriteBufferFlushPri>(
          write_buffer_flush_pri_string_map, value,
          reinterpret_cast<WriteBufferFlushPri*>(opt_address));
    case OptionType::kValueExtractorFactory:
      return ParseValueExtractorFactory(
          value,
          reinterpret_cast<std::shared_ptr<const ValueExtractorFactory>*>(
              opt_address));
    case OptionType::kTtlExtractorFactory:
      return ParseTtlExtractorFactory(
          value, reinterpret_cast<std::shared_ptr<const TtlExtractorFactory>*>(
                     opt_address));
    default:
      return false;
  }
  return true;
}

bool SerializeSingleOptionHelper(const char* opt_address,
                                 const OptionType& opt_type,
                                 std::string* value) {
  assert(value);
  switch (opt_type) {
    case OptionType::kBoolean:
      *value = *(reinterpret_cast<const bool*>(opt_address)) ? "true" : "false";
      break;
    case OptionType::kInt:
      *value = ToString(*(reinterpret_cast<const int*>(opt_address)));
      break;
    case OptionType::kVectorInt:
      return SerializeIntVector(
          *reinterpret_cast<const std::vector<int>*>(opt_address), value);
    case OptionType::kUInt:
      *value = ToString(*(reinterpret_cast<const unsigned int*>(opt_address)));
      break;
    case OptionType::kUInt32T:
      *value = ToString(*(reinterpret_cast<const uint32_t*>(opt_address)));
      break;
    case OptionType::kUInt64T: {
      uint64_t v;
      GetUnaligned(reinterpret_cast<const uint64_t*>(opt_address), &v);
      *value = ToString(v);
    } break;
    case OptionType::kSizeT: {
      size_t v;
      GetUnaligned(reinterpret_cast<const size_t*>(opt_address), &v);
      *value = ToString(v);
    } break;
    case OptionType::kDouble:
      *value = ToString(*(reinterpret_cast<const double*>(opt_address)));
      break;
    case OptionType::kString:
      *value = EscapeOptionString(
          *(reinterpret_cast<const std::string*>(opt_address)));
      break;
    case OptionType::kCompactionStyle:
      return SerializeEnum<CompactionStyle>(
          compaction_style_string_map,
          *(reinterpret_cast<const CompactionStyle*>(opt_address)), value);
    case OptionType::kCompactionPri:
      return SerializeEnum<CompactionPri>(
          compaction_pri_string_map,
          *(reinterpret_cast<const CompactionPri*>(opt_address)), value);
    case OptionType::kCompressionType:
      return SerializeEnum<CompressionType>(
          compression_type_string_map,
          *(reinterpret_cast<const CompressionType*>(opt_address)), value);
    case OptionType::kVectorCompressionType:
      return SerializeVectorCompressionType(
          *(reinterpret_cast<const std::vector<CompressionType>*>(opt_address)),
          value);
      break;
    case OptionType::kSliceTransform: {
      const auto* slice_transform_ptr =
          reinterpret_cast<const std::shared_ptr<const SliceTransform>*>(
              opt_address);
      *value = slice_transform_ptr->get() ? slice_transform_ptr->get()->Name()
                                          : kNullptrString;
      break;
    }
    case OptionType::kTableFactory: {
      const auto* table_factory_ptr =
          reinterpret_cast<const std::shared_ptr<const TableFactory>*>(
              opt_address);
      *value = table_factory_ptr->get() ? table_factory_ptr->get()->Name()
                                        : kNullptrString;
      break;
    }
    case OptionType::kComparator: {
      // it's a const pointer of const Comparator*
      const auto* ptr = reinterpret_cast<const Comparator* const*>(opt_address);
      // Since the user-specified comparator will be wrapped by
      // InternalKeyComparator, we should persist the user-specified one
      // instead of InternalKeyComparator.
      if (*ptr == nullptr) {
        *value = kNullptrString;
      } else {
        const Comparator* root_comp = (*ptr)->GetRootComparator();
        if (root_comp == nullptr) {
          root_comp = (*ptr);
        }
        *value = root_comp->Name();
      }
      break;
    }
    case OptionType::kCompactionFilter: {
      // it's a const pointer of const CompactionFilter*
      const auto* ptr =
          reinterpret_cast<const CompactionFilter* const*>(opt_address);
      *value = *ptr ? (*ptr)->Name() : kNullptrString;
      break;
    }
    case OptionType::kCompactionFilterFactory: {
      const auto* ptr =
          reinterpret_cast<const std::shared_ptr<CompactionFilterFactory>*>(
              opt_address);
      *value = ptr->get() ? ptr->get()->Name() : kNullptrString;
      break;
    }
    case OptionType::kMemTableRepFactory: {
      const auto* ptr =
          reinterpret_cast<const std::shared_ptr<MemTableRepFactory>*>(
              opt_address);
      *value = ptr->get() ? ptr->get()->Name() : kNullptrString;
      break;
    }
    case OptionType::kMergeOperator: {
      const auto* ptr =
          reinterpret_cast<const std::shared_ptr<MergeOperator>*>(opt_address);
      *value = ptr->get() ? ptr->get()->Name() : kNullptrString;
      break;
    }
    case OptionType::kFilterPolicy: {
      const auto* ptr =
          reinterpret_cast<const std::shared_ptr<FilterPolicy>*>(opt_address);
      *value = ptr->get() ? ptr->get()->Name() : kNullptrString;
      break;
    }
    case OptionType::kChecksumType:
      return SerializeEnum<ChecksumType>(
          checksum_type_string_map,
          *reinterpret_cast<const ChecksumType*>(opt_address), value);
    case OptionType::kBlockBasedTableIndexType:
      return SerializeEnum<BlockBasedTableOptions::IndexType>(
          block_base_table_index_type_string_map,
          *reinterpret_cast<const BlockBasedTableOptions::IndexType*>(
              opt_address),
          value);
    case OptionType::kBlockBasedTableDataBlockIndexType:
      return SerializeEnum<BlockBasedTableOptions::DataBlockIndexType>(
          block_base_table_data_block_index_type_string_map,
          *reinterpret_cast<const BlockBasedTableOptions::DataBlockIndexType*>(
              opt_address),
          value);
    case OptionType::kFlushBlockPolicyFactory: {
      const auto* ptr =
          reinterpret_cast<const std::shared_ptr<FlushBlockPolicyFactory>*>(
              opt_address);
      *value = ptr->get() ? ptr->get()->Name() : kNullptrString;
      break;
    }
    case OptionType::kEncodingType:
      return SerializeEnum<EncodingType>(
          encoding_type_string_map,
          *reinterpret_cast<const EncodingType*>(opt_address), value);
    case OptionType::kWALRecoveryMode:
      return SerializeEnum<WALRecoveryMode>(
          wal_recovery_mode_string_map,
          *reinterpret_cast<const WALRecoveryMode*>(opt_address), value);
    case OptionType::kAccessHint:
      return SerializeEnum<DBOptions::AccessHint>(
          access_hint_string_map,
          *reinterpret_cast<const DBOptions::AccessHint*>(opt_address), value);
    case OptionType::kInfoLogLevel:
      return SerializeEnum<InfoLogLevel>(
          info_log_level_string_map,
          *reinterpret_cast<const InfoLogLevel*>(opt_address), value);
    case OptionType::kCompactionOptionsUniversal:
      return SerializeStruct<CompactionOptionsUniversal>(
          *reinterpret_cast<const CompactionOptionsUniversal*>(opt_address),
          value, universal_compaction_options_type_info);
    case OptionType::kCompactionStopStyle:
      return SerializeEnum<CompactionStopStyle>(
          compaction_stop_style_string_map,
          *reinterpret_cast<const CompactionStopStyle*>(opt_address), value);
    case OptionType::kEntropyAlgo:
      return SerializeEnum<TerarkZipTableOptions::EntropyAlgo>(
          entropy_algo_string_map,
          *reinterpret_cast<const TerarkZipTableOptions::EntropyAlgo*>(
              opt_address),
          value);
    case OptionType::kWriteBufferFlushPri:
      return SerializeEnum<WriteBufferFlushPri>(
          write_buffer_flush_pri_string_map,
          *reinterpret_cast<const WriteBufferFlushPri*>(opt_address), value);
    case OptionType::kValueExtractorFactory: {
      const auto* value_extractor_factory_ptr =
          reinterpret_cast<const std::shared_ptr<const ValueExtractorFactory>*>(
              opt_address);
      *value = value_extractor_factory_ptr->get()
                   ? value_extractor_factory_ptr->get()->Name()
                   : kNullptrString;
      break;
    }
    default:
      return false;
  }
  return true;
}

Status GetMutableOptionsFromStrings(
    const MutableCFOptions& base_options,
    const std::unordered_map<std::string, std::string>& options_map,
    Logger* info_log, MutableCFOptions* new_options) {
  assert(new_options);
  *new_options = base_options;
  for (const auto& o : options_map) {
    try {
      auto iter = cf_options_type_info.find(o.first);
      if (iter == cf_options_type_info.end()) {
        return Status::InvalidArgument("Unrecognized option: " + o.first);
      }
      const auto& opt_info = iter->second;
      if (!opt_info.is_mutable) {
        return Status::InvalidArgument("Option not changeable: " + o.first);
      }
      if (opt_info.verification == OptionVerificationType::kDeprecated) {
        // log warning when user tries to set a deprecated option but don't fail
        // the call for compatibility.
        ROCKS_LOG_WARN(info_log, "%s is a deprecated option and cannot be set",
                       o.first.c_str());
        continue;
      }
      bool is_ok = ParseOptionHelper(
          reinterpret_cast<char*>(new_options) + opt_info.mutable_offset,
          opt_info.type, o.second);
      if (!is_ok) {
        return Status::InvalidArgument("Error parsing " + o.first);
      }
    } catch (std::exception& e) {
      return Status::InvalidArgument("Error parsing " + o.first + ":" +
                                     std::string(e.what()));
    }
  }
  return Status::OK();
}

Status GetMutableDBOptionsFromStrings(
    const MutableDBOptions& base_options,
    const std::unordered_map<std::string, std::string>& options_map,
    MutableDBOptions* new_options) {
  assert(new_options);
  *new_options = base_options;
  for (const auto& o : options_map) {
    try {
      auto iter = db_options_type_info.find(o.first);
      if (iter == db_options_type_info.end()) {
        return Status::InvalidArgument("Unrecognized option: " + o.first);
      }
      const auto& opt_info = iter->second;
      if (!opt_info.is_mutable) {
        return Status::InvalidArgument("Option not changeable: " + o.first);
      }
      bool is_ok = ParseOptionHelper(
          reinterpret_cast<char*>(new_options) + opt_info.mutable_offset,
          opt_info.type, o.second);
      if (!is_ok) {
        return Status::InvalidArgument("Error parsing " + o.first);
      }
    } catch (std::exception& e) {
      return Status::InvalidArgument("Error parsing " + o.first + ":" +
                                     std::string(e.what()));
    }
  }
  return Status::OK();
}

Status StringToMap(const std::string& opts_str,
                   std::unordered_map<std::string, std::string>* opts_map) {
  assert(opts_map);
  // Example:
  //   opts_str = "write_buffer_size=1024;max_write_buffer_number=2;"
  //              "nested_opt={opt1=1;opt2=2};max_bytes_for_level_base=100"
  size_t pos = 0;
  std::string opts = trim(opts_str);
  while (pos < opts.size()) {
    size_t eq_pos = opts.find('=', pos);
    if (eq_pos == std::string::npos) {
      return Status::InvalidArgument("Mismatched key value pair, '=' expected");
    }
    std::string key = trim(opts.substr(pos, eq_pos - pos));
    if (key.empty()) {
      return Status::InvalidArgument("Empty key found");
    }

    // skip space after '=' and look for '{' for possible nested options
    pos = eq_pos + 1;
    while (pos < opts.size() && isspace(opts[pos])) {
      ++pos;
    }
    // Empty value at the end
    if (pos >= opts.size()) {
      (*opts_map)[key] = "";
      break;
    }
    if (opts[pos] == '{') {
      int count = 1;
      size_t brace_pos = pos + 1;
      while (brace_pos < opts.size()) {
        if (opts[brace_pos] == '{') {
          ++count;
        } else if (opts[brace_pos] == '}') {
          --count;
          if (count == 0) {
            break;
          }
        }
        ++brace_pos;
      }
      // found the matching closing brace
      if (count == 0) {
        (*opts_map)[key] = trim(opts.substr(pos + 1, brace_pos - pos - 1));
        // skip all whitespace and move to the next ';'
        // brace_pos points to the next position after the matching '}'
        pos = brace_pos + 1;
        while (pos < opts.size() && isspace(opts[pos])) {
          ++pos;
        }
        if (pos < opts.size() && opts[pos] != ';') {
          return Status::InvalidArgument(
              "Unexpected chars after nested options");
        }
        ++pos;
      } else {
        return Status::InvalidArgument(
            "Mismatched curly braces for nested options");
      }
    } else {
      size_t sc_pos = opts.find(';', pos);
      if (sc_pos == std::string::npos) {
        (*opts_map)[key] = trim(opts.substr(pos));
        // It either ends with a trailing semi-colon or the last key-value pair
        break;
      } else {
        (*opts_map)[key] = trim(opts.substr(pos, sc_pos - pos));
      }
      pos = sc_pos + 1;
    }
  }

  return Status::OK();
}

Status ParseCompressionOptions(const std::string& value,
                               const std::string& name,
                               CompressionOptions& compression_opts) {
  size_t start = 0;
  size_t end = value.find(':');
  if (end == std::string::npos) {
    return Status::InvalidArgument("unable to parse the specified CF option " +
                                   name);
  }
  compression_opts.window_bits = ParseInt(value.substr(start, end - start));
  start = end + 1;
  end = value.find(':', start);
  if (end == std::string::npos) {
    return Status::InvalidArgument("unable to parse the specified CF option " +
                                   name);
  }
  compression_opts.level = ParseInt(value.substr(start, end - start));
  start = end + 1;
  if (start >= value.size()) {
    return Status::InvalidArgument("unable to parse the specified CF option " +
                                   name);
  }
  end = value.find(':', start);
  compression_opts.strategy =
      ParseInt(value.substr(start, value.size() - start));
  // max_dict_bytes is optional for backwards compatibility
  if (end != std::string::npos) {
    start = end + 1;
    if (start >= value.size()) {
      return Status::InvalidArgument(
          "unable to parse the specified CF option " + name);
    }
    compression_opts.max_dict_bytes =
        ParseInt(value.substr(start, value.size() - start));
    end = value.find(':', start);
  }
  // zstd_max_train_bytes is optional for backwards compatibility
  if (end != std::string::npos) {
    start = end + 1;
    if (start >= value.size()) {
      return Status::InvalidArgument(
          "unable to parse the specified CF option " + name);
    }
    compression_opts.zstd_max_train_bytes =
        ParseInt(value.substr(start, value.size() - start));
    end = value.find(':', start);
  }
  // enabled is optional for backwards compatibility
  if (end != std::string::npos) {
    start = end + 1;
    if (start >= value.size()) {
      return Status::InvalidArgument(
          "unable to parse the specified CF option " + name);
    }
    compression_opts.enabled =
        ParseBoolean("", value.substr(start, value.size() - start));
  }
  return Status::OK();
}

Status ParseColumnFamilyOption(const std::string& name,
                               const std::string& org_value,
                               ColumnFamilyOptions* new_options,
                               bool input_strings_escaped = false) {
  const std::string& value =
      input_strings_escaped ? UnescapeOptionString(org_value) : org_value;
  try {
    if (name == "block_based_table_factory") {
      // Nested options
      BlockBasedTableOptions table_opt, base_table_options;
      BlockBasedTableFactory* block_based_table_factory =
          static_cast_with_check<BlockBasedTableFactory, TableFactory>(
              new_options->table_factory.get());
      if (block_based_table_factory != nullptr) {
        base_table_options = block_based_table_factory->table_options();
      }
      Status table_opt_s = GetBlockBasedTableOptionsFromString(
          base_table_options, value, &table_opt);
      if (!table_opt_s.ok()) {
        return Status::InvalidArgument(
            "unable to parse the specified CF option " + name);
      }
      new_options->table_factory.reset(NewBlockBasedTableFactory(table_opt));
    } else if (name == "plain_table_factory") {
      // Nested options
      PlainTableOptions table_opt, base_table_options;
      PlainTableFactory* plain_table_factory =
          static_cast_with_check<PlainTableFactory, TableFactory>(
              new_options->table_factory.get());
      if (plain_table_factory != nullptr) {
        base_table_options = plain_table_factory->table_options();
      }
      Status table_opt_s =
          GetPlainTableOptionsFromString(base_table_options, value, &table_opt);
      if (!table_opt_s.ok()) {
        return Status::InvalidArgument(
            "unable to parse the specified CF option " + name);
      }
      new_options->table_factory.reset(NewPlainTableFactory(table_opt));
    } else if (name == "memtable") {
      std::unique_ptr<MemTableRepFactory> new_mem_factory;
      Status mem_factory_s =
          GetMemTableRepFactoryFromString(value, &new_mem_factory);
      if (!mem_factory_s.ok()) {
        return Status::InvalidArgument(
            "unable to parse the specified CF option " + name);
      }
      new_options->memtable_factory.reset(new_mem_factory.release());
    } else if (name == "bottommost_compression_opts") {
      Status s = ParseCompressionOptions(
          value, name, new_options->bottommost_compression_opts);
      if (!s.ok()) {
        return s;
      }
    } else if (name == "compression_opts") {
      Status s =
          ParseCompressionOptions(value, name, new_options->compression_opts);
      if (!s.ok()) {
        return s;
      }
#ifdef WITH_TERARK_ZIP
    } else if (name == "terark_zip_table_factory") {
      TerarkZipTableOptions tzto, tzto_base;
      Status table_opt_s =
          GetTerarkZipTableOptionsFromString(tzto_base, value, &tzto);
      if (!table_opt_s.ok()) {
        return Status::InvalidArgument(
            "unable to parse the specified CF option " + name);
      }
      new_options->table_factory.reset(NewTerarkZipTableFactory(
          tzto, std::shared_ptr<TERARKDB_NAMESPACE::TableFactory>(
                    NewBlockBasedTableFactory())));
#endif
    } else {
      auto iter = cf_options_type_info.find(name);
      if (iter == cf_options_type_info.end()) {
        return Status::InvalidArgument(
            "Unable to parse the specified CF option " + name);
      }
      const auto& opt_info = iter->second;
      if (opt_info.verification != OptionVerificationType::kDeprecated &&
          ParseOptionHelper(
              reinterpret_cast<char*>(new_options) + opt_info.offset,
              opt_info.type, value)) {
        return Status::OK();
      }
      switch (opt_info.verification) {
        case OptionVerificationType::kByName:
        case OptionVerificationType::kByNameAllowNull:
        case OptionVerificationType::kByNameAllowFromNull:
          return Status::NotSupported("Deserializing the specified CF option " +
                                      name + " is not supported");
        case OptionVerificationType::kDeprecated:
          return Status::OK();
        default:
          return Status::InvalidArgument(
              "Unable to parse the specified CF option " + name);
      }
    }
  } catch (const std::exception&) {
    return Status::InvalidArgument("unable to parse the specified option " +
                                   name);
  }
  return Status::OK();
}

template <typename T>
bool SerializeSingleStructOption(
    std::string* opt_string, const T& options,
    const std::unordered_map<std::string, OptionTypeInfo>& type_info,
    const std::string& name, const std::string& delimiter) {
  auto iter = type_info.find(name);
  if (iter == type_info.end()) {
    return false;
  }
  auto& opt_info = iter->second;
  const char* opt_address =
      reinterpret_cast<const char*>(&options) + opt_info.offset;
  std::string value;
  bool result = SerializeSingleOptionHelper(opt_address, opt_info.type, &value);
  if (result) {
    *opt_string = name + "=" + value + delimiter;
  }
  return result;
}

template <typename T>
Status GetStringFromStruct(
    std::string* opt_string, const T& options,
    const std::unordered_map<std::string, OptionTypeInfo>& type_info,
    const std::string& delimiter) {
  assert(opt_string);
  opt_string->clear();
  for (auto iter = type_info.begin(); iter != type_info.end(); ++iter) {
    if (iter->second.verification == OptionVerificationType::kDeprecated) {
      // If the option is no longer used in rocksdb and marked as deprecated,
      // we skip it in the serialization.
      continue;
    }
    std::string single_output;
    bool result = SerializeSingleStructOption<T>(
        &single_output, options, type_info, iter->first, delimiter);
    if (result) {
      opt_string->append(single_output);
    } else {
      return Status::InvalidArgument("failed to serialize %s\n",
                                     iter->first.c_str());
    }
    assert(result);
  }
  return Status::OK();
}

Status GetStringFromDBOptions(std::string* opt_string,
                              const DBOptions& db_options,
                              const std::string& delimiter) {
  return GetStringFromStruct<DBOptions>(opt_string, db_options,
                                        db_options_type_info, delimiter);
}

Status GetStringFromColumnFamilyOptions(std::string* opt_string,
                                        const ColumnFamilyOptions& cf_options,
                                        const std::string& delimiter) {
  return GetStringFromStruct<ColumnFamilyOptions>(
      opt_string, cf_options, cf_options_type_info, delimiter);
}

Status GetStringFromCompressionType(std::string* compression_str,
                                    CompressionType compression_type) {
  bool ok = SerializeEnum<CompressionType>(compression_type_string_map,
                                           compression_type, compression_str);
  if (ok) {
    return Status::OK();
  } else {
    return Status::InvalidArgument("Invalid compression types");
  }
}

std::vector<CompressionType> GetSupportedCompressions() {
  std::vector<CompressionType> supported_compressions;
  for (const auto& comp_to_name : compression_type_string_map) {
    CompressionType t = comp_to_name.second;
    if (t != kDisableCompressionOption && CompressionTypeSupported(t)) {
      supported_compressions.push_back(t);
    }
  }
  return supported_compressions;
}

Status ParseDBOption(const std::string& name, const std::string& org_value,
                     DBOptions* new_options,
                     bool input_strings_escaped = false) {
  const std::string& value =
      input_strings_escaped ? UnescapeOptionString(org_value) : org_value;
  try {
    if (name == "rate_limiter_bytes_per_sec") {
      new_options->rate_limiter.reset(
          NewGenericRateLimiter(static_cast<int64_t>(ParseUint64(value))));
    } else {
      auto iter = db_options_type_info.find(name);
      if (iter == db_options_type_info.end()) {
        return Status::InvalidArgument("Unrecognized option DBOptions:", name);
      }
      const auto& opt_info = iter->second;
      if (opt_info.verification != OptionVerificationType::kDeprecated &&
          ParseOptionHelper(
              reinterpret_cast<char*>(new_options) + opt_info.offset,
              opt_info.type, value)) {
        return Status::OK();
      }
      switch (opt_info.verification) {
        case OptionVerificationType::kByName:
        case OptionVerificationType::kByNameAllowNull:
          return Status::NotSupported("Deserializing the specified DB option " +
                                      name + " is not supported");
        case OptionVerificationType::kDeprecated:
          return Status::OK();
        default:
          return Status::InvalidArgument(
              "Unable to parse the specified DB option " + name);
      }
    }
  } catch (const std::exception&) {
    return Status::InvalidArgument("Unable to parse DBOptions:", name);
  }
  return Status::OK();
}

Status GetMemTableRepFactoryFromString(
    const std::string& opts_str,
    std::unique_ptr<MemTableRepFactory>* new_mem_factory) {
  std::vector<std::string> opts_list = StringSplit(opts_str, ':');
  size_t len = opts_list.size();
  auto invalid_arg = [&] {
    return Status::InvalidArgument("Can't parse memtable_factory option ",
                                   opts_str);
  };
  if (opts_list.empty()) {
    return invalid_arg();
  }

  MemTableRepFactory* mem_factory = nullptr;

  if (opts_list[0] == "skip_list") {
    // Expecting format
    // skip_list:<lookahead>
    if (len > 2) {
      return invalid_arg();
    } else if (2 == len) {
      size_t lookahead = ParseSizeT(opts_list[1]);
      mem_factory = new SkipListFactory(lookahead);
    } else if (1 == len) {
      mem_factory = new SkipListFactory();
    }
  } else if (opts_list[0] == "prefix_hash") {
    // Expecting format
    // prfix_hash:<hash_bucket_count>
    if (len > 2) {
      return invalid_arg();
    } else if (2 == len) {
      size_t hash_bucket_count = ParseSizeT(opts_list[1]);
      mem_factory = NewHashSkipListRepFactory(hash_bucket_count);
    } else if (1 == len) {
      mem_factory = NewHashSkipListRepFactory();
    }
  } else if (opts_list[0] == "hash_linkedlist") {
    // Expecting format
    // hash_linkedlist:<hash_bucket_count>
    if (len > 2) {
      return invalid_arg();
    } else if (2 == len) {
      size_t hash_bucket_count = ParseSizeT(opts_list[1]);
      mem_factory = NewHashLinkListRepFactory(hash_bucket_count);
    } else if (1 == len) {
      mem_factory = NewHashLinkListRepFactory();
    }
  } else if (opts_list[0] == "vector") {
    // Expecting format
    // vector:<count>
    if (len > 2) {
      return invalid_arg();
    } else if (2 == len) {
      size_t count = ParseSizeT(opts_list[1]);
      mem_factory = new VectorRepFactory(count);
    } else if (1 == len) {
      mem_factory = new VectorRepFactory();
    }
  } else if (opts_list[0] == "cuckoo") {
    // Expecting format
    // cuckoo:<write_buffer_size>
    if (len > 2) {
      return invalid_arg();
    } else if (2 == len) {
      size_t write_buffer_size = ParseSizeT(opts_list[1]);
      mem_factory = NewHashCuckooRepFactory(write_buffer_size);
    } else if (1 == len) {
      return invalid_arg();
    }
  } else if (opts_list[0] == "dualhash_linklist") {
    if (len > 3) {
      return invalid_arg();
    }
    size_t preallocate_hash_buckets = 0;
    if (len == 3) {
      preallocate_hash_buckets = ParseSizeT(opts_list[2]);
      --len;
    }
    if (2 == len) {
      size_t hash_bucket_count = ParseSizeT(opts_list[1]);
      mem_factory = NewConcurrentHashDualListReqFactory(
          hash_bucket_count, 0, 4096, preallocate_hash_buckets, true);
    } else if (1 == len) {
      mem_factory = NewConcurrentHashDualListReqFactory();
    }
  } else {
    std::unordered_map<std::string, std::string> opts_map;
    if (len > 2) {
      return invalid_arg();
    } else if (2 == len) {
      StringToMap(opts_list[1], &opts_map);
    }
    Status s;
    mem_factory = CreateMemTableRepFactory(opts_list[0], opts_map, &s);
    if (!mem_factory) return s;
  }

  if (mem_factory != nullptr) {
    new_mem_factory->reset(mem_factory);
  }

  return Status::OK();
}

Status GetColumnFamilyOptionsFromMap(
    const ColumnFamilyOptions& base_options,
    const std::unordered_map<std::string, std::string>& opts_map,
    ColumnFamilyOptions* new_options, bool input_strings_escaped,
    bool ignore_unknown_options) {
  return GetColumnFamilyOptionsFromMapInternal(
      base_options, opts_map, new_options, input_strings_escaped, nullptr,
      ignore_unknown_options);
}

Status GetColumnFamilyOptionsFromMapInternal(
    const ColumnFamilyOptions& base_options,
    const std::unordered_map<std::string, std::string>& opts_map,
    ColumnFamilyOptions* new_options, bool input_strings_escaped,
    std::vector<std::string>* unsupported_options_names,
    bool ignore_unknown_options) {
  assert(new_options);
  *new_options = base_options;
  if (unsupported_options_names) {
    unsupported_options_names->clear();
  }
  for (const auto& o : opts_map) {
    auto s = ParseColumnFamilyOption(o.first, o.second, new_options,
                                     input_strings_escaped);
    if (!s.ok()) {
      if (s.IsNotSupported()) {
        // If the deserialization of the specified option is not supported
        // and an output vector of unsupported_options is provided, then
        // we log the name of the unsupported option and proceed.
        if (unsupported_options_names != nullptr) {
          unsupported_options_names->push_back(o.first);
        }
        // Note that we still return Status::OK in such case to maintain
        // the backward compatibility in the old public API defined in
        // rocksdb/convenience.h
      } else if (s.IsInvalidArgument() && ignore_unknown_options) {
        continue;
      } else {
        // Restore "new_options" to the default "base_options".
        *new_options = base_options;
        return s;
      }
    }
  }
  return Status::OK();
}

Status GetColumnFamilyOptionsFromString(const ColumnFamilyOptions& base_options,
                                        const std::string& opts_str,
                                        ColumnFamilyOptions* new_options) {
  std::unordered_map<std::string, std::string> opts_map;
  Status s = StringToMap(opts_str, &opts_map);
  if (!s.ok()) {
    *new_options = base_options;
    return s;
  }
  return GetColumnFamilyOptionsFromMap(base_options, opts_map, new_options);
}

Status GetDBOptionsFromMap(
    const DBOptions& base_options,
    const std::unordered_map<std::string, std::string>& opts_map,
    DBOptions* new_options, bool input_strings_escaped,
    bool ignore_unknown_options) {
  return GetDBOptionsFromMapInternal(base_options, opts_map, new_options,
                                     input_strings_escaped, nullptr,
                                     ignore_unknown_options);
}

Status GetDBOptionsFromMapInternal(
    const DBOptions& base_options,
    const std::unordered_map<std::string, std::string>& opts_map,
    DBOptions* new_options, bool input_strings_escaped,
    std::vector<std::string>* unsupported_options_names,
    bool ignore_unknown_options) {
  assert(new_options);
  *new_options = base_options;
  if (unsupported_options_names) {
    unsupported_options_names->clear();
  }
  for (const auto& o : opts_map) {
    auto s =
        ParseDBOption(o.first, o.second, new_options, input_strings_escaped);
    if (!s.ok()) {
      if (s.IsNotSupported()) {
        // If the deserialization of the specified option is not supported
        // and an output vector of unsupported_options is provided, then
        // we log the name of the unsupported option and proceed.
        if (unsupported_options_names != nullptr) {
          unsupported_options_names->push_back(o.first);
        }
        // Note that we still return Status::OK in such case to maintain
        // the backward compatibility in the old public API defined in
        // rocksdb/convenience.h
      } else if (s.IsInvalidArgument() && ignore_unknown_options) {
        continue;
      } else {
        // Restore "new_options" to the default "base_options".
        *new_options = base_options;
        return s;
      }
    }
  }
  return Status::OK();
}

Status GetDBOptionsFromString(const DBOptions& base_options,
                              const std::string& opts_str,
                              DBOptions* new_options) {
  std::unordered_map<std::string, std::string> opts_map;
  Status s = StringToMap(opts_str, &opts_map);
  if (!s.ok()) {
    *new_options = base_options;
    return s;
  }
  return GetDBOptionsFromMap(base_options, opts_map, new_options);
}

Status GetOptionsFromString(const Options& base_options,
                            const std::string& opts_str, Options* new_options) {
  std::unordered_map<std::string, std::string> opts_map;
  Status s = StringToMap(opts_str, &opts_map);
  if (!s.ok()) {
    return s;
  }
  DBOptions new_db_options(base_options);
  ColumnFamilyOptions new_cf_options(base_options);
  for (const auto& o : opts_map) {
    if (ParseDBOption(o.first, o.second, &new_db_options).ok()) {
    } else if (ParseColumnFamilyOption(o.first, o.second, &new_cf_options)
                   .ok()) {
    } else {
      return Status::InvalidArgument("Can't parse option " + o.first);
    }
  }
  *new_options = Options(new_db_options, new_cf_options);
  return Status::OK();
}

Status GetTableFactoryFromMap(
    const std::string& factory_name,
    const std::unordered_map<std::string, std::string>& opt_map,
    std::shared_ptr<TableFactory>* table_factory, bool ignore_unknown_options) {
  Status s;
  if (factory_name == BlockBasedTableFactory().Name()) {
    BlockBasedTableOptions bbt_opt;
    s = GetBlockBasedTableOptionsFromMap(BlockBasedTableOptions(), opt_map,
                                         &bbt_opt,
                                         true, /* input_strings_escaped */
                                         ignore_unknown_options);
    if (!s.ok()) {
      return s;
    }
    table_factory->reset(new BlockBasedTableFactory(bbt_opt));
    return Status::OK();
  } else if (factory_name == PlainTableFactory().Name()) {
    PlainTableOptions pt_opt;
    s = GetPlainTableOptionsFromMap(PlainTableOptions(), opt_map, &pt_opt,
                                    true, /* input_strings_escaped */
                                    ignore_unknown_options);
    if (!s.ok()) {
      return s;
    }
    table_factory->reset(new PlainTableFactory(pt_opt));
    return Status::OK();
#ifdef WITH_TERARK_ZIP
  } else if (factory_name == "TerarkZipTable") {
    TerarkZipTableOptions tzt_opt;
    s = GetTerarkZipTableOptionsFromMap(TerarkZipTableOptions(), opt_map,
                                        &tzt_opt, true, ignore_unknown_options);
    if (!s.ok()) {
      return s;
    }
    table_factory->reset(NewTerarkZipTableFactory(
        tzt_opt, std::shared_ptr<TERARKDB_NAMESPACE::TableFactory>(
                     NewBlockBasedTableFactory())));
    return Status::OK();
#endif
  }
  // Return OK for not supported table factories as TableFactory
  // Deserialization is optional.
  table_factory->reset();
  return Status::OK();
}

std::unordered_map<std::string, OptionTypeInfo>
    OptionsHelper::db_options_type_info = {
        /*
         // not yet supported
          Env* env;
          std::shared_ptr<Cache> row_cache;
          std::shared_ptr<DeleteScheduler> delete_scheduler;
          std::shared_ptr<Logger> info_log;
          std::shared_ptr<RateLimiter> rate_limiter;
          std::shared_ptr<Statistics> statistics;
          std::vector<DbPath> db_paths;
          std::vector<std::shared_ptr<EventListener>> listeners;
         */
        {"advise_random_on_open",
         {offsetof(struct DBOptions, advise_random_on_open),
          OptionType::kBoolean, OptionVerificationType::kNormal, false, 0}},
        {"allow_mmap_populate",
         {offsetof(struct DBOptions, allow_mmap_populate), OptionType::kBoolean,
          OptionVerificationType::kNormal, false, 0}},
        {"allow_mmap_reads",
         {offsetof(struct DBOptions, allow_mmap_reads), OptionType::kBoolean,
          OptionVerificationType::kNormal, false, 0}},
        {"allow_fallocate",
         {offsetof(struct DBOptions, allow_fallocate), OptionType::kBoolean,
          OptionVerificationType::kNormal, false, 0}},
        {"allow_mmap_writes",
         {offsetof(struct DBOptions, allow_mmap_writes), OptionType::kBoolean,
          OptionVerificationType::kNormal, false, 0}},
        {"use_direct_reads",
         {offsetof(struct DBOptions, use_direct_reads), OptionType::kBoolean,
          OptionVerificationType::kNormal, false, 0}},
        {"use_direct_writes",
         {0, OptionType::kBoolean, OptionVerificationType::kDeprecated, false,
          0}},
        {"use_direct_io_for_flush_and_compaction",
         {offsetof(struct DBOptions, use_direct_io_for_flush_and_compaction),
          OptionType::kBoolean, OptionVerificationType::kNormal, false, 0}},
        {"use_aio_reads",
         {offsetof(struct DBOptions, use_aio_reads), OptionType::kBoolean,
          OptionVerificationType::kNormal, false, 0}},
        {"allow_2pc",
         {offsetof(struct DBOptions, allow_2pc), OptionType::kBoolean,
          OptionVerificationType::kNormal, false, 0}},
        {"allow_os_buffer",
         {0, OptionType::kBoolean, OptionVerificationType::kDeprecated, true,
          0}},
        {"create_if_missing",
         {offsetof(struct DBOptions, create_if_missing), OptionType::kBoolean,
          OptionVerificationType::kNormal, false, 0}},
        {"create_missing_column_families",
         {offsetof(struct DBOptions, create_missing_column_families),
          OptionType::kBoolean, OptionVerificationType::kNormal, false, 0}},
        {"disableDataSync",
         {0, OptionType::kBoolean, OptionVerificationType::kDeprecated, false,
          0}},
        {"disable_data_sync",  // for compatibility
         {0, OptionType::kBoolean, OptionVerificationType::kDeprecated, false,
          0}},
        {"enable_thread_tracking",
         {offsetof(struct DBOptions, enable_thread_tracking),
          OptionType::kBoolean, OptionVerificationType::kNormal, false, 0}},
        {"error_if_exists",
         {offsetof(struct DBOptions, error_if_exists), OptionType::kBoolean,
          OptionVerificationType::kNormal, false, 0}},
        {"is_fd_close_on_exec",
         {offsetof(struct DBOptions, is_fd_close_on_exec), OptionType::kBoolean,
          OptionVerificationType::kNormal, false, 0}},
        {"paranoid_checks",
         {offsetof(struct DBOptions, paranoid_checks), OptionType::kBoolean,
          OptionVerificationType::kNormal, false, 0}},
        {"skip_log_error_on_recovery",
         {offsetof(struct DBOptions, skip_log_error_on_recovery),
          OptionType::kBoolean, OptionVerificationType::kNormal, false, 0}},
        {"skip_stats_update_on_db_open",
         {offsetof(struct DBOptions, skip_stats_update_on_db_open),
          OptionType::kBoolean, OptionVerificationType::kNormal, false, 0}},
        {"new_table_reader_for_compaction_inputs",
         {offsetof(struct DBOptions, new_table_reader_for_compaction_inputs),
          OptionType::kBoolean, OptionVerificationType::kNormal, false, 0}},
        {"compaction_readahead_size",
         {offsetof(struct DBOptions, compaction_readahead_size),
          OptionType::kSizeT, OptionVerificationType::kNormal, true,
          offsetof(struct MutableDBOptions, compaction_readahead_size)}},
        {"random_access_max_buffer_size",
         {offsetof(struct DBOptions, random_access_max_buffer_size),
          OptionType::kSizeT, OptionVerificationType::kNormal, false, 0}},
        {"use_adaptive_mutex",
         {offsetof(struct DBOptions, use_adaptive_mutex), OptionType::kBoolean,
          OptionVerificationType::kNormal, false, 0}},
        {"use_fsync",
         {offsetof(struct DBOptions, use_fsync), OptionType::kBoolean,
          OptionVerificationType::kNormal, false, 0}},
        {"max_background_jobs",
         {offsetof(struct DBOptions, max_background_jobs), OptionType::kInt,
          OptionVerificationType::kNormal, true,
          offsetof(struct MutableDBOptions, max_background_jobs)}},
        {"max_background_compactions",
         {offsetof(struct DBOptions, max_background_compactions),
          OptionType::kInt, OptionVerificationType::kNormal, true,
          offsetof(struct MutableDBOptions, max_background_compactions)}},
        {"base_background_compactions",
         {offsetof(struct DBOptions, base_background_compactions),
          OptionType::kInt, OptionVerificationType::kNormal, true,
          offsetof(struct MutableDBOptions, base_background_compactions)}},
        {"max_background_garbage_collections",
         {offsetof(struct DBOptions, max_background_garbage_collections),
          OptionType::kInt, OptionVerificationType::kNormal, true,
          offsetof(struct MutableDBOptions,
                   max_background_garbage_collections)}},
        {"max_background_flushes",
         {offsetof(struct DBOptions, max_background_flushes), OptionType::kInt,
          OptionVerificationType::kNormal, false, 0}},
        {"max_file_opening_threads",
         {offsetof(struct DBOptions, max_file_opening_threads),
          OptionType::kInt, OptionVerificationType::kNormal, false, 0}},
        {"max_open_files",
         {offsetof(struct DBOptions, max_open_files), OptionType::kInt,
          OptionVerificationType::kNormal, true,
          offsetof(struct MutableDBOptions, max_open_files)}},
        {"table_cache_numshardbits",
         {offsetof(struct DBOptions, table_cache_numshardbits),
          OptionType::kInt, OptionVerificationType::kNormal, false, 0}},
        {"write_buffer_flush_pri",
         {offsetof(struct DBOptions, write_buffer_flush_pri),
          OptionType::kWriteBufferFlushPri, OptionVerificationType::kNormal,
          false, 0}},
        {"db_write_buffer_size",
         {offsetof(struct DBOptions, db_write_buffer_size), OptionType::kSizeT,
          OptionVerificationType::kNormal, false, 0}},
        {"keep_log_file_num",
         {offsetof(struct DBOptions, keep_log_file_num), OptionType::kSizeT,
          OptionVerificationType::kNormal, false, 0}},
        {"recycle_log_file_num",
         {offsetof(struct DBOptions, recycle_log_file_num), OptionType::kSizeT,
          OptionVerificationType::kNormal, false, 0}},
        {"prepare_log_writer_num",
         {offsetof(struct DBOptions, prepare_log_writer_num),
          OptionType::kSizeT, OptionVerificationType::kNormal, false, 0}},
        {"log_file_time_to_roll",
         {offsetof(struct DBOptions, log_file_time_to_roll), OptionType::kSizeT,
          OptionVerificationType::kNormal, false, 0}},
        {"manifest_preallocation_size",
         {offsetof(struct DBOptions, manifest_preallocation_size),
          OptionType::kSizeT, OptionVerificationType::kNormal, false, 0}},
        {"max_log_file_size",
         {offsetof(struct DBOptions, max_log_file_size), OptionType::kSizeT,
          OptionVerificationType::kNormal, false, 0}},
        {"db_log_dir",
         {offsetof(struct DBOptions, db_log_dir), OptionType::kString,
          OptionVerificationType::kNormal, false, 0}},
        {"wal_dir",
         {offsetof(struct DBOptions, wal_dir), OptionType::kString,
          OptionVerificationType::kNormal, false, 0}},
        {"WAL_size_limit_MB",
         {offsetof(struct DBOptions, WAL_size_limit_MB), OptionType::kUInt64T,
          OptionVerificationType::kNormal, false, 0}},
        {"WAL_ttl_seconds",
         {offsetof(struct DBOptions, WAL_ttl_seconds), OptionType::kUInt64T,
          OptionVerificationType::kNormal, false, 0}},
        {"bytes_per_sync",
         {offsetof(struct DBOptions, bytes_per_sync), OptionType::kUInt64T,
          OptionVerificationType::kNormal, true,
          offsetof(struct MutableDBOptions, bytes_per_sync)}},
        {"delayed_write_rate",
         {offsetof(struct DBOptions, delayed_write_rate), OptionType::kUInt64T,
          OptionVerificationType::kNormal, true,
          offsetof(struct MutableDBOptions, delayed_write_rate)}},
        {"delete_obsolete_files_period_micros",
         {offsetof(struct DBOptions, delete_obsolete_files_period_micros),
          OptionType::kUInt64T, OptionVerificationType::kNormal, true,
          offsetof(struct MutableDBOptions,
                   delete_obsolete_files_period_micros)}},
        {"max_manifest_file_size",
         {offsetof(struct DBOptions, max_manifest_file_size),
          OptionType::kUInt64T, OptionVerificationType::kNormal, false, 0}},
        {"max_manifest_edit_count",
         {offsetof(struct DBOptions, max_manifest_edit_count),
          OptionType::kUInt64T, OptionVerificationType::kNormal, false, 0}},
        {"max_wal_size",
         {offsetof(struct DBOptions, max_wal_size), OptionType::kUInt64T,
          OptionVerificationType::kNormal, true,
          offsetof(struct MutableDBOptions, max_wal_size)}},
        {"max_total_wal_size",
         {offsetof(struct DBOptions, max_total_wal_size), OptionType::kUInt64T,
          OptionVerificationType::kNormal, true,
          offsetof(struct MutableDBOptions, max_total_wal_size)}},
        {"wal_bytes_per_sync",
         {offsetof(struct DBOptions, wal_bytes_per_sync), OptionType::kUInt64T,
          OptionVerificationType::kNormal, true,
          offsetof(struct MutableDBOptions, wal_bytes_per_sync)}},
        {"stats_dump_period_sec",
         {offsetof(struct DBOptions, stats_dump_period_sec), OptionType::kUInt,
          OptionVerificationType::kNormal, true,
          offsetof(struct MutableDBOptions, stats_dump_period_sec)}},
        {"stats_persist_period_sec",
         {offsetof(struct DBOptions, stats_persist_period_sec),
          OptionType::kUInt, OptionVerificationType::kNormal, true,
          offsetof(struct MutableDBOptions, stats_persist_period_sec)}},
        {"persist_stats_to_disk",
         {offsetof(struct DBOptions, persist_stats_to_disk),
          OptionType::kBoolean, OptionVerificationType::kNormal, false, 0}},
        {"stats_history_buffer_size",
         {offsetof(struct DBOptions, stats_history_buffer_size),
          OptionType::kSizeT, OptionVerificationType::kNormal, true,
          offsetof(struct MutableDBOptions, stats_history_buffer_size)}},
        {"fail_if_options_file_error",
         {offsetof(struct DBOptions, fail_if_options_file_error),
          OptionType::kBoolean, OptionVerificationType::kNormal, false, 0}},
        {"enable_pipelined_write",
         {offsetof(struct DBOptions, enable_pipelined_write),
          OptionType::kBoolean, OptionVerificationType::kNormal, false, 0}},
        {"allow_concurrent_memtable_write",
         {offsetof(struct DBOptions, allow_concurrent_memtable_write),
          OptionType::kBoolean, OptionVerificationType::kNormal, false, 0}},
        {"wal_recovery_mode",
         {offsetof(struct DBOptions, wal_recovery_mode),
          OptionType::kWALRecoveryMode, OptionVerificationType::kNormal, false,
          0}},
        {"enable_write_thread_adaptive_yield",
         {offsetof(struct DBOptions, enable_write_thread_adaptive_yield),
          OptionType::kBoolean, OptionVerificationType::kNormal, false, 0}},
        {"write_thread_slow_yield_usec",
         {offsetof(struct DBOptions, write_thread_slow_yield_usec),
          OptionType::kUInt64T, OptionVerificationType::kNormal, false, 0}},
        {"write_thread_max_yield_usec",
         {offsetof(struct DBOptions, write_thread_max_yield_usec),
          OptionType::kUInt64T, OptionVerificationType::kNormal, false, 0}},
        {"access_hint_on_compaction_start",
         {offsetof(struct DBOptions, access_hint_on_compaction_start),
          OptionType::kAccessHint, OptionVerificationType::kNormal, false, 0}},
        {"info_log_level",
         {offsetof(struct DBOptions, info_log_level), OptionType::kInfoLogLevel,
          OptionVerificationType::kNormal, false, 0}},
        {"dump_malloc_stats",
         {offsetof(struct DBOptions, dump_malloc_stats), OptionType::kBoolean,
          OptionVerificationType::kNormal, false, 0}},
        {"avoid_flush_during_recovery",
         {offsetof(struct DBOptions, avoid_flush_during_recovery),
          OptionType::kBoolean, OptionVerificationType::kNormal, false, 0}},
        {"avoid_flush_during_shutdown",
         {offsetof(struct DBOptions, avoid_flush_during_shutdown),
          OptionType::kBoolean, OptionVerificationType::kNormal, true,
          offsetof(struct MutableDBOptions, avoid_flush_during_shutdown)}},
        {"writable_file_max_buffer_size",
         {offsetof(struct DBOptions, writable_file_max_buffer_size),
          OptionType::kSizeT, OptionVerificationType::kNormal, true,
          offsetof(struct MutableDBOptions, writable_file_max_buffer_size)}},
        {"allow_ingest_behind",
         {offsetof(struct DBOptions, allow_ingest_behind), OptionType::kBoolean,
          OptionVerificationType::kNormal, false,
          offsetof(struct ImmutableDBOptions, allow_ingest_behind)}},
        {"preserve_deletes",
         {offsetof(struct DBOptions, preserve_deletes), OptionType::kBoolean,
          OptionVerificationType::kNormal, false,
          offsetof(struct ImmutableDBOptions, preserve_deletes)}},
        {"concurrent_prepare",  // Deprecated by two_write_queues
         {0, OptionType::kBoolean, OptionVerificationType::kDeprecated, false,
          0}},
        {"two_write_queues",
         {offsetof(struct DBOptions, two_write_queues), OptionType::kBoolean,
          OptionVerificationType::kNormal, false,
          offsetof(struct ImmutableDBOptions, two_write_queues)}},
        {"manual_wal_flush",
         {offsetof(struct DBOptions, manual_wal_flush), OptionType::kBoolean,
          OptionVerificationType::kNormal, false,
          offsetof(struct ImmutableDBOptions, manual_wal_flush)}},
        {"seq_per_batch",
         {0, OptionType::kBoolean, OptionVerificationType::kDeprecated, false,
          0}},
        {"avoid_unnecessary_blocking_io",
         {offsetof(struct DBOptions, avoid_unnecessary_blocking_io),
          OptionType::kBoolean, OptionVerificationType::kNormal, false,
          offsetof(struct ImmutableDBOptions, avoid_unnecessary_blocking_io)}},
<<<<<<< HEAD
        {"zenfs_low_gc_ratio",
         {offsetof(struct DBOptions, zenfs_low_gc_ratio),
          OptionType::kDouble, OptionVerificationType::kNormal, false,
          offsetof(struct ImmutableDBOptions, zenfs_low_gc_ratio)}},
        {"zenfs_high_gc_ratio",
         {offsetof(struct DBOptions, zenfs_high_gc_ratio),
          OptionType::kDouble, OptionVerificationType::kNormal, false,
          offsetof(struct ImmutableDBOptions, zenfs_high_gc_ratio)}},
        {"zenfs_force_gc_ratio",
         {offsetof(struct DBOptions, zenfs_force_gc_ratio),
          OptionType::kDouble, OptionVerificationType::kNormal, false,
          offsetof(struct ImmutableDBOptions, zenfs_force_gc_ratio)}}};
=======
        {"zenfs_gc_ratio",
         {offsetof(struct DBOptions, zenfs_gc_ratio), OptionType::kDouble,
          OptionVerificationType::kNormal, false,
          offsetof(struct ImmutableDBOptions, zenfs_gc_ratio)}}};
>>>>>>> e257ad55

std::unordered_map<std::string, BlockBasedTableOptions::IndexType>
    OptionsHelper::block_base_table_index_type_string_map = {
        {"kBinarySearch", BlockBasedTableOptions::IndexType::kBinarySearch},
        {"kHashSearch", BlockBasedTableOptions::IndexType::kHashSearch},
        {"kTwoLevelIndexSearch",
         BlockBasedTableOptions::IndexType::kTwoLevelIndexSearch}};

std::unordered_map<std::string, BlockBasedTableOptions::DataBlockIndexType>
    OptionsHelper::block_base_table_data_block_index_type_string_map = {
        {"kDataBlockBinarySearch",
         BlockBasedTableOptions::DataBlockIndexType::kDataBlockBinarySearch},
        {"kDataBlockBinaryAndHash",
         BlockBasedTableOptions::DataBlockIndexType::kDataBlockBinaryAndHash}};

std::unordered_map<std::string, EncodingType>
    OptionsHelper::encoding_type_string_map = {{"kPlain", kPlain},
                                               {"kPrefix", kPrefix}};

std::unordered_map<std::string, CompactionStyle>
    OptionsHelper::compaction_style_string_map = {
        {"kCompactionStyleLevel", kCompactionStyleLevel},
        {"kCompactionStyleUniversal", kCompactionStyleUniversal},
        {"kCompactionStyleNone", kCompactionStyleNone}};

std::unordered_map<std::string, CompactionPri>
    OptionsHelper::compaction_pri_string_map = {
        {"kByCompensatedSize", kByCompensatedSize},
        {"kOldestLargestSeqFirst", kOldestLargestSeqFirst},
        {"kOldestSmallestSeqFirst", kOldestSmallestSeqFirst},
        {"kMinOverlappingRatio", kMinOverlappingRatio}};

std::unordered_map<std::string, WriteBufferFlushPri>
    OptionsHelper::write_buffer_flush_pri_string_map = {
        {"kFlushOldest", kFlushOldest}, {"kFlushLargest", kFlushLargest}};

std::unordered_map<std::string, WALRecoveryMode>
    OptionsHelper::wal_recovery_mode_string_map = {
        {"kTolerateCorruptedTailRecords",
         WALRecoveryMode::kTolerateCorruptedTailRecords},
        {"kAbsoluteConsistency", WALRecoveryMode::kAbsoluteConsistency},
        {"kPointInTimeRecovery", WALRecoveryMode::kPointInTimeRecovery},
        {"kSkipAnyCorruptedRecords",
         WALRecoveryMode::kSkipAnyCorruptedRecords}};

std::unordered_map<std::string, DBOptions::AccessHint>
    OptionsHelper::access_hint_string_map = {
        {"NONE", DBOptions::AccessHint::NONE},
        {"NORMAL", DBOptions::AccessHint::NORMAL},
        {"SEQUENTIAL", DBOptions::AccessHint::SEQUENTIAL},
        {"WILLNEED", DBOptions::AccessHint::WILLNEED}};

std::unordered_map<std::string, InfoLogLevel>
    OptionsHelper::info_log_level_string_map = {
        {"DEBUG_LEVEL", InfoLogLevel::DEBUG_LEVEL},
        {"INFO_LEVEL", InfoLogLevel::INFO_LEVEL},
        {"WARN_LEVEL", InfoLogLevel::WARN_LEVEL},
        {"ERROR_LEVEL", InfoLogLevel::ERROR_LEVEL},
        {"FATAL_LEVEL", InfoLogLevel::FATAL_LEVEL},
        {"HEADER_LEVEL", InfoLogLevel::HEADER_LEVEL}};

ColumnFamilyOptions OptionsHelper::dummy_cf_options;
CompactionOptionsFIFO OptionsHelper::dummy_comp_options;
LRUCacheOptions OptionsHelper::dummy_lru_cache_options;
CompactionOptionsUniversal OptionsHelper::dummy_comp_options_universal;

// offset_of is used to get the offset of a class data member
// ex: offset_of(&ColumnFamilyOptions::num_levels)
// This call will return the offset of num_levels in ColumnFamilyOptions class
//
// This is the same as offsetof() but allow us to work with non standard-layout
// classes and structures
// refs:
// http://en.cppreference.com/w/cpp/concept/StandardLayoutType
// https://gist.github.com/graphitemaster/494f21190bb2c63c5516
template <typename T1>
int offset_of(T1 ColumnFamilyOptions::*member) {
  return int(size_t(&(OptionsHelper::dummy_cf_options.*member)) -
             size_t(&OptionsHelper::dummy_cf_options));
}
template <typename T1>
int offset_of(T1 AdvancedColumnFamilyOptions::*member) {
  return int(size_t(&(OptionsHelper::dummy_cf_options.*member)) -
             size_t(&OptionsHelper::dummy_cf_options));
}
template <typename T1>
int offset_of(T1 CompactionOptionsFIFO::*member) {
  return int(size_t(&(OptionsHelper::dummy_comp_options.*member)) -
             size_t(&OptionsHelper::dummy_comp_options));
}
template <typename T1>
int offset_of(T1 LRUCacheOptions::*member) {
  return int(size_t(&(OptionsHelper::dummy_lru_cache_options.*member)) -
             size_t(&OptionsHelper::dummy_lru_cache_options));
}
template <typename T1>
int offset_of(T1 CompactionOptionsUniversal::*member) {
  return int(size_t(&(OptionsHelper::dummy_comp_options_universal.*member)) -
             size_t(&OptionsHelper::dummy_comp_options_universal));
}

std::unordered_map<std::string, OptionTypeInfo>
    OptionsHelper::cf_options_type_info = {
        /* not yet supported
        CompressionOptions compression_opts;
        TablePropertiesCollectorFactories table_properties_collector_factories;
        typedef std::vector<std::shared_ptr<TablePropertiesCollectorFactory>>
            TablePropertiesCollectorFactories;
        UpdateStatus (*inplace_callback)(char* existing_value,
                                         uint34_t* existing_value_size,
                                         Slice delta_value,
                                         std::string* merged_value);
        std::vector<DbPath> cf_paths;
         */
        {"report_bg_io_stats",
         {offset_of(&ColumnFamilyOptions::report_bg_io_stats),
          OptionType::kBoolean, OptionVerificationType::kNormal, true,
          offsetof(struct MutableCFOptions, report_bg_io_stats)}},
        {"compaction_measure_io_stats",
         {0, OptionType::kBoolean, OptionVerificationType::kDeprecated, false,
          0}},
        {"disable_auto_compactions",
         {offset_of(&ColumnFamilyOptions::disable_auto_compactions),
          OptionType::kBoolean, OptionVerificationType::kNormal, true,
          offsetof(struct MutableCFOptions, disable_auto_compactions)}},
        {"max_subcompactions",
         {offset_of(&ColumnFamilyOptions::max_subcompactions),
          OptionType::kUInt32T, OptionVerificationType::kNormal, true,
          offsetof(struct MutableCFOptions, max_subcompactions)}},
        {"blob_size",
         {offset_of(&ColumnFamilyOptions::blob_size), OptionType::kSizeT,
          OptionVerificationType::kNormal, true,
          offsetof(struct MutableCFOptions, blob_size)}},
        {"blob_large_key_ratio",
         {offset_of(&ColumnFamilyOptions::blob_large_key_ratio),
          OptionType::kDouble, OptionVerificationType::kNormal, true,
          offsetof(struct MutableCFOptions, blob_large_key_ratio)}},
        {"blob_gc_ratio",
         {offset_of(&ColumnFamilyOptions::blob_gc_ratio), OptionType::kDouble,
          OptionVerificationType::kNormal, true,
          offsetof(struct MutableCFOptions, blob_gc_ratio)}},
        {"target_blob_file_size",
         {offset_of(&ColumnFamilyOptions::target_blob_file_size),
          OptionType::kUInt64T, OptionVerificationType::kNormal, true,
          offsetof(struct MutableCFOptions, target_blob_file_size)}},
        {"blob_file_defragment_size",
         {offset_of(&ColumnFamilyOptions::blob_file_defragment_size),
          OptionType::kUInt64T, OptionVerificationType::kNormal, true,
          offsetof(struct MutableCFOptions, blob_file_defragment_size)}},
        {"max_dependence_blob_overlap",
         {offset_of(&ColumnFamilyOptions::max_dependence_blob_overlap),
          OptionType::kSizeT, OptionVerificationType::kNormal, true,
          offsetof(struct MutableCFOptions, max_dependence_blob_overlap)}},
        {"maintainer_job_ratio",
         {offset_of(&ColumnFamilyOptions::maintainer_job_ratio),
          OptionType::kDouble, OptionVerificationType::kNormal, true,
          offsetof(struct MutableCFOptions, maintainer_job_ratio)}},
        {"filter_deletes",
         {0, OptionType::kBoolean, OptionVerificationType::kDeprecated, true,
          0}},
        {"enable_lazy_compaction",
         {offset_of(&ColumnFamilyOptions::enable_lazy_compaction),
          OptionType::kBoolean, OptionVerificationType::kNormal, false, 0}},
        {"pin_table_properties_in_reader",
         {offset_of(&ColumnFamilyOptions::pin_table_properties_in_reader),
          OptionType::kBoolean, OptionVerificationType::kNormal, false, 0}},
        {"inplace_update_support",
         {offset_of(&ColumnFamilyOptions::inplace_update_support),
          OptionType::kBoolean, OptionVerificationType::kNormal, false, 0}},
        {"level_compaction_dynamic_level_bytes",
         {offset_of(&ColumnFamilyOptions::level_compaction_dynamic_level_bytes),
          OptionType::kBoolean, OptionVerificationType::kNormal, false, 0}},
        {"optimize_filters_for_hits",
         {offset_of(&ColumnFamilyOptions::optimize_filters_for_hits),
          OptionType::kBoolean, OptionVerificationType::kNormal, true,
          offsetof(struct MutableCFOptions, optimize_filters_for_hits)}},
        {"optimize_range_deletion",
         {offset_of(&ColumnFamilyOptions::optimize_range_deletion),
          OptionType::kBoolean, OptionVerificationType::kNormal, true,
          offsetof(struct MutableCFOptions, optimize_range_deletion)}},
        {"paranoid_file_checks",
         {offset_of(&ColumnFamilyOptions::paranoid_file_checks),
          OptionType::kBoolean, OptionVerificationType::kNormal, true,
          offsetof(struct MutableCFOptions, paranoid_file_checks)}},
        {"force_consistency_checks",
         {offset_of(&ColumnFamilyOptions::force_consistency_checks),
          OptionType::kBoolean, OptionVerificationType::kNormal, false, 0}},
        {"purge_redundant_kvs_while_flush",
         {offset_of(&ColumnFamilyOptions::purge_redundant_kvs_while_flush),
          OptionType::kBoolean, OptionVerificationType::kDeprecated, false, 0}},
        {"verify_checksums_in_compaction",
         {0, OptionType::kBoolean, OptionVerificationType::kDeprecated, true,
          0}},
        {"soft_pending_compaction_bytes_limit",
         {offset_of(&ColumnFamilyOptions::soft_pending_compaction_bytes_limit),
          OptionType::kUInt64T, OptionVerificationType::kNormal, true,
          offsetof(struct MutableCFOptions,
                   soft_pending_compaction_bytes_limit)}},
        {"hard_pending_compaction_bytes_limit",
         {offset_of(&ColumnFamilyOptions::hard_pending_compaction_bytes_limit),
          OptionType::kUInt64T, OptionVerificationType::kNormal, true,
          offsetof(struct MutableCFOptions,
                   hard_pending_compaction_bytes_limit)}},
        {"hard_rate_limit",
         {0, OptionType::kDouble, OptionVerificationType::kDeprecated, true,
          0}},
        {"soft_rate_limit",
         {0, OptionType::kDouble, OptionVerificationType::kDeprecated, true,
          0}},
        {"max_compaction_bytes",
         {offset_of(&ColumnFamilyOptions::max_compaction_bytes),
          OptionType::kUInt64T, OptionVerificationType::kNormal, true,
          offsetof(struct MutableCFOptions, max_compaction_bytes)}},
        {"expanded_compaction_factor",
         {0, OptionType::kInt, OptionVerificationType::kDeprecated, true, 0}},
        {"level0_file_num_compaction_trigger",
         {offset_of(&ColumnFamilyOptions::level0_file_num_compaction_trigger),
          OptionType::kInt, OptionVerificationType::kNormal, true,
          offsetof(struct MutableCFOptions,
                   level0_file_num_compaction_trigger)}},
        {"level0_slowdown_writes_trigger",
         {offset_of(&ColumnFamilyOptions::level0_slowdown_writes_trigger),
          OptionType::kInt, OptionVerificationType::kNormal, true,
          offsetof(struct MutableCFOptions, level0_slowdown_writes_trigger)}},
        {"level0_stop_writes_trigger",
         {offset_of(&ColumnFamilyOptions::level0_stop_writes_trigger),
          OptionType::kInt, OptionVerificationType::kNormal, true,
          offsetof(struct MutableCFOptions, level0_stop_writes_trigger)}},
        {"max_grandparent_overlap_factor",
         {0, OptionType::kInt, OptionVerificationType::kDeprecated, true, 0}},
        {"max_mem_compaction_level",
         {0, OptionType::kInt, OptionVerificationType::kDeprecated, false, 0}},
        {"max_write_buffer_number",
         {offset_of(&ColumnFamilyOptions::max_write_buffer_number),
          OptionType::kInt, OptionVerificationType::kNormal, true,
          offsetof(struct MutableCFOptions, max_write_buffer_number)}},
        {"max_write_buffer_number_to_maintain",
         {offset_of(&ColumnFamilyOptions::max_write_buffer_number_to_maintain),
          OptionType::kInt, OptionVerificationType::kNormal, false, 0}},
        {"min_write_buffer_number_to_merge",
         {offset_of(&ColumnFamilyOptions::min_write_buffer_number_to_merge),
          OptionType::kInt, OptionVerificationType::kNormal, false, 0}},
        {"num_levels",
         {offset_of(&ColumnFamilyOptions::num_levels), OptionType::kInt,
          OptionVerificationType::kNormal, false, 0}},
        {"source_compaction_factor",
         {0, OptionType::kInt, OptionVerificationType::kDeprecated, true, 0}},
        {"target_file_size_multiplier",
         {offset_of(&ColumnFamilyOptions::target_file_size_multiplier),
          OptionType::kInt, OptionVerificationType::kNormal, true,
          offsetof(struct MutableCFOptions, target_file_size_multiplier)}},
        {"arena_block_size",
         {offset_of(&ColumnFamilyOptions::arena_block_size), OptionType::kSizeT,
          OptionVerificationType::kNormal, true,
          offsetof(struct MutableCFOptions, arena_block_size)}},
        {"inplace_update_num_locks",
         {offset_of(&ColumnFamilyOptions::inplace_update_num_locks),
          OptionType::kSizeT, OptionVerificationType::kNormal, true,
          offsetof(struct MutableCFOptions, inplace_update_num_locks)}},
        {"max_successive_merges",
         {offset_of(&ColumnFamilyOptions::max_successive_merges),
          OptionType::kSizeT, OptionVerificationType::kNormal, true,
          offsetof(struct MutableCFOptions, max_successive_merges)}},
        {"memtable_huge_page_size",
         {offset_of(&ColumnFamilyOptions::memtable_huge_page_size),
          OptionType::kSizeT, OptionVerificationType::kNormal, true,
          offsetof(struct MutableCFOptions, memtable_huge_page_size)}},
        {"memtable_prefix_bloom_huge_page_tlb_size",
         {0, OptionType::kSizeT, OptionVerificationType::kDeprecated, true, 0}},
        {"write_buffer_size",
         {offset_of(&ColumnFamilyOptions::write_buffer_size),
          OptionType::kSizeT, OptionVerificationType::kNormal, true,
          offsetof(struct MutableCFOptions, write_buffer_size)}},
        {"bloom_locality",
         {offset_of(&ColumnFamilyOptions::bloom_locality), OptionType::kUInt32T,
          OptionVerificationType::kNormal, false, 0}},
        {"memtable_prefix_bloom_bits",
         {0, OptionType::kUInt32T, OptionVerificationType::kDeprecated, true,
          0}},
        {"memtable_prefix_bloom_size_ratio",
         {offset_of(&ColumnFamilyOptions::memtable_prefix_bloom_size_ratio),
          OptionType::kDouble, OptionVerificationType::kNormal, true,
          offsetof(struct MutableCFOptions, memtable_prefix_bloom_size_ratio)}},
        {"memtable_prefix_bloom_probes",
         {0, OptionType::kUInt32T, OptionVerificationType::kDeprecated, true,
          0}},
        {"min_partial_merge_operands",
         {0, OptionType::kUInt32T, OptionVerificationType::kDeprecated, true,
          0}},
        {"max_bytes_for_level_base",
         {offset_of(&ColumnFamilyOptions::max_bytes_for_level_base),
          OptionType::kUInt64T, OptionVerificationType::kNormal, true,
          offsetof(struct MutableCFOptions, max_bytes_for_level_base)}},
        {"max_bytes_for_level_multiplier",
         {offset_of(&ColumnFamilyOptions::max_bytes_for_level_multiplier),
          OptionType::kDouble, OptionVerificationType::kNormal, true,
          offsetof(struct MutableCFOptions, max_bytes_for_level_multiplier)}},
        {"max_bytes_for_level_multiplier_additional",
         {offset_of(
              &ColumnFamilyOptions::max_bytes_for_level_multiplier_additional),
          OptionType::kVectorInt, OptionVerificationType::kNormal, true,
          offsetof(struct MutableCFOptions,
                   max_bytes_for_level_multiplier_additional)}},
        {"max_sequential_skip_in_iterations",
         {offset_of(&ColumnFamilyOptions::max_sequential_skip_in_iterations),
          OptionType::kUInt64T, OptionVerificationType::kNormal, true,
          offsetof(struct MutableCFOptions,
                   max_sequential_skip_in_iterations)}},
        {"target_file_size_base",
         {offset_of(&ColumnFamilyOptions::target_file_size_base),
          OptionType::kUInt64T, OptionVerificationType::kNormal, true,
          offsetof(struct MutableCFOptions, target_file_size_base)}},
        {"rate_limit_delay_max_milliseconds",
         {0, OptionType::kUInt, OptionVerificationType::kDeprecated, false, 0}},
        {"compression",
         {offset_of(&ColumnFamilyOptions::compression),
          OptionType::kCompressionType, OptionVerificationType::kNormal, true,
          offsetof(struct MutableCFOptions, compression)}},
        {"compression_per_level",
         {offset_of(&ColumnFamilyOptions::compression_per_level),
          OptionType::kVectorCompressionType, OptionVerificationType::kNormal,
          false, 0}},
        {"bottommost_compression",
         {offset_of(&ColumnFamilyOptions::bottommost_compression),
          OptionType::kCompressionType, OptionVerificationType::kNormal, false,
          0}},
        {"comparator",
         {offset_of(&ColumnFamilyOptions::comparator), OptionType::kComparator,
          OptionVerificationType::kByName, false, 0}},
        {"prefix_extractor",
         {offset_of(&ColumnFamilyOptions::prefix_extractor),
          OptionType::kSliceTransform, OptionVerificationType::kByNameAllowNull,
          true, offsetof(struct MutableCFOptions, prefix_extractor)}},
        {"memtable_insert_with_hint_prefix_extractor",
         {offset_of(
              &ColumnFamilyOptions::memtable_insert_with_hint_prefix_extractor),
          OptionType::kSliceTransform, OptionVerificationType::kByNameAllowNull,
          false, 0}},
        {"memtable_factory",
         {offset_of(&ColumnFamilyOptions::memtable_factory),
          OptionType::kMemTableRepFactory, OptionVerificationType::kByName,
          false, 0}},
        {"table_factory",
         {offset_of(&ColumnFamilyOptions::table_factory),
          OptionType::kTableFactory, OptionVerificationType::kByName, false,
          0}},
        {"compaction_filter",
         {offset_of(&ColumnFamilyOptions::compaction_filter),
          OptionType::kCompactionFilter, OptionVerificationType::kByName, false,
          0}},
        {"compaction_filter_factory",
         {offset_of(&ColumnFamilyOptions::compaction_filter_factory),
          OptionType::kCompactionFilterFactory, OptionVerificationType::kByName,
          false, 0}},
        {"merge_operator",
         {offset_of(&ColumnFamilyOptions::merge_operator),
          OptionType::kMergeOperator,
          OptionVerificationType::kByNameAllowFromNull, false, 0}},
        {"value_meta_extractor_factory",
         {offset_of(&ColumnFamilyOptions::value_meta_extractor_factory),
          OptionType::kValueExtractorFactory,
          OptionVerificationType::kByNameAllowFromNull, false, 0}},
        {"compaction_style",
         {offset_of(&ColumnFamilyOptions::compaction_style),
          OptionType::kCompactionStyle, OptionVerificationType::kNormal, false,
          0}},
        {"compaction_pri",
         {offset_of(&ColumnFamilyOptions::compaction_pri),
          OptionType::kCompactionPri, OptionVerificationType::kNormal, false,
          0}},
        {"compaction_options_universal",
         {offset_of(&ColumnFamilyOptions::compaction_options_universal),
          OptionType::kCompactionOptionsUniversal,
          OptionVerificationType::kNormal, true,
          offsetof(struct MutableCFOptions, compaction_options_universal)}},
        {"ttl_gc_ratio",
         {offset_of(&ColumnFamilyOptions::ttl_gc_ratio), OptionType::kDouble,
          OptionVerificationType::kNormal, true,
          offsetof(struct MutableCFOptions, ttl_gc_ratio)}},
        {"ttl_max_scan_gap",
         {offset_of(&ColumnFamilyOptions::ttl_max_scan_gap), OptionType::kSizeT,
          OptionVerificationType::kNormal, true,
          offsetof(struct MutableCFOptions, ttl_max_scan_gap)}}};

std::unordered_map<std::string, OptionTypeInfo>
    OptionsHelper::universal_compaction_options_type_info = {
        {"size_ratio",
         {offset_of(&CompactionOptionsUniversal::size_ratio), OptionType::kUInt,
          OptionVerificationType::kNormal, true,
          offsetof(class CompactionOptionsUniversal, size_ratio)}},
        {"min_merge_width",
         {offset_of(&CompactionOptionsUniversal::min_merge_width),
          OptionType::kUInt, OptionVerificationType::kNormal, true,
          offsetof(class CompactionOptionsUniversal, min_merge_width)}},
        {"max_merge_width",
         {offset_of(&CompactionOptionsUniversal::max_merge_width),
          OptionType::kUInt, OptionVerificationType::kNormal, true,
          offsetof(class CompactionOptionsUniversal, max_merge_width)}},
        {"max_size_amplification_percent",
         {offset_of(
              &CompactionOptionsUniversal::max_size_amplification_percent),
          OptionType::kUInt, OptionVerificationType::kNormal, true,
          offsetof(class CompactionOptionsUniversal,
                   max_size_amplification_percent)}},
        {"compression_size_percent",
         {offset_of(&CompactionOptionsUniversal::compression_size_percent),
          OptionType::kInt, OptionVerificationType::kNormal, true,
          offsetof(class CompactionOptionsUniversal,
                   compression_size_percent)}},
        {"stop_style",
         {offset_of(&CompactionOptionsUniversal::stop_style),
          OptionType::kCompactionStopStyle, OptionVerificationType::kNormal,
          true, offsetof(class CompactionOptionsUniversal, stop_style)}},
        {"allow_trivial_move",
         {offset_of(&CompactionOptionsUniversal::allow_trivial_move),
          OptionType::kBoolean, OptionVerificationType::kNormal, true,
          offsetof(class CompactionOptionsUniversal, allow_trivial_move)}}};

std::unordered_map<std::string, CompactionStopStyle>
    OptionsHelper::compaction_stop_style_string_map = {
        {"kCompactionStopStyleSimilarSize", kCompactionStopStyleSimilarSize},
        {"kCompactionStopStyleTotalSize", kCompactionStopStyleTotalSize}};

std::unordered_map<std::string, OptionTypeInfo>
    OptionsHelper::lru_cache_options_type_info = {
        {"capacity",
         {offset_of(&LRUCacheOptions::capacity), OptionType::kSizeT,
          OptionVerificationType::kNormal, true,
          offsetof(struct LRUCacheOptions, capacity)}},
        {"num_shard_bits",
         {offset_of(&LRUCacheOptions::num_shard_bits), OptionType::kInt,
          OptionVerificationType::kNormal, true,
          offsetof(struct LRUCacheOptions, num_shard_bits)}},
        {"strict_capacity_limit",
         {offset_of(&LRUCacheOptions::strict_capacity_limit),
          OptionType::kBoolean, OptionVerificationType::kNormal, true,
          offsetof(struct LRUCacheOptions, strict_capacity_limit)}},
        {"high_pri_pool_ratio",
         {offset_of(&LRUCacheOptions::high_pri_pool_ratio), OptionType::kDouble,
          OptionVerificationType::kNormal, true,
          offsetof(struct LRUCacheOptions, high_pri_pool_ratio)}}};

std::unordered_map<std::string, TerarkZipTableOptions::EntropyAlgo>
    OptionsHelper::entropy_algo_string_map = {
        {"kNoEntropy", TerarkZipTableOptions::EntropyAlgo::kNoEntropy},
        {"kHuffman", TerarkZipTableOptions::EntropyAlgo::kHuffman},
        {"kFSE", TerarkZipTableOptions::EntropyAlgo::kFSE}};

#endif  // !ROCKSDB_LITE

}  // namespace TERARKDB_NAMESPACE<|MERGE_RESOLUTION|>--- conflicted
+++ resolved
@@ -1782,7 +1782,6 @@
          {offsetof(struct DBOptions, avoid_unnecessary_blocking_io),
           OptionType::kBoolean, OptionVerificationType::kNormal, false,
           offsetof(struct ImmutableDBOptions, avoid_unnecessary_blocking_io)}},
-<<<<<<< HEAD
         {"zenfs_low_gc_ratio",
          {offsetof(struct DBOptions, zenfs_low_gc_ratio),
           OptionType::kDouble, OptionVerificationType::kNormal, false,
@@ -1795,12 +1794,6 @@
          {offsetof(struct DBOptions, zenfs_force_gc_ratio),
           OptionType::kDouble, OptionVerificationType::kNormal, false,
           offsetof(struct ImmutableDBOptions, zenfs_force_gc_ratio)}}};
-=======
-        {"zenfs_gc_ratio",
-         {offsetof(struct DBOptions, zenfs_gc_ratio), OptionType::kDouble,
-          OptionVerificationType::kNormal, false,
-          offsetof(struct ImmutableDBOptions, zenfs_gc_ratio)}}};
->>>>>>> e257ad55
 
 std::unordered_map<std::string, BlockBasedTableOptions::IndexType>
     OptionsHelper::block_base_table_index_type_string_map = {
