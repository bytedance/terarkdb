/*
 * terark_zip_table.cc
 *
 *  Created on: 2016-08-09
 *      Author: leipeng
 */

// project headers
#include "terark_zip_table.h"

#include <terark/idx/terark_zip_index.hpp>

#include "terark_zip_common.h"
#include "terark_zip_internal.h"
#include "terark_zip_table_reader.h"

// std headers
#include <util/arena.h>  // for #include <sys/mman.h>

#include <cstdint>
#include <cstdlib>
#include <fstream>
#include <future>
#include <random>
#ifdef _MSC_VER
#include <io.h>
#else
#include <sys/mman.h>
#include <sys/types.h>
#endif

// boost headers
#include <boost/predef/other/endian.h>

#include <boost/archive/iterators/binary_from_base64.hpp>
#include <boost/archive/iterators/transform_width.hpp>

// rocksdb headers
#include <table/meta_blocks.h>

// terark headers
#include <terark/lcast.hpp>
#include <terark/zbs/xxhash_helper.hpp>

static std::once_flag PrintVersionHashInfoFlag;

#ifndef _MSC_VER
const char* git_version_hash_info_core();
const char* git_version_hash_info_fsa();
const char* git_version_hash_info_zbs();
const char* git_version_hash_info_idx();
#endif

void PrintVersionHashInfo(rocksdb::Logger* info_log) {
  std::call_once(PrintVersionHashInfoFlag, [info_log] {
#ifndef _MSC_VER
    INFO(info_log, "core %s", git_version_hash_info_core());
    INFO(info_log, "fsa %s", git_version_hash_info_fsa());
    INFO(info_log, "zbs %s", git_version_hash_info_zbs());
    INFO(info_log, "idx %s", git_version_hash_info_idx());
#endif
  });
}

namespace rocksdb {

terark::profiling g_pf;

const uint64_t kTerarkZipTableMagicNumber = 0x1122334455667788;

const std::string kTerarkZipTableValueDictBlock =
    "TerarkZipTableValueDictBlock";
const std::string kTerarkZipTableOffsetBlock = "TerarkZipTableOffsetBlock";
const std::string kTerarkEmptyTableKey = "ThisIsAnEmptyTable";

using terark::XXHash64;

const std::string kTerarkZipTableBuildTimestamp = "terark.build.timestamp";
const std::string kTerarkZipTableDictInfo = "terark.build.dict_info";
const std::string kTerarkZipTableDictSize = "terark.build.dict_size";
const std::string kTerarkZipTableEntropy = "terark.build.entropy";

const size_t CollectInfo::queue_size = 1024;

void CollectInfo::update(uint64_t timestamp, size_t entropy, size_t zip_store) {
  std::unique_lock<std::mutex> l(mutex);
  entropy_size += entropy;
  zip_store_size += zip_store;
  auto comp = [](const CompressionInfo& l, const CompressionInfo& r) {
    return l.timestamp > r.timestamp;
  };
  queue.emplace_back(CompressionInfo{timestamp, entropy, zip_store});
  std::push_heap(queue.begin(), queue.end(), comp);
  while (queue.size() > queue_size) {
    auto& front = queue.front();
    entropy_size -= front.entropy;
    zip_store_size -= front.zip_store;
    std::pop_heap(queue.begin(), queue.end(), comp);
    queue.pop_back();
  }
  estimate_compression_ratio = float(zip_store_size) / float(entropy_size);
}

float CollectInfo::estimate() const {
  float ret = estimate_compression_ratio;
  return ret ? ret : 1.0f;
}

size_t TerarkZipMultiOffsetInfo::calc_size(size_t partCount) {
  return 8 + partCount * sizeof(KeyValueOffset);
}

void TerarkZipMultiOffsetInfo::Init(size_t partCount) {
  offset_.resize_no_init(partCount);
}

void TerarkZipMultiOffsetInfo::set(size_t i, size_t k, size_t v, size_t t) {
  offset_[i].key = k;
  offset_[i].value = v;
  offset_[i].type = t;
}

valvec<byte_t> TerarkZipMultiOffsetInfo::dump() {
  valvec<byte_t> ret;
  size_t size = calc_size(offset_.size());
  ret.resize_no_init(size);
  size_t offset = 0;
  auto push = [&](const void* d, size_t s) {
    memcpy(ret.data() + offset, d, s);
    offset += s;
  };
  uint64_t partCount = offset_.size();
  push(&partCount, 8);
  push(offset_.data(), offset_.size() * sizeof(KeyValueOffset));
  assert(offset == ret.size());
  return ret;
}

bool TerarkZipMultiOffsetInfo::risk_set_memory(const void* p, size_t s) {
  offset_.clear();
  if (s < 8) {
    return false;
  }
  auto src = (const byte_t*)p;
  uint64_t partCount;
  memcpy(&partCount, src, 8);
  if (s != calc_size(partCount)) {
    return false;
  }
  offset_.risk_set_data((KeyValueOffset*)(src + 8), partCount);
  return true;
}

void TerarkZipMultiOffsetInfo::risk_release_ownership() {
  offset_.risk_release_ownership();
}

TableFactory* NewTerarkZipTableFactory(const TerarkZipTableOptions& tzto,
                                       std::shared_ptr<TableFactory> fallback) {
  TerarkZipTableFactory* factory = new TerarkZipTableFactory(tzto, fallback);
  if (tzto.debugLevel > 0) {
    STD_INFO("NewTerarkZipTableFactory(\n%s)\n",
             factory->GetPrintableTableOptions().c_str());
  }
  return factory;
}

<<<<<<< HEAD
TableFactory*
NewTerarkZipTableFactory(Slice options,
                         std::shared_ptr<TableFactory> fallback, Status* s) {
  TerarkZipTableOptions opt;
  *s = opt.Parse(options);
  if (s->ok()) {
    return NewTerarkZipTableFactory(opt, fallback);
  }
  return nullptr;
}

std::shared_ptr<TableFactory>
SingleTerarkZipTableFactory(const TerarkZipTableOptions& tzto,
                            std::shared_ptr<TableFactory> fallback) {
=======
std::shared_ptr<TableFactory> SingleTerarkZipTableFactory(
    const TerarkZipTableOptions& tzto, std::shared_ptr<TableFactory> fallback) {
>>>>>>> d1933df1
  static std::shared_ptr<TableFactory> factory(
      NewTerarkZipTableFactory(tzto, fallback));
  return factory;
}

bool IsForwardBytewiseComparator(const fstring name) {
  if (name.startsWith("RocksDB_SE_")) {
    return true;
  }
  return name == "leveldb.BytewiseComparator";
}

bool IsBackwardBytewiseComparator(const fstring name) {
  if (name.startsWith("rev:RocksDB_SE_")) {
    return true;
  }
  return name == "rocksdb.ReverseBytewiseComparator";
}

bool IsBytewiseComparator(const Comparator* cmp) {
  const fstring name = cmp->Name();
  if (name.startsWith("RocksDB_SE_")) {
    return true;
  }
  if (name.startsWith("rev:RocksDB_SE_")) {
    // reverse bytewise compare, needs reverse in iterator
    return true;
  }
  return name == "leveldb.BytewiseComparator" ||
         name == "rocksdb.ReverseBytewiseComparator";
}

inline static size_t GetFixedPrefixLen(const SliceTransform* tr) {
  if (tr == nullptr) {
    return 0;
  }
  fstring trName = tr->Name();
  fstring namePrefix = "rocksdb.FixedPrefix.";
  if (namePrefix != trName.substr(0, namePrefix.size())) {
    return 0;
  }
  return terark::lcast(trName.substr(namePrefix.size()));
}

TerarkZipTableFactory::TerarkZipTableFactory(
    const TerarkZipTableOptions& tzto, std::shared_ptr<TableFactory> fallback)
    : table_options_(tzto), fallback_factory_(fallback) {
  adaptive_factory_ = NewAdaptiveTableFactory();
  if (tzto.warmUpIndexOnOpen) {
    // turn off warmUpIndexOnOpen if forceMetaInMemory
    table_options_.warmUpIndexOnOpen = !tzto.forceMetaInMemory;
  }
}

TerarkZipTableFactory::~TerarkZipTableFactory() { delete adaptive_factory_; }

Status TerarkZipTableFactory::NewTableReader(
    const TableReaderOptions& table_reader_options,
    unique_ptr<RandomAccessFileReader>&& file, uint64_t file_size,
    unique_ptr<TableReader>* table,
    bool prefetch_index_and_filter_in_cache) const {
  if (table_options_.minPreadLen >= 0 && table_options_.cacheCapacityBytes) {
    if (!cache_) {
      std::lock_guard<std::mutex> lock(cache_create_mutex_);
      if (!cache_) {
        size_t initial_file_num = 2048;
        cache_.reset(LruReadonlyCache::create(
            table_options_.cacheCapacityBytes, table_options_.cacheShards,
            initial_file_num, table_reader_options.env_options.use_aio_reads));
      }
    }
  }
  PrintVersionHashInfo(table_reader_options.ioptions.info_log);
  auto userCmp = table_reader_options.internal_comparator.user_comparator();
  if (!IsBytewiseComparator(userCmp)) {
    return Status::InvalidArgument(
        "TerarkZipTableFactory::NewTableReader()",
        "user comparator must be 'leveldb.BytewiseComparator'");
  }
  Footer footer;
  Status s = ReadFooterFromFile(
      file.get(), TERARK_ROCKSDB_5007(nullptr, ) file_size, &footer);
  if (!s.ok()) {
    return s;
  }
  if (footer.table_magic_number() != kTerarkZipTableMagicNumber) {
    if (adaptive_factory_) {
      // just for open table
      return adaptive_factory_->NewTableReader(
          table_reader_options, std::move(file), file_size, table,
          prefetch_index_and_filter_in_cache);
    }
    if (fallback_factory_) {
      return fallback_factory_->NewTableReader(
          table_reader_options, std::move(file), file_size, table,
          prefetch_index_and_filter_in_cache);
    }
    return Status::InvalidArgument(
        "TerarkZipTableFactory::NewTableReader()",
        "fallback_factory is null and magic_number is not kTerarkZipTable");
  }
#if 0
  if (!prefetch_index_and_filter_in_cache) {
    WARN(table_reader_options.ioptions.info_log
      , "TerarkZipTableFactory::NewTableReader(): "
      "prefetch_index_and_filter_in_cache = false is ignored, "
      "all index and data will be loaded in memory\n");
  }
#endif
  BlockContents emptyTableBC;
  s = ReadMetaBlockAdapte(file.get(), file_size, kTerarkZipTableMagicNumber,
                          table_reader_options.ioptions, kTerarkEmptyTableKey,
                          &emptyTableBC);
  if (s.ok()) {
    std::unique_ptr<TerarkEmptyTableReader> t(
        new TerarkEmptyTableReader(table_reader_options));
    s = t->Open(file.release(), file_size);
    if (!s.ok()) {
      return s;
    }
    *table = std::move(t);
    return s;
  }
  BlockContents offsetBC;
  s = ReadMetaBlockAdapte(file.get(), file_size, kTerarkZipTableMagicNumber,
                          table_reader_options.ioptions,
                          kTerarkZipTableOffsetBlock, &offsetBC);
  if (s.ok()) {
    TerarkZipMultiOffsetInfo info;
    if (info.risk_set_memory(offsetBC.data.data(), offsetBC.data.size())) {
      if (info.offset_.size() > 1) {
        std::unique_ptr<TerarkZipTableMultiReader> t(
            new TerarkZipTableMultiReader(this, table_reader_options,
                                          table_options_));
        s = t->Open(file.release(), file_size);
        if (s.ok()) {
          *table = std::move(t);
        }
      } else {
        std::unique_ptr<TerarkZipTableReader> t(new TerarkZipTableReader(
            this, table_reader_options, table_options_));
        s = t->Open(file.release(), file_size);
        if (s.ok()) {
          *table = std::move(t);
        }
      }
      info.risk_release_ownership();
      return s;
    }
    return Status::InvalidArgument("TerarkZipTableFactory::NewTableReader()",
                                   "bad TerarkZipMultiOffsetInfo");
  }
  return Status::InvalidArgument("TerarkZipTableFactory::NewTableReader()",
                                 "missing TerarkZipMultiOffsetInfo");
}

// defined in terark_zip_table_builder.cc
extern TableBuilder* createTerarkZipTableBuilder(
    const TerarkZipTableFactory* table_factory,
    const TerarkZipTableOptions& tzo, const TableBuilderOptions& tbo,
    uint32_t column_family_id, WritableFileWriter* file,
    uint32_t key_prefixLen);
extern long long g_lastTime;

TableBuilder* TerarkZipTableFactory::NewTableBuilder(
    const TableBuilderOptions& table_builder_options, uint32_t column_family_id,
    WritableFileWriter* file) const {
  PrintVersionHashInfo(table_builder_options.ioptions.info_log);
  auto userCmp = table_builder_options.internal_comparator.user_comparator();
  if (!IsBytewiseComparator(userCmp)) {
    THROW_STD(invalid_argument,
              "TerarkZipTableFactory::NewTableBuilder(): "
              "user comparator must be 'leveldb.BytewiseComparator'");
  }
  int curlevel = table_builder_options.level;
  int numlevel = table_builder_options.ioptions.num_levels;
  int minlevel = table_options_.terarkZipMinLevel;
  if (minlevel < 0) {
    minlevel = numlevel - 1;
  }
  uint32_t keyPrefixLen = (uint32_t)GetFixedPrefixLen(
      table_builder_options.moptions.prefix_extractor.get());
  if (keyPrefixLen != 0) {
    if (table_options_.keyPrefixLen != 0) {
      if (keyPrefixLen != table_options_.keyPrefixLen) {
        WARN(table_builder_options.ioptions.info_log,
             "TerarkZipTableFactory::NewTableBuilder() found non best config , "
             "keyPrefixLen = %zd , prefix_extractor = %zd\n",
             table_options_.keyPrefixLen, keyPrefixLen);
      }
      keyPrefixLen =
          std::min<uint32_t>(keyPrefixLen, table_options_.keyPrefixLen);
    }
  } else {
    keyPrefixLen = table_options_.keyPrefixLen;
  }
  if (table_builder_options.sst_purpose != kEssenceSst) {
    keyPrefixLen = 0;
  }
#if 1
  INFO(table_builder_options.ioptions.info_log,
       "nth_newtable{ terark = %3zd fallback = %3zd } curlevel = %d minlevel = "
       "%d numlevel = %d fallback = %p\n",
       nth_new_terark_table_, nth_new_fallback_table_, curlevel, minlevel,
       numlevel, fallback_factory_.get());
#endif
  if (0 == nth_new_terark_table_) {
    g_lastTime = g_pf.now();
  }
  if (fallback_factory_) {
    if (curlevel >= 0 && curlevel < minlevel) {
      nth_new_fallback_table_++;
      TableBuilder* tb = fallback_factory_->NewTableBuilder(
          table_builder_options, column_family_id, file);
      INFO(table_builder_options.ioptions.info_log,
           "TerarkZipTableFactory::NewTableBuilder() returns class: %s\n",
           ClassName(*tb).c_str());
      return tb;
    }
  }
  nth_new_terark_table_++;

  return createTerarkZipTableBuilder(this, table_options_,
                                     table_builder_options, column_family_id,
                                     file, keyPrefixLen);
}

#define PrintBuf(...) \
  ret.append(buffer, snprintf(buffer, kBufferSize, __VA_ARGS__))

std::string TerarkZipTableFactory::GetPrintableTableOptions() const {
  std::string ret;
  ret.reserve(2000);
  const char* cvb[] = {"false", "true"};
  const int kBufferSize = 200;
  char buffer[kBufferSize];
  const auto& tzto = table_options_;

#define M_String(name)                                      \
  ret.append(#name);                                        \
  ret.append("                         : " + strlen(#name), \
             27 - strlen(#name));                           \
  ret.append(tzto.name);                                    \
  ret.append("\n")

#define M_NumFmt(name, fmt) PrintBuf("%-24s : " fmt "\n", #name, tzto.name)
#define M_NumGiB(name) PrintBuf("%-24s : %.3fGiB\n", #name, tzto.name / GiB)
#define M_Boolea(name) PrintBuf("%-24s : %s\n", #name, cvb[!!tzto.name])
#include "terark_zip_table_property_print.h"
  return ret;
}

Status TerarkZipTableFactory::GetOptionString(
    std::string* opt_string, const std::string& delimiter) const {
  const char* cvb[] = {"false", "true"};
  const int kBufferSize = 200;
  char buffer[kBufferSize];
  const auto& tzto = table_options_;

  std::string& ret = *opt_string;
  ret.resize(0);

#define WriteName(name) ret.append(#name).append("=")

#define M_String(name) WriteName(name).append(tzto.name).append(delimiter)
#define M_NumFmt(name, fmt) \
  WriteName(name);          \
  PrintBuf(fmt, tzto.name); \
  ret.append(delimiter)
#define M_NumGiB(name)                  \
  WriteName(name);                      \
  PrintBuf("%.3fGiB", tzto.name / GiB); \
  ret.append(delimiter)
#define M_Boolea(name)              \
  WriteName(name);                  \
  PrintBuf("%s", cvb[!!tzto.name]); \
  ret.append(delimiter)

#include "terark_zip_table_property_print.h"

  return Status::OK();
}

Status TerarkZipTableFactory::SanitizeOptions(
    const DBOptions& /*db_opts*/, const ColumnFamilyOptions& cf_opts) const {
  auto table_factory =
      dynamic_cast<TerarkZipTableFactory*>(cf_opts.table_factory.get());
  assert(table_factory);
  auto& tzto = *reinterpret_cast<const TerarkZipTableOptions*>(
      table_factory->GetOptions());
  try {
    terark::TempFileDeleteOnClose test;
    test.path = tzto.localTempDir + "/Terark-XXXXXX";
    test.open_temp();
    test.writer << "Terark";
    test.complete_write();
  } catch (...) {
    std::string msg = "ERROR: bad localTempDir : " + tzto.localTempDir;
    fprintf(stderr, "%s\n", msg.c_str());
    return Status::InvalidArgument("TerarkZipTableFactory::SanitizeOptions()",
                                   msg);
  }
  if (!IsBytewiseComparator(cf_opts.comparator)) {
    return Status::InvalidArgument(
        "TerarkZipTableFactory::SanitizeOptions()",
        "user comparator must be 'leveldb.BytewiseComparator'");
  }
  return Status::OK();
}

// delimiter must be "\n"
Status TerarkZipTableOptions::Parse(Slice opt) {
  const char* beg = opt.data();
  const char* end = opt.size() + beg;
  std::unordered_map<std::string, std::string> map;
  while (beg < end) {
    const char* eq = (char*)memchr(beg, '=', end-beg);
    if (eq) {
      const char* eol = std::find(eq+1, end, '\n');
      fstring name(beg, eq);
      fstring value(eq+1, eol);
      name.trim();
      value.trim();
      map[name.str()] = value.str();
      beg = eol + 1;
    }
    else {
      //return Status::InvalidArgument("TerarkZipTableOptions::Parse", "Missing linefeed char");
      Slice line(beg, end-beg);
      fprintf(stderr,
       "ERROR: TerarkZipTableOptions::Parse(): opt=\n%.*s\n---Missing \\n\nremaining = %.*s\n",
       DOT_STAR_S(opt), DOT_STAR_S(line));
      break;
    }
  }
#define M_String(name) { \
    auto iter = map.find(#name); \
    if (map.end() != iter) name = iter->second; \
  }
#define M_NumFmt(name, fmt) { \
    auto iter = map.find(#name); \
    if (map.end() != iter) { \
      if (sscanf(iter->second.c_str(), fmt, &name) != 1) { \
        return Status::InvalidArgument("TerarkZipTableOptions::Parse():", \
                                       "bad " #name); \
      } \
    } \
  }
#define M_NumGiB(name) { \
    auto iter = map.find(#name); \
    if (map.end() != iter) { \
      double dval = strtof(iter->second.c_str(), NULL); \
      name = size_t(dval * GiB); \
    } \
  }
#define M_Boolea(name) { \
    auto iter = map.find(#name); \
    if (map.end() != iter) { \
      if (strcasecmp(iter->second.c_str(), "true") == 0) \
        name = true; \
      else if (strcasecmp(iter->second.c_str(), "false") == 0) \
        name = false; \
      else \
        return Status::InvalidArgument("TerarkZipTableOptions::Parse():", \
                                       "bad " #name); \
    } \
  }
  int entropyAlgo;
  int debugLevel, indexNestScale, indexTempLevel, offsetArrayBlockUnits;
#include "terark_zip_table_property_print.h"

  this->debugLevel = (byte_t)debugLevel;
  this->indexNestScale = (byte_t)indexNestScale;
  this->indexTempLevel = (byte_t)indexTempLevel;
  this->offsetArrayBlockUnits = (uint16_t)offsetArrayBlockUnits;
  this->entropyAlgo = (EntropyAlgo)entropyAlgo;

  return Status::OK();
}

bool TerarkZipTablePrintCacheStat(TableFactory* factory, FILE* fp) {
  auto tztf = dynamic_cast<const TerarkZipTableFactory*>(factory);
  if (tztf) {
    if (tztf->cache()) {
      tztf->cache()->print_stat_cnt(fp);
      return true;
    } else {
      fprintf(fp, "PrintCacheStat: terark user cache == nullptr\n");
    }
  } else {
    fprintf(fp, "PrintCacheStat: factory is not TerarkZipTableFactory\n");
  }
  return false;
}

TERARK_FACTORY_REGISTER_EX(TableFactory, "TerarkZipTable",
([](const std::string& options, Status* s) {
  return NewTerarkZipTableFactory(options, nullptr, s);
}));

} /* namespace rocksdb */<|MERGE_RESOLUTION|>--- conflicted
+++ resolved
@@ -165,10 +165,9 @@
   return factory;
 }
 
-<<<<<<< HEAD
-TableFactory*
-NewTerarkZipTableFactory(Slice options,
-                         std::shared_ptr<TableFactory> fallback, Status* s) {
+TableFactory* NewTerarkZipTableFactory(Slice options,
+                                       std::shared_ptr<TableFactory> fallback,
+                                       Status* s) {
   TerarkZipTableOptions opt;
   *s = opt.Parse(options);
   if (s->ok()) {
@@ -177,13 +176,8 @@
   return nullptr;
 }
 
-std::shared_ptr<TableFactory>
-SingleTerarkZipTableFactory(const TerarkZipTableOptions& tzto,
-                            std::shared_ptr<TableFactory> fallback) {
-=======
 std::shared_ptr<TableFactory> SingleTerarkZipTableFactory(
     const TerarkZipTableOptions& tzto, std::shared_ptr<TableFactory> fallback) {
->>>>>>> d1933df1
   static std::shared_ptr<TableFactory> factory(
       NewTerarkZipTableFactory(tzto, fallback));
   return factory;
@@ -500,56 +494,61 @@
   const char* end = opt.size() + beg;
   std::unordered_map<std::string, std::string> map;
   while (beg < end) {
-    const char* eq = (char*)memchr(beg, '=', end-beg);
+    const char* eq = (char*)memchr(beg, '=', end - beg);
     if (eq) {
-      const char* eol = std::find(eq+1, end, '\n');
+      const char* eol = std::find(eq + 1, end, '\n');
       fstring name(beg, eq);
-      fstring value(eq+1, eol);
+      fstring value(eq + 1, eol);
       name.trim();
       value.trim();
       map[name.str()] = value.str();
       beg = eol + 1;
-    }
-    else {
-      //return Status::InvalidArgument("TerarkZipTableOptions::Parse", "Missing linefeed char");
-      Slice line(beg, end-beg);
+    } else {
+      // return Status::InvalidArgument("TerarkZipTableOptions::Parse", "Missing
+      // linefeed char");
+      Slice line(beg, end - beg);
       fprintf(stderr,
-       "ERROR: TerarkZipTableOptions::Parse(): opt=\n%.*s\n---Missing \\n\nremaining = %.*s\n",
-       DOT_STAR_S(opt), DOT_STAR_S(line));
+              "ERROR: TerarkZipTableOptions::Parse(): opt=\n%.*s\n---Missing "
+              "\\n\nremaining = %.*s\n",
+              DOT_STAR_S(opt), DOT_STAR_S(line));
       break;
     }
   }
-#define M_String(name) { \
-    auto iter = map.find(#name); \
+#define M_String(name)                          \
+  {                                             \
+    auto iter = map.find(#name);                \
     if (map.end() != iter) name = iter->second; \
   }
-#define M_NumFmt(name, fmt) { \
-    auto iter = map.find(#name); \
-    if (map.end() != iter) { \
-      if (sscanf(iter->second.c_str(), fmt, &name) != 1) { \
+#define M_NumFmt(name, fmt)                                               \
+  {                                                                       \
+    auto iter = map.find(#name);                                          \
+    if (map.end() != iter) {                                              \
+      if (sscanf(iter->second.c_str(), fmt, &name) != 1) {                \
         return Status::InvalidArgument("TerarkZipTableOptions::Parse():", \
-                                       "bad " #name); \
-      } \
-    } \
-  }
-#define M_NumGiB(name) { \
-    auto iter = map.find(#name); \
-    if (map.end() != iter) { \
+                                       "bad " #name);                     \
+      }                                                                   \
+    }                                                                     \
+  }
+#define M_NumGiB(name)                                  \
+  {                                                     \
+    auto iter = map.find(#name);                        \
+    if (map.end() != iter) {                            \
       double dval = strtof(iter->second.c_str(), NULL); \
-      name = size_t(dval * GiB); \
-    } \
-  }
-#define M_Boolea(name) { \
-    auto iter = map.find(#name); \
-    if (map.end() != iter) { \
-      if (strcasecmp(iter->second.c_str(), "true") == 0) \
-        name = true; \
-      else if (strcasecmp(iter->second.c_str(), "false") == 0) \
-        name = false; \
-      else \
+      name = size_t(dval * GiB);                        \
+    }                                                   \
+  }
+#define M_Boolea(name)                                                    \
+  {                                                                       \
+    auto iter = map.find(#name);                                          \
+    if (map.end() != iter) {                                              \
+      if (strcasecmp(iter->second.c_str(), "true") == 0)                  \
+        name = true;                                                      \
+      else if (strcasecmp(iter->second.c_str(), "false") == 0)            \
+        name = false;                                                     \
+      else                                                                \
         return Status::InvalidArgument("TerarkZipTableOptions::Parse():", \
-                                       "bad " #name); \
-    } \
+                                       "bad " #name);                     \
+    }                                                                     \
   }
   int entropyAlgo;
   int debugLevel, indexNestScale, indexTempLevel, offsetArrayBlockUnits;
@@ -580,8 +579,9 @@
 }
 
 TERARK_FACTORY_REGISTER_EX(TableFactory, "TerarkZipTable",
-([](const std::string& options, Status* s) {
-  return NewTerarkZipTableFactory(options, nullptr, s);
-}));
+                           ([](const std::string& options, Status* s) {
+                             return NewTerarkZipTableFactory(options, nullptr,
+                                                             s);
+                           }));
 
 } /* namespace rocksdb */