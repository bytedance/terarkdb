//  Copyright (c) 2011-present, Facebook, Inc.  All rights reserved.
//  This source code is licensed under both the GPLv2 (found in the
//  COPYING file in the root directory) and Apache 2.0 License
//  (found in the LICENSE.Apache file in the root directory).
//
// Copyright (c) 2011 The LevelDB Authors. All rights reserved.
// Use of this source code is governed by a BSD-style license that can be
// found in the LICENSE file. See the AUTHORS file for names of contributors.
#include "table/block_based_table_reader.h"

#include <algorithm>
#include <array>
#include <limits>
#include <string>
#include <utility>
#include <vector>

#include "db/dbformat.h"
#include "db/pinned_iterators_manager.h"

#include "rocksdb/cache.h"
#include "rocksdb/comparator.h"
#include "rocksdb/env.h"
#include "rocksdb/filter_policy.h"
#include "rocksdb/iterator.h"
#include "rocksdb/options.h"
#include "rocksdb/statistics.h"
#include "rocksdb/table.h"
#include "rocksdb/table_properties.h"

#include "table/block.h"
#include "table/block_based_filter_block.h"
#include "table/block_based_table_factory.h"
#include "table/block_fetcher.h"
#include "table/block_prefix_index.h"
#include "table/filter_block.h"
#include "table/format.h"
#include "table/full_filter_block.h"
#include "table/get_context.h"
#include "table/internal_iterator.h"
#include "table/meta_blocks.h"
#include "table/partitioned_filter_block.h"
#include "table/persistent_cache_helper.h"
#include "table/sst_file_writer_collectors.h"
#include "table/two_level_iterator.h"

#include "monitoring/perf_context_imp.h"
#include "util/coding.h"
#include "util/file_reader_writer.h"
#include "util/stop_watch.h"
#include "util/string_util.h"
#include "util/sync_point.h"

namespace rocksdb {

extern const uint64_t kBlockBasedTableMagicNumber;
extern const std::string kHashIndexPrefixesBlock;
extern const std::string kHashIndexPrefixesMetadataBlock;
using std::unique_ptr;

typedef BlockBasedTable::IndexReader IndexReader;

BlockBasedTable::~BlockBasedTable() {
  Close();
  delete rep_;
}

std::atomic<uint64_t> BlockBasedTable::next_cache_key_id_(0);

namespace {
// Read the block identified by "handle" from "file".
// The only relevant option is options.verify_checksums for now.
// On failure return non-OK.
// On success fill *result and return OK - caller owns *result
// @param compression_dict Data for presetting the compression library's
//    dictionary.
Status ReadBlockFromFile(
    RandomAccessFileReader* file, FilePrefetchBuffer* prefetch_buffer,
    const Footer& footer, const ReadOptions& options, const BlockHandle& handle,
    std::unique_ptr<Block>* result, const ImmutableCFOptions& ioptions,
    bool do_uncompress, bool maybe_compressed, const Slice& compression_dict,
    const PersistentCacheOptions& cache_options, SequenceNumber global_seqno,
    size_t read_amp_bytes_per_bit, MemoryAllocator* memory_allocator) {
  BlockContents contents;
  BlockFetcher block_fetcher(file, prefetch_buffer, footer, options, handle,
                             &contents, ioptions, do_uncompress,
                             maybe_compressed, compression_dict, cache_options,
                             memory_allocator);
  Status s = block_fetcher.ReadBlockContents();
  if (s.ok()) {
    result->reset(new Block(std::move(contents), global_seqno,
                            read_amp_bytes_per_bit, ioptions.statistics));
  }

  return s;
}

inline MemoryAllocator* GetMemoryAllocator(
    const BlockBasedTableOptions& table_options) {
  return table_options.block_cache.get()
             ? table_options.block_cache->memory_allocator()
             : nullptr;
}

inline MemoryAllocator* GetMemoryAllocatorForCompressedBlock(
    const BlockBasedTableOptions& table_options) {
  return table_options.block_cache_compressed.get()
             ? table_options.block_cache_compressed->memory_allocator()
             : nullptr;
}

// Delete the resource that is held by the iterator.
template <class ResourceType>
void DeleteHeldResource(void* arg, void* /*ignored*/) {
  delete reinterpret_cast<ResourceType*>(arg);
}

// Delete the entry resided in the cache.
template <class Entry>
void DeleteCachedEntry(const Slice& /*key*/, void* value) {
  auto entry = reinterpret_cast<Entry*>(value);
  delete entry;
}

void DeleteCachedFilterEntry(const Slice& key, void* value);
void DeleteCachedIndexEntry(const Slice& key, void* value);

// Release the cached entry and decrement its ref count.
void ReleaseCachedEntry(void* arg, void* h) {
  Cache* cache = reinterpret_cast<Cache*>(arg);
  Cache::Handle* handle = reinterpret_cast<Cache::Handle*>(h);
  cache->Release(handle);
}

// Release the cached entry and decrement its ref count.
void ForceReleaseCachedEntry(void* arg, void* h) {
  Cache* cache = reinterpret_cast<Cache*>(arg);
  Cache::Handle* handle = reinterpret_cast<Cache::Handle*>(h);
  cache->Release(handle, true /* force_erase */);
}

Slice GetCacheKeyFromOffset(const char* cache_key_prefix,
                            size_t cache_key_prefix_size, uint64_t offset,
                            char* cache_key) {
  assert(cache_key != nullptr);
  assert(cache_key_prefix_size != 0);
  assert(cache_key_prefix_size <= BlockBasedTable::kMaxCacheKeyPrefixSize);
  memcpy(cache_key, cache_key_prefix, cache_key_prefix_size);
  char* end = EncodeVarint64(cache_key + cache_key_prefix_size, offset);
  return Slice(cache_key, static_cast<size_t>(end - cache_key));
}

Cache::Handle* GetEntryFromCache(Cache* block_cache, const Slice& key,
                                 Tickers block_cache_miss_ticker,
                                 Tickers block_cache_hit_ticker,
                                 uint64_t* block_cache_miss_stats,
                                 uint64_t* block_cache_hit_stats,
                                 Statistics* statistics,
                                 GetContext* get_context) {
  auto cache_handle = block_cache->Lookup(key, statistics);
  if (cache_handle != nullptr) {
    PERF_COUNTER_ADD(block_cache_hit_count, 1);
    if (get_context != nullptr) {
      // overall cache hit
      get_context->get_context_stats_.num_cache_hit++;
      // total bytes read from cache
      get_context->get_context_stats_.num_cache_bytes_read +=
          block_cache->GetUsage(cache_handle);
      // block-type specific cache hit
      (*block_cache_hit_stats)++;
    } else {
      // overall cache hit
      RecordTick(statistics, BLOCK_CACHE_HIT);
      // total bytes read from cache
      RecordTick(statistics, BLOCK_CACHE_BYTES_READ,
                 block_cache->GetUsage(cache_handle));
      RecordTick(statistics, block_cache_hit_ticker);
    }
  } else {
    if (get_context != nullptr) {
      // overall cache miss
      get_context->get_context_stats_.num_cache_miss++;
      // block-type specific cache miss
      (*block_cache_miss_stats)++;
    } else {
      RecordTick(statistics, BLOCK_CACHE_MISS);
      RecordTick(statistics, block_cache_miss_ticker);
    }
  }

  return cache_handle;
}

// For hash based index, return true if prefix_extractor and
// prefix_extractor_block mismatch, false otherwise. This flag will be used
// as total_order_seek via NewIndexIterator
bool PrefixExtractorChanged(const TableProperties* table_properties,
                            const SliceTransform* prefix_extractor) {
  // BlockBasedTableOptions::kHashSearch requires prefix_extractor to be set.
  // Turn off hash index in prefix_extractor is not set; if  prefix_extractor
  // is set but prefix_extractor_block is not set, also disable hash index
  if (prefix_extractor == nullptr || table_properties == nullptr ||
      table_properties->prefix_extractor_name.empty()) {
    return true;
  }

  // prefix_extractor and prefix_extractor_block are both non-empty
  if (table_properties->prefix_extractor_name.compare(
          prefix_extractor->Name()) != 0) {
    return true;
  } else {
    return false;
  }
}

}  // namespace

// Index that allows binary search lookup in a two-level index structure.
class PartitionIndexReader : public IndexReader, public Cleanable {
 public:
  // Read the partition index from the file and create an instance for
  // `PartitionIndexReader`.
  // On success, index_reader will be populated; otherwise it will remain
  // unmodified.
  static Status Create(BlockBasedTable* table, RandomAccessFileReader* file,
                       FilePrefetchBuffer* prefetch_buffer,
                       const Footer& footer, const BlockHandle& index_handle,
                       const ImmutableCFOptions& ioptions,
                       const InternalKeyComparator* icomparator,
                       IndexReader** index_reader,
                       const PersistentCacheOptions& cache_options,
                       const int level, const bool index_key_includes_seq,
                       const bool index_value_is_full,
                       MemoryAllocator* memory_allocator) {
    std::unique_ptr<Block> index_block;
    auto s = ReadBlockFromFile(
        file, prefetch_buffer, footer, ReadOptions(), index_handle,
        &index_block, ioptions, true /* decompress */,
        true /*maybe_compressed*/, Slice() /*compression dict*/, cache_options,
        kDisableGlobalSequenceNumber, 0 /* read_amp_bytes_per_bit */,
        memory_allocator);

    if (s.ok()) {
      *index_reader = new PartitionIndexReader(
          table, icomparator, std::move(index_block), ioptions.statistics,
          level, index_key_includes_seq, index_value_is_full);
    }

    return s;
  }

  // return a two-level iterator: first level is on the partition index
  virtual InternalIteratorBase<BlockHandle>* NewIterator(
      IndexBlockIter* /*iter*/ = nullptr, bool /*dont_care*/ = true,
      bool fill_cache = true) override {
    Statistics* kNullStats = nullptr;
    // Filters are already checked before seeking the index
    if (!partition_map_.empty()) {
      // We don't return pinned datat from index blocks, so no need
      // to set `block_contents_pinned`.
      return NewTwoLevelIterator(
          new BlockBasedTable::PartitionedIndexIteratorState(
              table_, &partition_map_, index_key_includes_seq_,
              index_value_is_full_),
          index_block_->NewIterator<IndexBlockIter>(
              icomparator_, icomparator_->user_comparator(), nullptr,
              kNullStats, true, index_key_includes_seq_, index_value_is_full_));
    } else {
      auto ro = ReadOptions();
      ro.fill_cache = fill_cache;
      bool kIsIndex = true;
      // We don't return pinned datat from index blocks, so no need
      // to set `block_contents_pinned`.
      return new BlockBasedTableIterator<IndexBlockIter, BlockHandle>(
          table_, ro, *icomparator_,
          index_block_->NewIterator<IndexBlockIter>(
              icomparator_, icomparator_->user_comparator(), nullptr,
              kNullStats, true, index_key_includes_seq_, index_value_is_full_),
          false, true, /* prefix_extractor */ nullptr, kIsIndex,
          index_key_includes_seq_, index_value_is_full_);
    }
    // TODO(myabandeh): Update TwoLevelIterator to be able to make use of
    // on-stack BlockIter while the state is on heap. Currentlly it assumes
    // the first level iter is always on heap and will attempt to delete it
    // in its destructor.
  }

  virtual void CacheDependencies(bool pin) override {
    // Before read partitions, prefetch them to avoid lots of IOs
    auto rep = table_->rep_;
    IndexBlockIter biter;
    BlockHandle handle;
    Statistics* kNullStats = nullptr;
    // We don't return pinned datat from index blocks, so no need
    // to set `block_contents_pinned`.
    index_block_->NewIterator<IndexBlockIter>(
        icomparator_, icomparator_->user_comparator(), &biter, kNullStats, true,
        index_key_includes_seq_, index_value_is_full_);
    // Index partitions are assumed to be consecuitive. Prefetch them all.
    // Read the first block offset
    biter.SeekToFirst();
    if (!biter.Valid()) {
      // Empty index.
      return;
    }
    handle = biter.value();
    uint64_t prefetch_off = handle.offset();

    // Read the last block's offset
    biter.SeekToLast();
    if (!biter.Valid()) {
      // Empty index.
      return;
    }
    handle = biter.value();
    uint64_t last_off = handle.offset() + handle.size() + kBlockTrailerSize;
    uint64_t prefetch_len = last_off - prefetch_off;
    std::unique_ptr<FilePrefetchBuffer> prefetch_buffer;
    auto& file = table_->rep_->file;
    prefetch_buffer.reset(new FilePrefetchBuffer());
    Status s = prefetch_buffer->Prefetch(file.get(), prefetch_off,
                                         static_cast<size_t>(prefetch_len));

    // After prefetch, read the partitions one by one
    biter.SeekToFirst();
    auto ro = ReadOptions();
    Cache* block_cache = rep->table_options.block_cache.get();
    for (; biter.Valid(); biter.Next()) {
      handle = biter.value();
      BlockBasedTable::CachableEntry<Block> block;
      Slice compression_dict;
      if (rep->compression_dict_block) {
        compression_dict = rep->compression_dict_block->data;
      }
      const bool is_index = true;
      // TODO: Support counter batch update for partitioned index and
      // filter blocks
      s = table_->MaybeReadBlockAndLoadToCache(
          prefetch_buffer.get(), rep, ro, handle, compression_dict, &block,
          is_index, nullptr /* get_context */);

      assert(s.ok() || block.value == nullptr);
      if (s.ok() && block.value != nullptr) {
        if (block.cache_handle != nullptr) {
          if (pin) {
            partition_map_[handle.offset()] = block;
            RegisterCleanup(&ReleaseCachedEntry, block_cache,
                            block.cache_handle);
          } else {
            block_cache->Release(block.cache_handle);
          }
        } else {
          delete block.value;
        }
      }
    }
  }

  virtual size_t size() const override { return index_block_->size(); }
  virtual size_t usable_size() const override {
    return index_block_->usable_size();
  }

  virtual size_t ApproximateMemoryUsage() const override {
    assert(index_block_);
    size_t usage = index_block_->ApproximateMemoryUsage();
#ifdef ROCKSDB_MALLOC_USABLE_SIZE
    usage += malloc_usable_size((void*)this);
#else
    usage += sizeof(*this);
#endif  // ROCKSDB_MALLOC_USABLE_SIZE
    // TODO(myabandeh): more accurate estimate of partition_map_ mem usage
    return usage;
  }

 private:
  PartitionIndexReader(BlockBasedTable* table,
                       const InternalKeyComparator* icomparator,
                       std::unique_ptr<Block>&& index_block, Statistics* stats,
                       const int /*level*/, const bool index_key_includes_seq,
                       const bool index_value_is_full)
      : IndexReader(icomparator, stats),
        table_(table),
        index_block_(std::move(index_block)),
        index_key_includes_seq_(index_key_includes_seq),
        index_value_is_full_(index_value_is_full) {
    assert(index_block_ != nullptr);
  }
  BlockBasedTable* table_;
  std::unique_ptr<Block> index_block_;
  std::unordered_map<uint64_t, BlockBasedTable::CachableEntry<Block>>
      partition_map_;
  const bool index_key_includes_seq_;
  const bool index_value_is_full_;
};

// Index that allows binary search lookup for the first key of each block.
// This class can be viewed as a thin wrapper for `Block` class which already
// supports binary search.
class BinarySearchIndexReader : public IndexReader {
 public:
  // Read index from the file and create an intance for
  // `BinarySearchIndexReader`.
  // On success, index_reader will be populated; otherwise it will remain
  // unmodified.
  static Status Create(RandomAccessFileReader* file,
                       FilePrefetchBuffer* prefetch_buffer,
                       const Footer& footer, const BlockHandle& index_handle,
                       const ImmutableCFOptions& ioptions,
                       const InternalKeyComparator* icomparator,
                       IndexReader** index_reader,
                       const PersistentCacheOptions& cache_options,
                       const bool index_key_includes_seq,
                       const bool index_value_is_full,
                       MemoryAllocator* memory_allocator) {
    std::unique_ptr<Block> index_block;
    auto s = ReadBlockFromFile(
        file, prefetch_buffer, footer, ReadOptions(), index_handle,
        &index_block, ioptions, true /* decompress */,
        true /*maybe_compressed*/, Slice() /*compression dict*/, cache_options,
        kDisableGlobalSequenceNumber, 0 /* read_amp_bytes_per_bit */,
        memory_allocator);

    if (s.ok()) {
      *index_reader = new BinarySearchIndexReader(
          icomparator, std::move(index_block), ioptions.statistics,
          index_key_includes_seq, index_value_is_full);
    }

    return s;
  }

  virtual InternalIteratorBase<BlockHandle>* NewIterator(
      IndexBlockIter* iter = nullptr, bool /*dont_care*/ = true,
      bool /*dont_care*/ = true) override {
    Statistics* kNullStats = nullptr;
    // We don't return pinned datat from index blocks, so no need
    // to set `block_contents_pinned`.
    return index_block_->NewIterator<IndexBlockIter>(
        icomparator_, icomparator_->user_comparator(), iter, kNullStats, true,
        index_key_includes_seq_, index_value_is_full_);
  }

  virtual size_t size() const override { return index_block_->size(); }
  virtual size_t usable_size() const override {
    return index_block_->usable_size();
  }

  virtual size_t ApproximateMemoryUsage() const override {
    assert(index_block_);
    size_t usage = index_block_->ApproximateMemoryUsage();
#ifdef ROCKSDB_MALLOC_USABLE_SIZE
    usage += malloc_usable_size((void*)this);
#else
    usage += sizeof(*this);
#endif  // ROCKSDB_MALLOC_USABLE_SIZE
    return usage;
  }

 private:
  BinarySearchIndexReader(const InternalKeyComparator* icomparator,
                          std::unique_ptr<Block>&& index_block,
                          Statistics* stats, const bool index_key_includes_seq,
                          const bool index_value_is_full)
      : IndexReader(icomparator, stats),
        index_block_(std::move(index_block)),
        index_key_includes_seq_(index_key_includes_seq),
        index_value_is_full_(index_value_is_full) {
    assert(index_block_ != nullptr);
  }
  std::unique_ptr<Block> index_block_;
  const bool index_key_includes_seq_;
  const bool index_value_is_full_;
};

// Index that leverages an internal hash table to quicken the lookup for a given
// key.
class HashIndexReader : public IndexReader {
 public:
  static Status Create(
      const SliceTransform* hash_key_extractor, const Footer& footer,
      RandomAccessFileReader* file, FilePrefetchBuffer* prefetch_buffer,
      const ImmutableCFOptions& ioptions,
      const InternalKeyComparator* icomparator, const BlockHandle& index_handle,
      InternalIterator* meta_index_iter, IndexReader** index_reader,
      bool /*hash_index_allow_collision*/,
      const PersistentCacheOptions& cache_options,
      const bool index_key_includes_seq, const bool index_value_is_full,
      MemoryAllocator* memory_allocator) {
    std::unique_ptr<Block> index_block;
    auto s = ReadBlockFromFile(
        file, prefetch_buffer, footer, ReadOptions(), index_handle,
        &index_block, ioptions, true /* decompress */,
        true /*maybe_compressed*/, Slice() /*compression dict*/, cache_options,
        kDisableGlobalSequenceNumber, 0 /* read_amp_bytes_per_bit */,
        memory_allocator);

    if (!s.ok()) {
      return s;
    }

    // Note, failure to create prefix hash index does not need to be a
    // hard error. We can still fall back to the original binary search index.
    // So, Create will succeed regardless, from this point on.

    auto new_index_reader = new HashIndexReader(
        icomparator, std::move(index_block), ioptions.statistics,
        index_key_includes_seq, index_value_is_full);
    *index_reader = new_index_reader;

    // Get prefixes block
    BlockHandle prefixes_handle;
    s = FindMetaBlock(meta_index_iter, kHashIndexPrefixesBlock,
                      &prefixes_handle);
    if (!s.ok()) {
      // TODO: log error
      return Status::OK();
    }

    // Get index metadata block
    BlockHandle prefixes_meta_handle;
    s = FindMetaBlock(meta_index_iter, kHashIndexPrefixesMetadataBlock,
                      &prefixes_meta_handle);
    if (!s.ok()) {
      // TODO: log error
      return Status::OK();
    }

    Slice dummy_comp_dict;
    // Read contents for the blocks
    BlockContents prefixes_contents;
    BlockFetcher prefixes_block_fetcher(
        file, prefetch_buffer, footer, ReadOptions(), prefixes_handle,
        &prefixes_contents, ioptions, true /*decompress*/,
        true /*maybe_compressed*/, dummy_comp_dict /*compression dict*/,
        cache_options, memory_allocator);
    s = prefixes_block_fetcher.ReadBlockContents();
    if (!s.ok()) {
      return s;
    }
    BlockContents prefixes_meta_contents;
    BlockFetcher prefixes_meta_block_fetcher(
        file, prefetch_buffer, footer, ReadOptions(), prefixes_meta_handle,
        &prefixes_meta_contents, ioptions, true /*decompress*/,
        true /*maybe_compressed*/, dummy_comp_dict /*compression dict*/,
        cache_options, memory_allocator);
    s = prefixes_meta_block_fetcher.ReadBlockContents();
    if (!s.ok()) {
      // TODO: log error
      return Status::OK();
    }

    BlockPrefixIndex* prefix_index = nullptr;
    s = BlockPrefixIndex::Create(hash_key_extractor, prefixes_contents.data,
                                 prefixes_meta_contents.data, &prefix_index);
    // TODO: log error
    if (s.ok()) {
      new_index_reader->prefix_index_.reset(prefix_index);
    }

    return Status::OK();
  }

  virtual InternalIteratorBase<BlockHandle>* NewIterator(
      IndexBlockIter* iter = nullptr, bool total_order_seek = true,
      bool /*dont_care*/ = true) override {
    Statistics* kNullStats = nullptr;
    // We don't return pinned datat from index blocks, so no need
    // to set `block_contents_pinned`.
    return index_block_->NewIterator<IndexBlockIter>(
        icomparator_, icomparator_->user_comparator(), iter, kNullStats,
        total_order_seek, index_key_includes_seq_, index_value_is_full_,
        false /* block_contents_pinned */, prefix_index_.get());
  }

  virtual size_t size() const override { return index_block_->size(); }
  virtual size_t usable_size() const override {
    return index_block_->usable_size();
  }

  virtual size_t ApproximateMemoryUsage() const override {
    assert(index_block_);
    size_t usage = index_block_->ApproximateMemoryUsage();
    usage += prefixes_contents_.usable_size();
#ifdef ROCKSDB_MALLOC_USABLE_SIZE
    usage += malloc_usable_size((void*)this);
#else
    if (prefix_index_) {
      usage += prefix_index_->ApproximateMemoryUsage();
    }
    usage += sizeof(*this);
#endif  // ROCKSDB_MALLOC_USABLE_SIZE
    return usage;
  }

 private:
  HashIndexReader(const InternalKeyComparator* icomparator,
                  std::unique_ptr<Block>&& index_block, Statistics* stats,
                  const bool index_key_includes_seq,
                  const bool index_value_is_full)
      : IndexReader(icomparator, stats),
        index_block_(std::move(index_block)),
        index_key_includes_seq_(index_key_includes_seq),
        index_value_is_full_(index_value_is_full) {
    assert(index_block_ != nullptr);
  }

  ~HashIndexReader() {}

  std::unique_ptr<Block> index_block_;
  std::unique_ptr<BlockPrefixIndex> prefix_index_;
  BlockContents prefixes_contents_;
  const bool index_key_includes_seq_;
  const bool index_value_is_full_;
};

// Helper function to setup the cache key's prefix for the Table.
void BlockBasedTable::SetupCacheKeyPrefix(Rep* rep, uint64_t file_size) {
  assert(kMaxCacheKeyPrefixSize >= 10);
  rep->cache_key_prefix_size = 0;
  rep->compressed_cache_key_prefix_size = 0;
  if (rep->table_options.block_cache != nullptr) {
    GenerateCachePrefix(rep->table_options.block_cache.get(), rep->file->file(),
                        &rep->cache_key_prefix[0], &rep->cache_key_prefix_size);
    // Create dummy offset of index reader which is beyond the file size.
    rep->dummy_index_reader_offset =
        file_size + rep->table_options.block_cache->NewId();
  }
  if (rep->table_options.persistent_cache != nullptr) {
    GenerateCachePrefix(/*cache=*/nullptr, rep->file->file(),
                        &rep->persistent_cache_key_prefix[0],
                        &rep->persistent_cache_key_prefix_size);
  }
  if (rep->table_options.block_cache_compressed != nullptr) {
    GenerateCachePrefix(rep->table_options.block_cache_compressed.get(),
                        rep->file->file(), &rep->compressed_cache_key_prefix[0],
                        &rep->compressed_cache_key_prefix_size);
  }
}

void BlockBasedTable::GenerateCachePrefix(Cache* cc,
    RandomAccessFile* file, char* buffer, size_t* size) {

  // generate an id from the file
  *size = file->GetUniqueId(buffer, kMaxCacheKeyPrefixSize);

  // If the prefix wasn't generated or was too long,
  // create one from the cache.
  if (cc && *size == 0) {
    char* end = EncodeVarint64(buffer, cc->NewId());
    *size = static_cast<size_t>(end - buffer);
  }
}

void BlockBasedTable::GenerateCachePrefix(Cache* cc,
    WritableFile* file, char* buffer, size_t* size) {

  // generate an id from the file
  *size = file->GetUniqueId(buffer, kMaxCacheKeyPrefixSize);

  // If the prefix wasn't generated or was too long,
  // create one from the cache.
  if (*size == 0) {
    char* end = EncodeVarint64(buffer, cc->NewId());
    *size = static_cast<size_t>(end - buffer);
  }
}

namespace {
// Return True if table_properties has `user_prop_name` has a `true` value
// or it doesn't contain this property (for backward compatible).
bool IsFeatureSupported(const TableProperties& table_properties,
                        const std::string& user_prop_name, Logger* info_log) {
  auto& props = table_properties.user_collected_properties;
  auto pos = props.find(user_prop_name);
  // Older version doesn't have this value set. Skip this check.
  if (pos != props.end()) {
    if (pos->second == kPropFalse) {
      return false;
    } else if (pos->second != kPropTrue) {
      ROCKS_LOG_WARN(info_log, "Property %s has invalidate value %s",
                     user_prop_name.c_str(), pos->second.c_str());
    }
  }
  return true;
}

// Caller has to ensure seqno is not nullptr.
Status GetGlobalSequenceNumber(const TableProperties& table_properties,
                               SequenceNumber largest_seqno,
                               SequenceNumber* seqno) {
  const auto& props = table_properties.user_collected_properties;
  const auto version_pos = props.find(ExternalSstFilePropertyNames::kVersion);
  const auto seqno_pos = props.find(ExternalSstFilePropertyNames::kGlobalSeqno);

  *seqno = kDisableGlobalSequenceNumber;
  if (version_pos == props.end()) {
    if (seqno_pos != props.end()) {
      std::array<char, 200> msg_buf;
      // This is not an external sst file, global_seqno is not supported.
      snprintf(
          msg_buf.data(), msg_buf.max_size(),
          "A non-external sst file have global seqno property with value %s",
          seqno_pos->second.c_str());
      return Status::Corruption(msg_buf.data());
    }
    return Status::OK();
  }

  uint32_t version = DecodeFixed32(version_pos->second.c_str());
  if (version < 2) {
    if (seqno_pos != props.end() || version != 1) {
      std::array<char, 200> msg_buf;
      // This is a v1 external sst file, global_seqno is not supported.
      snprintf(msg_buf.data(), msg_buf.max_size(),
               "An external sst file with version %u have global seqno "
               "property with value %s",
               version, seqno_pos->second.c_str());
      return Status::Corruption(msg_buf.data());
    }
    return Status::OK();
  }

  // Since we have a plan to deprecate global_seqno, we do not return failure
  // if seqno_pos == props.end(). We rely on version_pos to detect whether the
  // SST is external.
  SequenceNumber global_seqno(0);
  if (seqno_pos != props.end()) {
    global_seqno = DecodeFixed64(seqno_pos->second.c_str());
  }
  if (global_seqno != 0 && global_seqno != largest_seqno) {
    std::array<char, 200> msg_buf;
    snprintf(msg_buf.data(), msg_buf.max_size(),
             "An external sst file with version %u have global seqno property "
             "with value %s, while largest seqno in the file is %llu",
             version, seqno_pos->second.c_str(),
             static_cast<unsigned long long>(largest_seqno));
    return Status::Corruption(msg_buf.data());
  }
  global_seqno = largest_seqno;
  *seqno = largest_seqno;

  if (global_seqno > kMaxSequenceNumber) {
    std::array<char, 200> msg_buf;
    snprintf(msg_buf.data(), msg_buf.max_size(),
             "An external sst file with version %u have global seqno property "
             "with value %llu, which is greater than kMaxSequenceNumber",
             version, static_cast<unsigned long long>(global_seqno));
    return Status::Corruption(msg_buf.data());
  }

  return Status::OK();
}
}  // namespace

Slice BlockBasedTable::GetCacheKey(const char* cache_key_prefix,
                                   size_t cache_key_prefix_size,
                                   const BlockHandle& handle, char* cache_key) {
  assert(cache_key != nullptr);
  assert(cache_key_prefix_size != 0);
  assert(cache_key_prefix_size <= kMaxCacheKeyPrefixSize);
  memcpy(cache_key, cache_key_prefix, cache_key_prefix_size);
  char* end =
      EncodeVarint64(cache_key + cache_key_prefix_size, handle.offset());
  return Slice(cache_key, static_cast<size_t>(end - cache_key));
}

Status BlockBasedTable::Open(const ImmutableCFOptions& ioptions,
                             const EnvOptions& env_options,
                             const BlockBasedTableOptions& table_options,
                             const InternalKeyComparator& internal_comparator,
<<<<<<< HEAD
                             unique_ptr<RandomAccessFileReader>&& file,
                             uint64_t file_number, uint64_t file_size,
                             unique_ptr<TableReader>* table_reader,
=======
                             std::unique_ptr<RandomAccessFileReader>&& file,
                             uint64_t file_size,
                             std::unique_ptr<TableReader>* table_reader,
>>>>>>> 641fae60
                             const SliceTransform* prefix_extractor,
                             const bool prefetch_index_and_filter_in_cache,
                             const bool skip_filters, const int level,
                             const bool immortal_table,
                             const SequenceNumber largest_seqno,
                             TailPrefetchStats* tail_prefetch_stats) {
  table_reader->reset();

  Footer footer;

  std::unique_ptr<FilePrefetchBuffer> prefetch_buffer;

  // prefetch both index and filters, down to all partitions
  const bool prefetch_all = prefetch_index_and_filter_in_cache || level == 0;
  const bool preload_all = !table_options.cache_index_and_filter_blocks;

  size_t tail_prefetch_size = 0;
  if (tail_prefetch_stats != nullptr) {
    // Multiple threads may get a 0 (no history) when running in parallel,
    // but it will get cleared after the first of them finishes.
    tail_prefetch_size = tail_prefetch_stats->GetSuggestedPrefetchSize();
  }
  if (tail_prefetch_size == 0) {
    // Before read footer, readahead backwards to prefetch data. Do more
    // readahead if we're going to read index/filter.
    // TODO: This may incorrectly select small readahead in case partitioned
    // index/filter is enabled and top-level partition pinning is enabled.
    // That's because we need to issue readahead before we read the properties,
    // at which point we don't yet know the index type.
    tail_prefetch_size = prefetch_all || preload_all ? 512 * 1024 : 4 * 1024;
  }
  size_t prefetch_off;
  size_t prefetch_len;
  if (file_size < tail_prefetch_size) {
    prefetch_off = 0;
    prefetch_len = static_cast<size_t>(file_size);
  } else {
    prefetch_off = static_cast<size_t>(file_size - tail_prefetch_size);
    prefetch_len = tail_prefetch_size;
  }
  TEST_SYNC_POINT_CALLBACK("BlockBasedTable::Open::TailPrefetchLen",
                           &tail_prefetch_size);
  Status s;
  // TODO should not have this special logic in the future.
  if (!file->use_direct_io()) {
    prefetch_buffer.reset(new FilePrefetchBuffer(nullptr, 0, 0, false, true));
    s = file->Prefetch(prefetch_off, prefetch_len);
  } else {
    prefetch_buffer.reset(new FilePrefetchBuffer(nullptr, 0, 0, true, true));
    s = prefetch_buffer->Prefetch(file.get(), prefetch_off, prefetch_len);
  }
  s = ReadFooterFromFile(file.get(), prefetch_buffer.get(), file_size, &footer,
                         kBlockBasedTableMagicNumber);
  if (!s.ok()) {
    return s;
  }
  if (!BlockBasedTableSupportedVersion(footer.version())) {
    return Status::Corruption(
        "Unknown Footer version. Maybe this file was created with newer "
        "version of RocksDB?");
  }

  // We've successfully read the footer. We are ready to serve requests.
  // Better not mutate rep_ after the creation. eg. internal_prefix_transform
  // raw pointer will be used to create HashIndexReader, whose reset may
  // access a dangling pointer.
  Rep* rep = new BlockBasedTable::Rep(ioptions, env_options, table_options,
                                      internal_comparator, skip_filters, level,
                                      immortal_table);
  rep->file = std::move(file);
  rep->footer = footer;
  rep->index_type = table_options.index_type;
  rep->hash_index_allow_collision = table_options.hash_index_allow_collision;
  // We need to wrap data with internal_prefix_transform to make sure it can
  // handle prefix correctly.
  rep->internal_prefix_transform.reset(
      new InternalKeySliceTransform(prefix_extractor));
  SetupCacheKeyPrefix(rep, file_size);
  std::unique_ptr<BlockBasedTable> new_table(new BlockBasedTable(rep));

  // page cache options
  rep->persistent_cache_options =
      PersistentCacheOptions(rep->table_options.persistent_cache,
                             std::string(rep->persistent_cache_key_prefix,
                                         rep->persistent_cache_key_prefix_size),
                             rep->ioptions.statistics);

  // Read meta index
  std::unique_ptr<Block> meta;
  std::unique_ptr<InternalIterator> meta_iter;
  s = ReadMetaBlock(rep, prefetch_buffer.get(), &meta, &meta_iter);
  if (!s.ok()) {
    return s;
  }

  // Find filter handle and filter type
  if (rep->filter_policy) {
    for (auto filter_type :
         {Rep::FilterType::kFullFilter, Rep::FilterType::kPartitionedFilter,
          Rep::FilterType::kBlockFilter}) {
      std::string prefix;
      switch (filter_type) {
        case Rep::FilterType::kFullFilter:
          prefix = kFullFilterBlockPrefix;
          break;
        case Rep::FilterType::kPartitionedFilter:
          prefix = kPartitionedFilterBlockPrefix;
          break;
        case Rep::FilterType::kBlockFilter:
          prefix = kFilterBlockPrefix;
          break;
        default:
          assert(0);
      }
      std::string filter_block_key = prefix;
      filter_block_key.append(rep->filter_policy->Name());
      if (FindMetaBlock(meta_iter.get(), filter_block_key, &rep->filter_handle)
              .ok()) {
        rep->filter_type = filter_type;
        break;
      }
    }
  }

  // Read the properties
  bool found_properties_block = true;
  s = SeekToPropertiesBlock(meta_iter.get(), &found_properties_block);

  if (!s.ok()) {
    ROCKS_LOG_WARN(rep->ioptions.info_log,
                   "Error when seeking to properties block from file: %s",
                   s.ToString().c_str());
  } else if (found_properties_block) {
    s = meta_iter->status();
    TableProperties* table_properties = nullptr;
    if (s.ok()) {
      s = ReadProperties(meta_iter->value(), rep->file.get(),
                         prefetch_buffer.get(), rep->footer, rep->ioptions,
                         &table_properties,
<<<<<<< HEAD
                         false /* compression_type_missing */);
=======
                         false /* compression_type_missing */,
                         nullptr /* memory_allocator */);
>>>>>>> 641fae60
    }

    if (!s.ok()) {
      ROCKS_LOG_WARN(rep->ioptions.info_log,
                     "Encountered error while reading data from properties "
                     "block %s",
                     s.ToString().c_str());
    } else {
      assert(table_properties != nullptr);
      rep->table_properties.reset(table_properties);
      rep->blocks_maybe_compressed = rep->table_properties->compression_name !=
                                     CompressionTypeToString(kNoCompression);
    }
  } else {
    ROCKS_LOG_ERROR(rep->ioptions.info_log,
                    "Cannot find Properties block from file.");
  }
#ifndef ROCKSDB_LITE
  if (rep->table_properties) {
    ParseSliceTransform(rep->table_properties->prefix_extractor_name,
                        &(rep->table_prefix_extractor));
  }
#endif  // ROCKSDB_LITE

  // Read the compression dictionary meta block
  bool found_compression_dict;
  BlockHandle compression_dict_handle;
  s = SeekToCompressionDictBlock(meta_iter.get(), &found_compression_dict,
                                 &compression_dict_handle);
  if (!s.ok()) {
    ROCKS_LOG_WARN(
        rep->ioptions.info_log,
        "Error when seeking to compression dictionary block from file: %s",
        s.ToString().c_str());
  } else if (found_compression_dict && !compression_dict_handle.IsNull()) {
    // TODO(andrewkr): Add to block cache if cache_index_and_filter_blocks is
    // true.
    std::unique_ptr<BlockContents> compression_dict_cont{new BlockContents()};
    PersistentCacheOptions cache_options;
    ReadOptions read_options;
    read_options.verify_checksums = false;
    BlockFetcher compression_block_fetcher(
        rep->file.get(), prefetch_buffer.get(), rep->footer, read_options,
        compression_dict_handle, compression_dict_cont.get(), rep->ioptions,
<<<<<<< HEAD
        false /* decompress */, Slice() /*compression dict*/, cache_options);
=======
        false /* decompress */, false /*maybe_compressed*/,
        Slice() /*compression dict*/, cache_options);
>>>>>>> 641fae60
    s = compression_block_fetcher.ReadBlockContents();

    if (!s.ok()) {
      ROCKS_LOG_WARN(
          rep->ioptions.info_log,
          "Encountered error while reading data from compression dictionary "
          "block %s",
          s.ToString().c_str());
    } else {
      rep->compression_dict_block = std::move(compression_dict_cont);
    }
  }

  // Read the table properties, if provided.
  if (rep->table_properties) {
    rep->whole_key_filtering &=
        IsFeatureSupported(*(rep->table_properties),
                           BlockBasedTablePropertyNames::kWholeKeyFiltering,
                           rep->ioptions.info_log);
    rep->prefix_filtering &= IsFeatureSupported(
        *(rep->table_properties),
        BlockBasedTablePropertyNames::kPrefixFiltering, rep->ioptions.info_log);

    s = GetGlobalSequenceNumber(*(rep->table_properties), largest_seqno,
                                &(rep->global_seqno));
    if (!s.ok()) {
      ROCKS_LOG_ERROR(rep->ioptions.info_log, "%s", s.ToString().c_str());
      return s;
    }
  }

  rep->file_number = file_number;

  // Read the range del meta block
  bool found_range_del_block;
  s = SeekToRangeDelBlock(meta_iter.get(), &found_range_del_block,
                          &rep->range_del_handle);
  if (!s.ok()) {
    ROCKS_LOG_WARN(
        rep->ioptions.info_log,
        "Error when seeking to range delete tombstones block from file: %s",
        s.ToString().c_str());
  } else if (found_range_del_block && !rep->range_del_handle.IsNull()) {
    ReadOptions read_options;
    s = MaybeReadBlockAndLoadToCache(
        prefetch_buffer.get(), rep, read_options, rep->range_del_handle,
        Slice() /* compression_dict */, &rep->range_del_entry,
        false /* is_index */, nullptr /* get_context */);
    if (!s.ok()) {
      ROCKS_LOG_WARN(
          rep->ioptions.info_log,
          "Encountered error while reading data from range del block %s",
          s.ToString().c_str());
    }
    auto iter = std::unique_ptr<InternalIterator>(
        new_table->NewUnfragmentedRangeTombstoneIterator(read_options));
    rep->fragmented_range_dels = std::make_shared<FragmentedRangeTombstoneList>(
        std::move(iter), internal_comparator);
  }

  bool need_upper_bound_check =
      PrefixExtractorChanged(rep->table_properties.get(), prefix_extractor);

  BlockBasedTableOptions::IndexType index_type = new_table->UpdateIndexType();
  // prefetch the first level of index
  const bool prefetch_index =
      prefetch_all ||
      (table_options.pin_top_level_index_and_filter &&
       index_type == BlockBasedTableOptions::kTwoLevelIndexSearch);
  // prefetch the first level of filter
  const bool prefetch_filter =
      prefetch_all || (table_options.pin_top_level_index_and_filter &&
                       rep->filter_type == Rep::FilterType::kPartitionedFilter);
  // Partition fitlers cannot be enabled without partition indexes
  assert(!prefetch_filter || prefetch_index);
  // pin both index and filters, down to all partitions
  const bool pin_all =
      rep->table_options.pin_l0_filter_and_index_blocks_in_cache && level == 0;
  // pin the first level of index
  const bool pin_index =
      pin_all || (table_options.pin_top_level_index_and_filter &&
                  index_type == BlockBasedTableOptions::kTwoLevelIndexSearch);
  // pin the first level of filter
  const bool pin_filter =
      pin_all || (table_options.pin_top_level_index_and_filter &&
                  rep->filter_type == Rep::FilterType::kPartitionedFilter);
  // pre-fetching of blocks is turned on
  // Will use block cache for index/filter blocks access
  // Always prefetch index and filter for level 0
  if (table_options.cache_index_and_filter_blocks) {
    assert(table_options.block_cache != nullptr);
    if (prefetch_index) {
      // Hack: Call NewIndexIterator() to implicitly add index to the
      // block_cache
      CachableEntry<IndexReader> index_entry;
      // check prefix_extractor match only if hash based index is used
      bool disable_prefix_seek =
          rep->index_type == BlockBasedTableOptions::kHashSearch &&
          need_upper_bound_check;
      std::unique_ptr<InternalIteratorBase<BlockHandle>> iter(
          new_table->NewIndexIterator(ReadOptions(), disable_prefix_seek,
                                      nullptr, &index_entry));
      s = iter->status();
      if (s.ok()) {
        // This is the first call to NewIndexIterator() since we're in Open().
        // On success it should give us ownership of the `CachableEntry` by
        // populating `index_entry`.
        assert(index_entry.value != nullptr);
        if (prefetch_all) {
          index_entry.value->CacheDependencies(pin_all);
        }
        if (pin_index) {
          rep->index_entry = std::move(index_entry);
        } else {
          index_entry.Release(table_options.block_cache.get());
        }
      }
    }
    if (s.ok() && prefetch_filter) {
      // Hack: Call GetFilter() to implicitly add filter to the block_cache
      auto filter_entry =
          new_table->GetFilter(rep->table_prefix_extractor.get());
      if (filter_entry.value != nullptr && prefetch_all) {
        filter_entry.value->CacheDependencies(
            pin_all, rep->table_prefix_extractor.get());
      }
      // if pin_filter is true then save it in rep_->filter_entry; it will be
      // released in the destructor only, hence it will be pinned in the
      // cache while this reader is alive
      if (pin_filter) {
        rep->filter_entry = filter_entry;
      } else {
        filter_entry.Release(table_options.block_cache.get());
      }
    }
  } else {
    // If we don't use block cache for index/filter blocks access, we'll
    // pre-load these blocks, which will kept in member variables in Rep
    // and with a same life-time as this table object.
    IndexReader* index_reader = nullptr;
    s = new_table->CreateIndexReader(prefetch_buffer.get(), &index_reader,
                                     meta_iter.get(), level);
    if (s.ok()) {
      rep->index_reader.reset(index_reader);
      // The partitions of partitioned index are always stored in cache. They
      // are hence follow the configuration for pin and prefetch regardless of
      // the value of cache_index_and_filter_blocks
      if (prefetch_index_and_filter_in_cache || level == 0) {
        rep->index_reader->CacheDependencies(pin_all);
      }

      // Set filter block
      if (rep->filter_policy) {
        const bool is_a_filter_partition = true;
        auto filter = new_table->ReadFilter(
            prefetch_buffer.get(), rep->filter_handle, !is_a_filter_partition,
            rep->table_prefix_extractor.get());
        rep->filter.reset(filter);
        // Refer to the comment above about paritioned indexes always being
        // cached
        if (filter && (prefetch_index_and_filter_in_cache || level == 0)) {
          filter->CacheDependencies(pin_all, rep->table_prefix_extractor.get());
        }
      }
    } else {
      delete index_reader;
    }
  }

  if (s.ok()) {
    assert(prefetch_buffer.get() != nullptr);
    if (tail_prefetch_stats != nullptr) {
      assert(prefetch_buffer->min_offset_read() < file_size);
      tail_prefetch_stats->RecordEffectiveSize(
          static_cast<size_t>(file_size) - prefetch_buffer->min_offset_read());
    }
    *table_reader = std::move(new_table);
  }

  return s;
}

void BlockBasedTable::SetupForCompaction() {
  switch (rep_->ioptions.access_hint_on_compaction_start) {
    case Options::NONE:
      break;
    case Options::NORMAL:
      rep_->file->file()->Hint(RandomAccessFile::NORMAL);
      break;
    case Options::SEQUENTIAL:
      rep_->file->file()->Hint(RandomAccessFile::SEQUENTIAL);
      break;
    case Options::WILLNEED:
      rep_->file->file()->Hint(RandomAccessFile::WILLNEED);
      break;
    default:
      assert(false);
  }
}

std::shared_ptr<const TableProperties> BlockBasedTable::GetTableProperties()
    const {
  return rep_->table_properties;
}

size_t BlockBasedTable::ApproximateMemoryUsage() const {
  size_t usage = 0;
  if (rep_->filter) {
    usage += rep_->filter->ApproximateMemoryUsage();
  }
  if (rep_->index_reader) {
    usage += rep_->index_reader->ApproximateMemoryUsage();
  }
  return usage;
}


uint64_t BlockBasedTable::FileNumber() const {
  return rep_->file_number;
}

// Load the meta-block from the file. On success, return the loaded meta block
// and its iterator.
Status BlockBasedTable::ReadMetaBlock(Rep* rep,
                                      FilePrefetchBuffer* prefetch_buffer,
                                      std::unique_ptr<Block>* meta_block,
                                      std::unique_ptr<InternalIterator>* iter) {
  // TODO(sanjay): Skip this if footer.metaindex_handle() size indicates
  // it is an empty block.
  std::unique_ptr<Block> meta;
  Status s = ReadBlockFromFile(
      rep->file.get(), prefetch_buffer, rep->footer, ReadOptions(),
      rep->footer.metaindex_handle(), &meta, rep->ioptions,
      true /* decompress */, true /*maybe_compressed*/,
      Slice() /*compression dict*/, rep->persistent_cache_options,
      kDisableGlobalSequenceNumber, 0 /* read_amp_bytes_per_bit */,
      GetMemoryAllocator(rep->table_options));

  if (!s.ok()) {
    ROCKS_LOG_ERROR(rep->ioptions.info_log,
                    "Encountered error while reading data from properties"
                    " block %s",
                    s.ToString().c_str());
    return s;
  }

  *meta_block = std::move(meta);
  // meta block uses bytewise comparator.
  iter->reset(meta_block->get()->NewIterator<DataBlockIter>(
      BytewiseComparator(), BytewiseComparator()));
  return Status::OK();
}

Status BlockBasedTable::GetDataBlockFromCache(
    const Slice& block_cache_key, const Slice& compressed_block_cache_key,
    Cache* block_cache, Cache* block_cache_compressed, Rep* rep,
    const ReadOptions& read_options,
    BlockBasedTable::CachableEntry<Block>* block, const Slice& compression_dict,
    size_t read_amp_bytes_per_bit, bool is_index, GetContext* get_context) {
  Status s;
  BlockContents* compressed_block = nullptr;
  Cache::Handle* block_cache_compressed_handle = nullptr;
  Statistics* statistics = rep->ioptions.statistics;

  // Lookup uncompressed cache first
  if (block_cache != nullptr) {
    block->cache_handle = GetEntryFromCache(
        block_cache, block_cache_key,
        is_index ? BLOCK_CACHE_INDEX_MISS : BLOCK_CACHE_DATA_MISS,
        is_index ? BLOCK_CACHE_INDEX_HIT : BLOCK_CACHE_DATA_HIT,
        get_context
            ? (is_index ? &get_context->get_context_stats_.num_cache_index_miss
                        : &get_context->get_context_stats_.num_cache_data_miss)
            : nullptr,
        get_context
            ? (is_index ? &get_context->get_context_stats_.num_cache_index_hit
                        : &get_context->get_context_stats_.num_cache_data_hit)
            : nullptr,
        statistics, get_context);
    if (block->cache_handle != nullptr) {
      block->value =
          reinterpret_cast<Block*>(block_cache->Value(block->cache_handle));
      return s;
    }
  }

  // If not found, search from the compressed block cache.
  assert(block->cache_handle == nullptr && block->value == nullptr);

  if (block_cache_compressed == nullptr) {
    return s;
  }

  assert(!compressed_block_cache_key.empty());
  block_cache_compressed_handle =
      block_cache_compressed->Lookup(compressed_block_cache_key);
  // if we found in the compressed cache, then uncompress and insert into
  // uncompressed cache
  if (block_cache_compressed_handle == nullptr) {
    RecordTick(statistics, BLOCK_CACHE_COMPRESSED_MISS);
    return s;
  }

  // found compressed block
  RecordTick(statistics, BLOCK_CACHE_COMPRESSED_HIT);
  compressed_block = reinterpret_cast<BlockContents*>(
      block_cache_compressed->Value(block_cache_compressed_handle));
  CompressionType compression_type = compressed_block->get_compression_type();
  assert(compression_type != kNoCompression);

  // Retrieve the uncompressed contents into a new buffer
  BlockContents contents;
  UncompressionContext uncompresssion_ctx(compression_type, compression_dict);
  s = UncompressBlockContents(uncompresssion_ctx, compressed_block->data.data(),
                              compressed_block->data.size(), &contents,
                              rep->table_options.format_version, rep->ioptions,
                              GetMemoryAllocator(rep->table_options));

  // Insert uncompressed block into block cache
  if (s.ok()) {
    block->value =
        new Block(std::move(contents), rep->get_global_seqno(is_index),
                  read_amp_bytes_per_bit,
                  statistics);  // uncompressed block
    if (block_cache != nullptr && block->value->own_bytes() &&
        read_options.fill_cache) {
      size_t charge = block->value->ApproximateMemoryUsage();
      s = block_cache->Insert(block_cache_key, block->value, charge,
                              &DeleteCachedEntry<Block>,
                              &(block->cache_handle));
#ifndef NDEBUG
      block_cache->TEST_mark_as_data_block(block_cache_key, charge);
#endif  // NDEBUG
      if (s.ok()) {
        if (get_context != nullptr) {
          get_context->get_context_stats_.num_cache_add++;
          get_context->get_context_stats_.num_cache_bytes_write += charge;
        } else {
          RecordTick(statistics, BLOCK_CACHE_ADD);
          RecordTick(statistics, BLOCK_CACHE_BYTES_WRITE, charge);
        }
        if (is_index) {
          if (get_context != nullptr) {
            get_context->get_context_stats_.num_cache_index_add++;
            get_context->get_context_stats_.num_cache_index_bytes_insert +=
                charge;
          } else {
            RecordTick(statistics, BLOCK_CACHE_INDEX_ADD);
            RecordTick(statistics, BLOCK_CACHE_INDEX_BYTES_INSERT, charge);
          }
        } else {
          if (get_context != nullptr) {
            get_context->get_context_stats_.num_cache_data_add++;
            get_context->get_context_stats_.num_cache_data_bytes_insert +=
                charge;
          } else {
            RecordTick(statistics, BLOCK_CACHE_DATA_ADD);
            RecordTick(statistics, BLOCK_CACHE_DATA_BYTES_INSERT, charge);
          }
        }
      } else {
        RecordTick(statistics, BLOCK_CACHE_ADD_FAILURES);
        delete block->value;
        block->value = nullptr;
      }
    }
  }

  // Release hold on compressed cache entry
  block_cache_compressed->Release(block_cache_compressed_handle);
  return s;
}

Status BlockBasedTable::PutDataBlockToCache(
    const Slice& block_cache_key, const Slice& compressed_block_cache_key,
    Cache* block_cache, Cache* block_cache_compressed,
    const ReadOptions& /*read_options*/, const ImmutableCFOptions& ioptions,
    CachableEntry<Block>* cached_block, BlockContents* raw_block_contents,
    CompressionType raw_block_comp_type, uint32_t format_version,
    const Slice& compression_dict, SequenceNumber seq_no,
    size_t read_amp_bytes_per_bit, MemoryAllocator* memory_allocator,
    bool is_index, Cache::Priority priority, GetContext* get_context) {
  assert(raw_block_comp_type == kNoCompression ||
         block_cache_compressed != nullptr);

  Status s;
  // Retrieve the uncompressed contents into a new buffer
  BlockContents uncompressed_block_contents;
  Statistics* statistics = ioptions.statistics;
  if (raw_block_comp_type != kNoCompression) {
    UncompressionContext uncompression_ctx(raw_block_comp_type,
                                           compression_dict);
    s = UncompressBlockContents(
        uncompression_ctx, raw_block_contents->data.data(),
        raw_block_contents->data.size(), &uncompressed_block_contents,
        format_version, ioptions, memory_allocator);
  }
  if (!s.ok()) {
    return s;
  }

  if (raw_block_comp_type != kNoCompression) {
    cached_block->value = new Block(std::move(uncompressed_block_contents),
                                    seq_no, read_amp_bytes_per_bit,
                                    statistics);  // uncompressed block
  } else {
    cached_block->value =
        new Block(std::move(*raw_block_contents), seq_no,
                  read_amp_bytes_per_bit, ioptions.statistics);
  }

  // Insert compressed block into compressed block cache.
  // Release the hold on the compressed cache entry immediately.
  if (block_cache_compressed != nullptr &&
      raw_block_comp_type != kNoCompression && raw_block_contents != nullptr &&
      raw_block_contents->own_bytes()) {
#ifndef NDEBUG
    assert(raw_block_contents->is_raw_block);
#endif  // NDEBUG

    // We cannot directly put raw_block_contents because this could point to
    // an object in the stack.
    BlockContents* block_cont_for_comp_cache =
        new BlockContents(std::move(*raw_block_contents));
    s = block_cache_compressed->Insert(
        compressed_block_cache_key, block_cont_for_comp_cache,
        block_cont_for_comp_cache->ApproximateMemoryUsage(),
        &DeleteCachedEntry<BlockContents>);
    if (s.ok()) {
      // Avoid the following code to delete this cached block.
      RecordTick(statistics, BLOCK_CACHE_COMPRESSED_ADD);
    } else {
      RecordTick(statistics, BLOCK_CACHE_COMPRESSED_ADD_FAILURES);
      delete block_cont_for_comp_cache;
    }
  }

  // insert into uncompressed block cache
  if (block_cache != nullptr && cached_block->value->own_bytes()) {
    size_t charge = cached_block->value->ApproximateMemoryUsage();
    s = block_cache->Insert(block_cache_key, cached_block->value, charge,
                            &DeleteCachedEntry<Block>,
                            &(cached_block->cache_handle), priority);
#ifndef NDEBUG
    block_cache->TEST_mark_as_data_block(block_cache_key, charge);
#endif  // NDEBUG
    if (s.ok()) {
      assert(cached_block->cache_handle != nullptr);
      if (get_context != nullptr) {
        get_context->get_context_stats_.num_cache_add++;
        get_context->get_context_stats_.num_cache_bytes_write += charge;
      } else {
        RecordTick(statistics, BLOCK_CACHE_ADD);
        RecordTick(statistics, BLOCK_CACHE_BYTES_WRITE, charge);
      }
      if (is_index) {
        if (get_context != nullptr) {
          get_context->get_context_stats_.num_cache_index_add++;
          get_context->get_context_stats_.num_cache_index_bytes_insert +=
              charge;
        } else {
          RecordTick(statistics, BLOCK_CACHE_INDEX_ADD);
          RecordTick(statistics, BLOCK_CACHE_INDEX_BYTES_INSERT, charge);
        }
      } else {
        if (get_context != nullptr) {
          get_context->get_context_stats_.num_cache_data_add++;
          get_context->get_context_stats_.num_cache_data_bytes_insert += charge;
        } else {
          RecordTick(statistics, BLOCK_CACHE_DATA_ADD);
          RecordTick(statistics, BLOCK_CACHE_DATA_BYTES_INSERT, charge);
        }
      }
      assert(reinterpret_cast<Block*>(block_cache->Value(
                 cached_block->cache_handle)) == cached_block->value);
    } else {
      RecordTick(statistics, BLOCK_CACHE_ADD_FAILURES);
      delete cached_block->value;
      cached_block->value = nullptr;
    }
  }

  return s;
}

FilterBlockReader* BlockBasedTable::ReadFilter(
    FilePrefetchBuffer* prefetch_buffer, const BlockHandle& filter_handle,
    const bool is_a_filter_partition,
    const SliceTransform* prefix_extractor) const {
  auto& rep = rep_;
  // TODO: We might want to unify with ReadBlockFromFile() if we start
  // requiring checksum verification in Table::Open.
  if (rep->filter_type == Rep::FilterType::kNoFilter) {
    return nullptr;
  }
  BlockContents block;

  Slice dummy_comp_dict;

  BlockFetcher block_fetcher(
      rep->file.get(), prefetch_buffer, rep->footer, ReadOptions(),
      filter_handle, &block, rep->ioptions, false /* decompress */,
      false /*maybe_compressed*/, dummy_comp_dict,
      rep->persistent_cache_options, GetMemoryAllocator(rep->table_options));
  Status s = block_fetcher.ReadBlockContents();

  if (!s.ok()) {
    // Error reading the block
    return nullptr;
  }

  assert(rep->filter_policy);

  auto filter_type = rep->filter_type;
  if (rep->filter_type == Rep::FilterType::kPartitionedFilter &&
      is_a_filter_partition) {
    filter_type = Rep::FilterType::kFullFilter;
  }

  switch (filter_type) {
    case Rep::FilterType::kPartitionedFilter: {
      return new PartitionedFilterBlockReader(
          rep->prefix_filtering ? prefix_extractor : nullptr,
          rep->whole_key_filtering, std::move(block), nullptr,
          rep->ioptions.statistics, rep->internal_comparator, this,
          rep_->table_properties == nullptr ||
              rep_->table_properties->index_key_is_user_key == 0,
          rep_->table_properties == nullptr ||
              rep_->table_properties->index_value_is_delta_encoded == 0);
    }

    case Rep::FilterType::kBlockFilter:
      return new BlockBasedFilterBlockReader(
          rep->prefix_filtering ? prefix_extractor : nullptr,
          rep->table_options, rep->whole_key_filtering, std::move(block),
          rep->ioptions.statistics);

    case Rep::FilterType::kFullFilter: {
      auto filter_bits_reader =
          rep->filter_policy->GetFilterBitsReader(block.data);
      assert(filter_bits_reader != nullptr);
      return new FullFilterBlockReader(
          rep->prefix_filtering ? prefix_extractor : nullptr,
          rep->whole_key_filtering, std::move(block), filter_bits_reader,
          rep->ioptions.statistics);
    }

    default:
      // filter_type is either kNoFilter (exited the function at the first if),
      // or it must be covered in this switch block
      assert(false);
      return nullptr;
  }
}

BlockBasedTable::CachableEntry<FilterBlockReader> BlockBasedTable::GetFilter(
    const SliceTransform* prefix_extractor, FilePrefetchBuffer* prefetch_buffer,
    bool no_io, GetContext* get_context) const {
  const BlockHandle& filter_blk_handle = rep_->filter_handle;
  const bool is_a_filter_partition = true;
  return GetFilter(prefetch_buffer, filter_blk_handle, !is_a_filter_partition,
                   no_io, get_context, prefix_extractor);
}

BlockBasedTable::CachableEntry<FilterBlockReader> BlockBasedTable::GetFilter(
    FilePrefetchBuffer* prefetch_buffer, const BlockHandle& filter_blk_handle,
    const bool is_a_filter_partition, bool no_io, GetContext* get_context,
    const SliceTransform* prefix_extractor) const {
  // If cache_index_and_filter_blocks is false, filter should be pre-populated.
  // We will return rep_->filter anyway. rep_->filter can be nullptr if filter
  // read fails at Open() time. We don't want to reload again since it will
  // most probably fail again.
  if (!is_a_filter_partition &&
      !rep_->table_options.cache_index_and_filter_blocks) {
    return {rep_->filter.get(), nullptr /* cache handle */};
  }

  Cache* block_cache = rep_->table_options.block_cache.get();
  if (rep_->filter_policy == nullptr /* do not use filter */ ||
      block_cache == nullptr /* no block cache at all */) {
    return {nullptr /* filter */, nullptr /* cache handle */};
  }

  if (!is_a_filter_partition && rep_->filter_entry.IsSet()) {
    return rep_->filter_entry;
  }

  PERF_TIMER_GUARD(read_filter_block_nanos);

  // Fetching from the cache
  char cache_key[kMaxCacheKeyPrefixSize + kMaxVarint64Length];
  auto key = GetCacheKey(rep_->cache_key_prefix, rep_->cache_key_prefix_size,
                         filter_blk_handle, cache_key);

  Statistics* statistics = rep_->ioptions.statistics;
  auto cache_handle = GetEntryFromCache(
      block_cache, key, BLOCK_CACHE_FILTER_MISS, BLOCK_CACHE_FILTER_HIT,
      get_context ? &get_context->get_context_stats_.num_cache_filter_miss
                  : nullptr,
      get_context ? &get_context->get_context_stats_.num_cache_filter_hit
                  : nullptr,
      statistics, get_context);

  FilterBlockReader* filter = nullptr;
  if (cache_handle != nullptr) {
    filter = reinterpret_cast<FilterBlockReader*>(
        block_cache->Value(cache_handle));
  } else if (no_io) {
    // Do not invoke any io.
    return CachableEntry<FilterBlockReader>();
  } else {
    filter = ReadFilter(prefetch_buffer, filter_blk_handle,
                        is_a_filter_partition, prefix_extractor);
    if (filter != nullptr) {
      size_t usage = filter->ApproximateMemoryUsage();
      Status s = block_cache->Insert(
          key, filter, usage, &DeleteCachedFilterEntry, &cache_handle,
          rep_->table_options.cache_index_and_filter_blocks_with_high_priority
              ? Cache::Priority::HIGH
              : Cache::Priority::LOW);
      if (s.ok()) {
        if (get_context != nullptr) {
          get_context->get_context_stats_.num_cache_add++;
          get_context->get_context_stats_.num_cache_bytes_write += usage;
          get_context->get_context_stats_.num_cache_filter_add++;
          get_context->get_context_stats_.num_cache_filter_bytes_insert +=
              usage;
        } else {
          RecordTick(statistics, BLOCK_CACHE_ADD);
          RecordTick(statistics, BLOCK_CACHE_BYTES_WRITE, usage);
          RecordTick(statistics, BLOCK_CACHE_FILTER_ADD);
          RecordTick(statistics, BLOCK_CACHE_FILTER_BYTES_INSERT, usage);
        }
      } else {
        RecordTick(statistics, BLOCK_CACHE_ADD_FAILURES);
        delete filter;
        return CachableEntry<FilterBlockReader>();
      }
    }
  }

  return {filter, cache_handle};
}

// disable_prefix_seek should be set to true when prefix_extractor found in SST
// differs from the one in mutable_cf_options and index type is HashBasedIndex
InternalIteratorBase<BlockHandle>* BlockBasedTable::NewIndexIterator(
    const ReadOptions& read_options, bool disable_prefix_seek,
    IndexBlockIter* input_iter, CachableEntry<IndexReader>* index_entry,
    GetContext* get_context) {
  // index reader has already been pre-populated.
  if (rep_->index_reader) {
    // We don't return pinned datat from index blocks, so no need
    // to set `block_contents_pinned`.
    return rep_->index_reader->NewIterator(
        input_iter, read_options.total_order_seek || disable_prefix_seek,
        read_options.fill_cache);
  }
  // we have a pinned index block
  if (rep_->index_entry.IsSet()) {
    // We don't return pinned datat from index blocks, so no need
    // to set `block_contents_pinned`.
    return rep_->index_entry.value->NewIterator(
        input_iter, read_options.total_order_seek || disable_prefix_seek,
        read_options.fill_cache);
  }

  PERF_TIMER_GUARD(read_index_block_nanos);

  const bool no_io = read_options.read_tier == kBlockCacheTier;
  Cache* block_cache = rep_->table_options.block_cache.get();
  char cache_key[kMaxCacheKeyPrefixSize + kMaxVarint64Length];
  auto key =
      GetCacheKeyFromOffset(rep_->cache_key_prefix, rep_->cache_key_prefix_size,
                            rep_->dummy_index_reader_offset, cache_key);
  Statistics* statistics = rep_->ioptions.statistics;
  auto cache_handle = GetEntryFromCache(
      block_cache, key, BLOCK_CACHE_INDEX_MISS, BLOCK_CACHE_INDEX_HIT,
      get_context ? &get_context->get_context_stats_.num_cache_index_miss
                  : nullptr,
      get_context ? &get_context->get_context_stats_.num_cache_index_hit
                  : nullptr,
      statistics, get_context);

  if (cache_handle == nullptr && no_io) {
    if (input_iter != nullptr) {
      input_iter->Invalidate(Status::Incomplete("no blocking io"));
      return input_iter;
    } else {
      return NewErrorInternalIterator<BlockHandle>(
          Status::Incomplete("no blocking io"));
    }
  }

  IndexReader* index_reader = nullptr;
  if (cache_handle != nullptr) {
    index_reader =
        reinterpret_cast<IndexReader*>(block_cache->Value(cache_handle));
  } else {
    // Create index reader and put it in the cache.
    Status s;
    TEST_SYNC_POINT("BlockBasedTable::NewIndexIterator::thread2:2");
    s = CreateIndexReader(nullptr /* prefetch_buffer */, &index_reader);
    TEST_SYNC_POINT("BlockBasedTable::NewIndexIterator::thread1:1");
    TEST_SYNC_POINT("BlockBasedTable::NewIndexIterator::thread2:3");
    TEST_SYNC_POINT("BlockBasedTable::NewIndexIterator::thread1:4");
    size_t charge = 0;
    if (s.ok()) {
      assert(index_reader != nullptr);
      charge = index_reader->ApproximateMemoryUsage();
      s = block_cache->Insert(
          key, index_reader, charge, &DeleteCachedIndexEntry, &cache_handle,
          rep_->table_options.cache_index_and_filter_blocks_with_high_priority
              ? Cache::Priority::HIGH
              : Cache::Priority::LOW);
    }

    if (s.ok()) {
      if (get_context != nullptr) {
        get_context->get_context_stats_.num_cache_add++;
        get_context->get_context_stats_.num_cache_bytes_write += charge;
      } else {
        RecordTick(statistics, BLOCK_CACHE_ADD);
        RecordTick(statistics, BLOCK_CACHE_BYTES_WRITE, charge);
      }
      RecordTick(statistics, BLOCK_CACHE_INDEX_ADD);
      RecordTick(statistics, BLOCK_CACHE_INDEX_BYTES_INSERT, charge);
    } else {
      if (index_reader != nullptr) {
        delete index_reader;
      }
      RecordTick(statistics, BLOCK_CACHE_ADD_FAILURES);
      // make sure if something goes wrong, index_reader shall remain intact.
      if (input_iter != nullptr) {
        input_iter->Invalidate(s);
        return input_iter;
      } else {
        return NewErrorInternalIterator<BlockHandle>(s);
      }
    }
  }

  assert(cache_handle);
  // We don't return pinned datat from index blocks, so no need
  // to set `block_contents_pinned`.
  auto* iter = index_reader->NewIterator(
      input_iter, read_options.total_order_seek || disable_prefix_seek);

  // the caller would like to take ownership of the index block
  // don't call RegisterCleanup() in this case, the caller will take care of it
  if (index_entry != nullptr) {
    *index_entry = {index_reader, cache_handle};
  } else {
    iter->RegisterCleanup(&ReleaseCachedEntry, block_cache, cache_handle);
  }

  return iter;
}

// Convert an index iterator value (i.e., an encoded BlockHandle)
// into an iterator over the contents of the corresponding block.
// If input_iter is null, new a iterator
// If input_iter is not null, update this iter and return it
template <typename TBlockIter>
TBlockIter* BlockBasedTable::NewDataBlockIterator(
    Rep* rep, const ReadOptions& ro, const BlockHandle& handle,
    TBlockIter* input_iter, bool is_index, bool key_includes_seq,
    bool index_key_is_full, GetContext* get_context, Status s,
    FilePrefetchBuffer* prefetch_buffer) {
  PERF_TIMER_GUARD(new_table_block_iter_nanos);

  const bool no_io = (ro.read_tier == kBlockCacheTier);
  Cache* block_cache = rep->table_options.block_cache.get();
  CachableEntry<Block> block;
  Slice compression_dict;
  if (s.ok()) {
    if (rep->compression_dict_block) {
      compression_dict = rep->compression_dict_block->data;
    }
    s = MaybeReadBlockAndLoadToCache(prefetch_buffer, rep, ro, handle,
                                     compression_dict, &block, is_index,
                                     get_context);
  }

  TBlockIter* iter;
  if (input_iter != nullptr) {
    iter = input_iter;
  } else {
    iter = new TBlockIter;
  }
  // Didn't get any data from block caches.
  if (s.ok() && block.value == nullptr) {
    if (no_io) {
      // Could not read from block_cache and can't do IO
      iter->Invalidate(Status::Incomplete("no blocking io"));
      return iter;
    }
    std::unique_ptr<Block> block_value;
    {
      StopWatch sw(rep->ioptions.env, rep->ioptions.statistics,
                   READ_BLOCK_GET_MICROS);
      s = ReadBlockFromFile(
          rep->file.get(), prefetch_buffer, rep->footer, ro, handle,
          &block_value, rep->ioptions,
          rep->blocks_maybe_compressed /*do_decompress*/,
          rep->blocks_maybe_compressed, compression_dict,
          rep->persistent_cache_options,
          is_index ? kDisableGlobalSequenceNumber : rep->global_seqno,
          rep->table_options.read_amp_bytes_per_bit,
          GetMemoryAllocator(rep->table_options));
    }
    if (s.ok()) {
      block.value = block_value.release();
    }
  }

  if (s.ok()) {
    assert(block.value != nullptr);
    const bool kTotalOrderSeek = true;
    // Block contents are pinned and it is still pinned after the iterator
    // is destoryed as long as cleanup functions are moved to another object,
    // when:
    // 1. block cache handle is set to be released in cleanup function, or
    // 2. it's pointing to immortable source. If own_bytes is true then we are
    //    not reading data from the original source, weather immortal or not.
    //    Otherwise, the block is pinned iff the source is immortal.
    bool block_contents_pinned =
        (block.cache_handle != nullptr ||
         (!block.value->own_bytes() && rep->immortal_table));
    iter = block.value->NewIterator<TBlockIter>(
        &rep->internal_comparator, rep->internal_comparator.user_comparator(),
        iter, rep->ioptions.statistics, kTotalOrderSeek, key_includes_seq,
        index_key_is_full, block_contents_pinned);
    if (block.cache_handle != nullptr) {
      iter->RegisterCleanup(&ReleaseCachedEntry, block_cache,
                            block.cache_handle);
    } else {
      if (!ro.fill_cache && rep->cache_key_prefix_size != 0) {
        // insert a dummy record to block cache to track the memory usage
        Cache::Handle* cache_handle;
        // There are two other types of cache keys: 1) SST cache key added in
        // `MaybeReadBlockAndLoadToCache` 2) dummy cache key added in
        // `write_buffer_manager`. Use longer prefix (41 bytes) to differentiate
        // from SST cache key(31 bytes), and use non-zero prefix to
        // differentiate from `write_buffer_manager`
        const size_t kExtraCacheKeyPrefix = kMaxVarint64Length * 4 + 1;
        char cache_key[kExtraCacheKeyPrefix + kMaxVarint64Length];
        // Prefix: use rep->cache_key_prefix padded by 0s
        memset(cache_key, 0, kExtraCacheKeyPrefix + kMaxVarint64Length);
        assert(rep->cache_key_prefix_size != 0);
        assert(rep->cache_key_prefix_size <= kExtraCacheKeyPrefix);
        memcpy(cache_key, rep->cache_key_prefix, rep->cache_key_prefix_size);
        char* end = EncodeVarint64(cache_key + kExtraCacheKeyPrefix,
                                   next_cache_key_id_++);
        assert(end - cache_key <=
               static_cast<int>(kExtraCacheKeyPrefix + kMaxVarint64Length));
        Slice unique_key =
            Slice(cache_key, static_cast<size_t>(end - cache_key));
        s = block_cache->Insert(unique_key, nullptr,
                                block.value->ApproximateMemoryUsage(), nullptr,
                                &cache_handle);
        if (s.ok()) {
          if (cache_handle != nullptr) {
            iter->RegisterCleanup(&ForceReleaseCachedEntry, block_cache,
                                  cache_handle);
          }
        }
      }
      iter->RegisterCleanup(&DeleteHeldResource<Block>, block.value, nullptr);
    }
  } else {
    assert(block.value == nullptr);
    iter->Invalidate(s);
  }
  return iter;
}

Status BlockBasedTable::MaybeReadBlockAndLoadToCache(
    FilePrefetchBuffer* prefetch_buffer, Rep* rep, const ReadOptions& ro,
    const BlockHandle& handle, Slice compression_dict,
    CachableEntry<Block>* block_entry, bool is_index, GetContext* get_context) {
  assert(block_entry != nullptr);
  const bool no_io = (ro.read_tier == kBlockCacheTier);
  Cache* block_cache = rep->table_options.block_cache.get();

  // No point to cache compressed blocks if it never goes away
  Cache* block_cache_compressed =
      rep->immortal_table ? nullptr
                          : rep->table_options.block_cache_compressed.get();

  // First, try to get the block from the cache
  //
  // If either block cache is enabled, we'll try to read from it.
  Status s;
  char cache_key[kMaxCacheKeyPrefixSize + kMaxVarint64Length];
  char compressed_cache_key[kMaxCacheKeyPrefixSize + kMaxVarint64Length];
  Slice key /* key to the block cache */;
  Slice ckey /* key to the compressed block cache */;
  if (block_cache != nullptr || block_cache_compressed != nullptr) {
    // create key for block cache
    if (block_cache != nullptr) {
      key = GetCacheKey(rep->cache_key_prefix, rep->cache_key_prefix_size,
                        handle, cache_key);
    }

    if (block_cache_compressed != nullptr) {
      ckey = GetCacheKey(rep->compressed_cache_key_prefix,
                         rep->compressed_cache_key_prefix_size, handle,
                         compressed_cache_key);
    }

    s = GetDataBlockFromCache(key, ckey, block_cache, block_cache_compressed,
                              rep, ro, block_entry, compression_dict,
                              rep->table_options.read_amp_bytes_per_bit,
                              is_index, get_context);

    // Can't find the block from the cache. If I/O is allowed, read from the
    // file.
    if (block_entry->value == nullptr && !no_io && ro.fill_cache) {
      Statistics* statistics = rep->ioptions.statistics;
      bool do_decompress =
          block_cache_compressed == nullptr && rep->blocks_maybe_compressed;
      CompressionType raw_block_comp_type;
      BlockContents raw_block_contents;
      {
        StopWatch sw(rep->ioptions.env, statistics, READ_BLOCK_GET_MICROS);
        BlockFetcher block_fetcher(
            rep->file.get(), prefetch_buffer, rep->footer, ro, handle,
            &raw_block_contents, rep->ioptions,
            do_decompress /* do uncompress */, rep->blocks_maybe_compressed,
            compression_dict, rep->persistent_cache_options,
            GetMemoryAllocator(rep->table_options),
            GetMemoryAllocatorForCompressedBlock(rep->table_options));
        s = block_fetcher.ReadBlockContents();
        raw_block_comp_type = block_fetcher.get_compression_type();
      }

      if (s.ok()) {
        SequenceNumber seq_no = rep->get_global_seqno(is_index);
        // If filling cache is allowed and a cache is configured, try to put the
        // block to the cache.
        s = PutDataBlockToCache(
            key, ckey, block_cache, block_cache_compressed, ro, rep->ioptions,
            block_entry, &raw_block_contents, raw_block_comp_type,
            rep->table_options.format_version, compression_dict, seq_no,
            rep->table_options.read_amp_bytes_per_bit,
            GetMemoryAllocator(rep->table_options), is_index,
            is_index && rep->table_options
                            .cache_index_and_filter_blocks_with_high_priority
                ? Cache::Priority::HIGH
                : Cache::Priority::LOW,
            get_context);
      }
    }
  }
  assert(s.ok() || block_entry->value == nullptr);
  return s;
}

BlockBasedTable::PartitionedIndexIteratorState::PartitionedIndexIteratorState(
    BlockBasedTable* table,
    std::unordered_map<uint64_t, CachableEntry<Block>>* block_map,
    bool index_key_includes_seq, bool index_key_is_full)
    : table_(table),
      block_map_(block_map),
      index_key_includes_seq_(index_key_includes_seq),
      index_key_is_full_(index_key_is_full) {}

template <class TBlockIter, typename TValue>
const size_t BlockBasedTableIterator<TBlockIter, TValue>::kMaxReadaheadSize =
    256 * 1024;

InternalIteratorBase<BlockHandle>*
BlockBasedTable::PartitionedIndexIteratorState::NewSecondaryIterator(
    const BlockHandle& handle) {
  // Return a block iterator on the index partition
  auto rep = table_->get_rep();
  auto block = block_map_->find(handle.offset());
  // This is a possible scenario since block cache might not have had space
  // for the partition
  if (block != block_map_->end()) {
    PERF_COUNTER_ADD(block_cache_hit_count, 1);
    RecordTick(rep->ioptions.statistics, BLOCK_CACHE_INDEX_HIT);
    RecordTick(rep->ioptions.statistics, BLOCK_CACHE_HIT);
    Cache* block_cache = rep->table_options.block_cache.get();
    assert(block_cache);
    RecordTick(rep->ioptions.statistics, BLOCK_CACHE_BYTES_READ,
               block_cache->GetUsage(block->second.cache_handle));
    Statistics* kNullStats = nullptr;
    // We don't return pinned datat from index blocks, so no need
    // to set `block_contents_pinned`.
    return block->second.value->NewIterator<IndexBlockIter>(
        &rep->internal_comparator, rep->internal_comparator.user_comparator(),
        nullptr, kNullStats, true, index_key_includes_seq_, index_key_is_full_);
  }
  // Create an empty iterator
  return new IndexBlockIter();
}

// This will be broken if the user specifies an unusual implementation
// of Options.comparator, or if the user specifies an unusual
// definition of prefixes in BlockBasedTableOptions.filter_policy.
// In particular, we require the following three properties:
//
// 1) key.starts_with(prefix(key))
// 2) Compare(prefix(key), key) <= 0.
// 3) If Compare(key1, key2) <= 0, then Compare(prefix(key1), prefix(key2)) <= 0
//
// Otherwise, this method guarantees no I/O will be incurred.
//
// REQUIRES: this method shouldn't be called while the DB lock is held.
bool BlockBasedTable::PrefixMayMatch(
    const Slice& internal_key, const ReadOptions& read_options,
    const SliceTransform* options_prefix_extractor,
    const bool need_upper_bound_check) {
  if (!rep_->filter_policy) {
    return true;
  }

  const SliceTransform* prefix_extractor;

  if (rep_->table_prefix_extractor == nullptr) {
    if (need_upper_bound_check) {
      return true;
    }
    prefix_extractor = options_prefix_extractor;
  } else {
    prefix_extractor = rep_->table_prefix_extractor.get();
  }
  auto user_key = ExtractUserKey(internal_key);
  if (!prefix_extractor->InDomain(user_key)) {
    return true;
  }

  bool may_match = true;
  Status s;

  // First, try check with full filter
  auto filter_entry = GetFilter(prefix_extractor);
  FilterBlockReader* filter = filter_entry.value;
  bool filter_checked = true;
  if (filter != nullptr) {
    if (!filter->IsBlockBased()) {
      const Slice* const const_ikey_ptr = &internal_key;
      may_match = filter->RangeMayExist(
          read_options.iterate_upper_bound, user_key, prefix_extractor,
          rep_->internal_comparator.user_comparator(), const_ikey_ptr,
          &filter_checked, need_upper_bound_check);
    } else {
      // if prefix_extractor changed for block based filter, skip filter
      if (need_upper_bound_check) {
        if (!rep_->filter_entry.IsSet()) {
          filter_entry.Release(rep_->table_options.block_cache.get());
        }
        return true;
      }
      auto prefix = prefix_extractor->Transform(user_key);
      InternalKey internal_key_prefix(prefix, kMaxSequenceNumber, kTypeValue);
      auto internal_prefix = internal_key_prefix.Encode();

      // To prevent any io operation in this method, we set `read_tier` to make
      // sure we always read index or filter only when they have already been
      // loaded to memory.
      ReadOptions no_io_read_options;
      no_io_read_options.read_tier = kBlockCacheTier;

      // Then, try find it within each block
      // we already know prefix_extractor and prefix_extractor_name must match
      // because `CheckPrefixMayMatch` first checks `check_filter_ == true`
      std::unique_ptr<InternalIteratorBase<BlockHandle>> iiter(
          NewIndexIterator(no_io_read_options,
                           /* need_upper_bound_check */ false));
      iiter->Seek(internal_prefix);

      if (!iiter->Valid()) {
        // we're past end of file
        // if it's incomplete, it means that we avoided I/O
        // and we're not really sure that we're past the end
        // of the file
        may_match = iiter->status().IsIncomplete();
      } else if ((rep_->table_properties &&
                          rep_->table_properties->index_key_is_user_key
                      ? iiter->key()
                      : ExtractUserKey(iiter->key()))
                     .starts_with(ExtractUserKey(internal_prefix))) {
        // we need to check for this subtle case because our only
        // guarantee is that "the key is a string >= last key in that data
        // block" according to the doc/table_format.txt spec.
        //
        // Suppose iiter->key() starts with the desired prefix; it is not
        // necessarily the case that the corresponding data block will
        // contain the prefix, since iiter->key() need not be in the
        // block.  However, the next data block may contain the prefix, so
        // we return true to play it safe.
        may_match = true;
      } else if (filter->IsBlockBased()) {
        // iiter->key() does NOT start with the desired prefix.  Because
        // Seek() finds the first key that is >= the seek target, this
        // means that iiter->key() > prefix.  Thus, any data blocks coming
        // after the data block corresponding to iiter->key() cannot
        // possibly contain the key.  Thus, the corresponding data block
        // is the only on could potentially contain the prefix.
        BlockHandle handle = iiter->value();
        may_match =
            filter->PrefixMayMatch(prefix, prefix_extractor, handle.offset());
      }
    }
  }

  if (filter_checked) {
    Statistics* statistics = rep_->ioptions.statistics;
    RecordTick(statistics, BLOOM_FILTER_PREFIX_CHECKED);
    if (!may_match) {
      RecordTick(statistics, BLOOM_FILTER_PREFIX_USEFUL);
    }
  }

  // if rep_->filter_entry is not set, we should call Release(); otherwise
  // don't call, in this case we have a local copy in rep_->filter_entry,
  // it's pinned to the cache and will be released in the destructor
  if (!rep_->filter_entry.IsSet()) {
    filter_entry.Release(rep_->table_options.block_cache.get());
  }
  return may_match;
}

template <class TBlockIter, typename TValue>
void BlockBasedTableIterator<TBlockIter, TValue>::Seek(const Slice& target) {
  is_out_of_bound_ = false;
  if (!CheckPrefixMayMatch(target)) {
    ResetDataIter();
    return;
  }

  SavePrevIndexValue();

  index_iter_->Seek(target);

  if (!index_iter_->Valid()) {
    ResetDataIter();
    return;
  }

  InitDataBlock();

  block_iter_.Seek(target);

  FindKeyForward();
  assert(
      !block_iter_.Valid() ||
      (key_includes_seq_ && icomp_.Compare(target, block_iter_.key()) <= 0) ||
      (!key_includes_seq_ &&
       icomp_.user_comparator()->Compare(ExtractUserKey(target),
                                         block_iter_.key()) <= 0));
}

template <class TBlockIter, typename TValue>
void BlockBasedTableIterator<TBlockIter, TValue>::SeekForPrev(
    const Slice& target) {
  is_out_of_bound_ = false;
  if (!CheckPrefixMayMatch(target)) {
    ResetDataIter();
    return;
  }

  SavePrevIndexValue();

  // Call Seek() rather than SeekForPrev() in the index block, because the
  // target data block will likely to contain the position for `target`, the
  // same as Seek(), rather than than before.
  // For example, if we have three data blocks, each containing two keys:
  //   [2, 4]  [6, 8] [10, 12]
  //  (the keys in the index block would be [4, 8, 12])
  // and the user calls SeekForPrev(7), we need to go to the second block,
  // just like if they call Seek(7).
  // The only case where the block is difference is when they seek to a position
  // in the boundary. For example, if they SeekForPrev(5), we should go to the
  // first block, rather than the second. However, we don't have the information
  // to distinguish the two unless we read the second block. In this case, we'll
  // end up with reading two blocks.
  index_iter_->Seek(target);

  if (!index_iter_->Valid()) {
    index_iter_->SeekToLast();
    if (!index_iter_->Valid()) {
      ResetDataIter();
      block_iter_points_to_real_block_ = false;
      return;
    }
  }

  InitDataBlock();

  block_iter_.SeekForPrev(target);

  FindKeyBackward();
  assert(!block_iter_.Valid() ||
         icomp_.Compare(target, block_iter_.key()) >= 0);
}

template <class TBlockIter, typename TValue>
void BlockBasedTableIterator<TBlockIter, TValue>::SeekToFirst() {
  is_out_of_bound_ = false;
  SavePrevIndexValue();
  index_iter_->SeekToFirst();
  if (!index_iter_->Valid()) {
    ResetDataIter();
    return;
  }
  InitDataBlock();
  block_iter_.SeekToFirst();
  FindKeyForward();
}

template <class TBlockIter, typename TValue>
void BlockBasedTableIterator<TBlockIter, TValue>::SeekToLast() {
  is_out_of_bound_ = false;
  SavePrevIndexValue();
  index_iter_->SeekToLast();
  if (!index_iter_->Valid()) {
    ResetDataIter();
    return;
  }
  InitDataBlock();
  block_iter_.SeekToLast();
  FindKeyBackward();
}

template <class TBlockIter, typename TValue>
void BlockBasedTableIterator<TBlockIter, TValue>::Next() {
  assert(block_iter_points_to_real_block_);
  block_iter_.Next();
  FindKeyForward();
}

template <class TBlockIter, typename TValue>
void BlockBasedTableIterator<TBlockIter, TValue>::Prev() {
  assert(block_iter_points_to_real_block_);
  block_iter_.Prev();
  FindKeyBackward();
}

template <class TBlockIter, typename TValue>
void BlockBasedTableIterator<TBlockIter, TValue>::InitDataBlock() {
  BlockHandle data_block_handle = index_iter_->value();
  if (!block_iter_points_to_real_block_ ||
      data_block_handle.offset() != prev_index_value_.offset() ||
      // if previous attempt of reading the block missed cache, try again
      block_iter_.status().IsIncomplete()) {
    if (block_iter_points_to_real_block_) {
      ResetDataIter();
    }
    auto* rep = table_->get_rep();

    // Automatically prefetch additional data when a range scan (iterator) does
    // more than 2 sequential IOs. This is enabled only for user reads and when
    // ReadOptions.readahead_size is 0.
    if (!for_compaction_ && read_options_.readahead_size == 0) {
      num_file_reads_++;
      if (num_file_reads_ > 2) {
        if (!rep->file->use_direct_io() &&
            (data_block_handle.offset() +
                 static_cast<size_t>(data_block_handle.size()) +
                 kBlockTrailerSize >
             readahead_limit_)) {
          // Buffered I/O
          // Discarding the return status of Prefetch calls intentionally, as we
          // can fallback to reading from disk if Prefetch fails.
          rep->file->Prefetch(data_block_handle.offset(), readahead_size_);
          readahead_limit_ =
              static_cast<size_t>(data_block_handle.offset() + readahead_size_);
          // Keep exponentially increasing readahead size until
          // kMaxReadaheadSize.
          readahead_size_ = std::min(kMaxReadaheadSize, readahead_size_ * 2);
        } else if (rep->file->use_direct_io() && !prefetch_buffer_) {
          // Direct I/O
          // Let FilePrefetchBuffer take care of the readahead.
          prefetch_buffer_.reset(new FilePrefetchBuffer(
              rep->file.get(), kInitReadaheadSize, kMaxReadaheadSize));
        }
      }
    }

    Status s;
    BlockBasedTable::NewDataBlockIterator<TBlockIter>(
        rep, read_options_, data_block_handle, &block_iter_, is_index_,
        key_includes_seq_, index_key_is_full_,
        /* get_context */ nullptr, s, prefetch_buffer_.get());
    block_iter_points_to_real_block_ = true;
  }
}

template <class TBlockIter, typename TValue>
void BlockBasedTableIterator<TBlockIter, TValue>::FindKeyForward() {
  assert(!is_out_of_bound_);
  // TODO the while loop inherits from two-level-iterator. We don't know
  // whether a block can be empty so it can be replaced by an "if".
  while (!block_iter_.Valid()) {
    if (!block_iter_.status().ok()) {
      return;
    }
    ResetDataIter();
    // We used to check the current index key for upperbound.
    // It will only save a data reading for a small percentage of use cases,
    // so for code simplicity, we removed it. We can add it back if there is a
    // significnat performance regression.
    index_iter_->Next();

    if (index_iter_->Valid()) {
      InitDataBlock();
      block_iter_.SeekToFirst();
    } else {
      return;
    }
  }

  // Check upper bound on the current key
  bool reached_upper_bound =
      (read_options_.iterate_upper_bound != nullptr &&
       block_iter_points_to_real_block_ && block_iter_.Valid() &&
       icomp_.user_comparator()->Compare(ExtractUserKey(block_iter_.key()),
                                         *read_options_.iterate_upper_bound) >=
           0);
  TEST_SYNC_POINT_CALLBACK(
      "BlockBasedTable::BlockEntryIteratorState::KeyReachedUpperBound",
      &reached_upper_bound);
  if (reached_upper_bound) {
    is_out_of_bound_ = true;
    return;
  }
}

template <class TBlockIter, typename TValue>
void BlockBasedTableIterator<TBlockIter, TValue>::FindKeyBackward() {
  assert(!is_out_of_bound_);
  while (!block_iter_.Valid()) {
    if (!block_iter_.status().ok()) {
      return;
    }

    ResetDataIter();
    index_iter_->Prev();

    if (index_iter_->Valid()) {
      InitDataBlock();
      block_iter_.SeekToLast();
    } else {
      return;
    }
  }

  // We could have check lower bound here too, but we opt not to do it for
  // code simplicity.
}

InternalIterator* BlockBasedTable::NewIterator(
    const ReadOptions& read_options, const SliceTransform* prefix_extractor,
    Arena* arena, bool skip_filters, bool for_compaction) {
  bool need_upper_bound_check =
      PrefixExtractorChanged(rep_->table_properties.get(), prefix_extractor);
  const bool kIsNotIndex = false;
  if (arena == nullptr) {
    return new BlockBasedTableIterator<DataBlockIter>(
        this, read_options, rep_->internal_comparator,
        NewIndexIterator(
            read_options,
            need_upper_bound_check &&
                rep_->index_type == BlockBasedTableOptions::kHashSearch),
        !skip_filters && !read_options.total_order_seek &&
            prefix_extractor != nullptr,
        need_upper_bound_check, prefix_extractor, kIsNotIndex,
        true /*key_includes_seq*/, for_compaction);
  } else {
    auto* mem =
        arena->AllocateAligned(sizeof(BlockBasedTableIterator<DataBlockIter>));
    return new (mem) BlockBasedTableIterator<DataBlockIter>(
        this, read_options, rep_->internal_comparator,
        NewIndexIterator(read_options, need_upper_bound_check),
        !skip_filters && !read_options.total_order_seek &&
            prefix_extractor != nullptr,
        need_upper_bound_check, prefix_extractor, kIsNotIndex,
        true /*key_includes_seq*/, for_compaction);
  }
}

FragmentedRangeTombstoneIterator* BlockBasedTable::NewRangeTombstoneIterator(
    const ReadOptions& read_options) {
  if (rep_->fragmented_range_dels == nullptr) {
    return nullptr;
  }
  SequenceNumber snapshot = kMaxSequenceNumber;
  if (read_options.snapshot != nullptr) {
    snapshot = read_options.snapshot->GetSequenceNumber();
  }
  return new FragmentedRangeTombstoneIterator(
      rep_->fragmented_range_dels, rep_->internal_comparator, snapshot);
}

InternalIterator* BlockBasedTable::NewUnfragmentedRangeTombstoneIterator(
    const ReadOptions& read_options) {
  if (rep_->range_del_handle.IsNull()) {
    // The block didn't exist, nullptr indicates no range tombstones.
    return nullptr;
  }
  if (rep_->range_del_entry.cache_handle != nullptr) {
    // We have a handle to an uncompressed block cache entry that's held for
    // this table's lifetime. Increment its refcount before returning an
    // iterator based on it since the returned iterator may outlive this table
    // reader.
    assert(rep_->range_del_entry.value != nullptr);
    Cache* block_cache = rep_->table_options.block_cache.get();
    assert(block_cache != nullptr);
    if (block_cache->Ref(rep_->range_del_entry.cache_handle)) {
      auto iter = rep_->range_del_entry.value->NewIterator<DataBlockIter>(
          &rep_->internal_comparator,
          rep_->internal_comparator.user_comparator());
      iter->RegisterCleanup(&ReleaseCachedEntry, block_cache,
                            rep_->range_del_entry.cache_handle);
      return iter;
    }
  }
  // The meta-block exists but isn't in uncompressed block cache (maybe
  // because it is disabled), so go through the full lookup process.
  return NewDataBlockIterator<DataBlockIter>(rep_, read_options,
                                             rep_->range_del_handle);
}

bool BlockBasedTable::FullFilterKeyMayMatch(
    const ReadOptions& read_options, FilterBlockReader* filter,
    const Slice& internal_key, const bool no_io,
    const SliceTransform* prefix_extractor) const {
  if (filter == nullptr || filter->IsBlockBased()) {
    return true;
  }
  Slice user_key = ExtractUserKey(internal_key);
  const Slice* const const_ikey_ptr = &internal_key;
  bool may_match = true;
  if (filter->whole_key_filtering()) {
    may_match = filter->KeyMayMatch(user_key, prefix_extractor, kNotValid,
                                    no_io, const_ikey_ptr);
  } else if (!read_options.total_order_seek && prefix_extractor &&
             rep_->table_properties->prefix_extractor_name.compare(
                 prefix_extractor->Name()) == 0 &&
             prefix_extractor->InDomain(user_key) &&
             !filter->PrefixMayMatch(prefix_extractor->Transform(user_key),
                                     prefix_extractor, kNotValid, false,
                                     const_ikey_ptr)) {
    may_match = false;
  }
  if (may_match) {
    RecordTick(rep_->ioptions.statistics, BLOOM_FILTER_FULL_POSITIVE);
    PERF_COUNTER_BY_LEVEL_ADD(bloom_filter_full_positive, 1, rep_->level);
  }
  return may_match;
}

Status BlockBasedTable::Get(const ReadOptions& read_options, const Slice& key,
                            GetContext* get_context,
                            const SliceTransform* prefix_extractor,
                            bool skip_filters) {
  assert(key.size() >= 8);  // key must be internal key
  Status s;
  const bool no_io = read_options.read_tier == kBlockCacheTier;
  CachableEntry<FilterBlockReader> filter_entry;
  if (!skip_filters) {
    filter_entry =
        GetFilter(prefix_extractor, /*prefetch_buffer*/ nullptr,
                  read_options.read_tier == kBlockCacheTier, get_context);
  }
  FilterBlockReader* filter = filter_entry.value;

  // First check the full filter
  // If full filter not useful, Then go into each block
  if (!FullFilterKeyMayMatch(read_options, filter, key, no_io,
                             prefix_extractor)) {
    RecordTick(rep_->ioptions.statistics, BLOOM_FILTER_USEFUL);
    PERF_COUNTER_BY_LEVEL_ADD(bloom_filter_useful, 1, rep_->level);
  } else {
    IndexBlockIter iiter_on_stack;
    // if prefix_extractor found in block differs from options, disable
    // BlockPrefixIndex. Only do this check when index_type is kHashSearch.
    bool need_upper_bound_check = false;
    if (rep_->index_type == BlockBasedTableOptions::kHashSearch) {
      need_upper_bound_check = PrefixExtractorChanged(
          rep_->table_properties.get(), prefix_extractor);
    }
    auto iiter =
        NewIndexIterator(read_options, need_upper_bound_check, &iiter_on_stack,
                         /* index_entry */ nullptr, get_context);
    std::unique_ptr<InternalIteratorBase<BlockHandle>> iiter_unique_ptr;
    if (iiter != &iiter_on_stack) {
      iiter_unique_ptr.reset(iiter);
    }

    bool matched = false;  // if such user key mathced a key in SST
    bool done = false;
    for (iiter->Seek(key); iiter->Valid() && !done; iiter->Next()) {
      BlockHandle handle = iiter->value();

      bool not_exist_in_filter =
          filter != nullptr && filter->IsBlockBased() == true &&
          !filter->KeyMayMatch(ExtractUserKey(key), prefix_extractor,
                               handle.offset(), no_io);

      if (not_exist_in_filter) {
        // Not found
        // TODO: think about interaction with Merge. If a user key cannot
        // cross one data block, we should be fine.
        RecordTick(rep_->ioptions.statistics, BLOOM_FILTER_USEFUL);
        PERF_COUNTER_BY_LEVEL_ADD(bloom_filter_useful, 1, rep_->level);
        break;
      } else {
        DataBlockIter biter;
        NewDataBlockIterator<DataBlockIter>(
            rep_, read_options, iiter->value(), &biter, false,
            true /* key_includes_seq */, get_context);

        if (read_options.read_tier == kBlockCacheTier &&
            biter.status().IsIncomplete()) {
          // couldn't get block from block_cache
          // Update Saver.state to Found because we are only looking for
          // whether we can guarantee the key is not there when "no_io" is set
          get_context->MarkKeyMayExist();
          break;
        }
        if (!biter.status().ok()) {
          s = biter.status();
          break;
        }

        bool may_exist = biter.SeekForGet(key);
        if (!may_exist) {
          // HashSeek cannot find the key this block and the the iter is not
          // the end of the block, i.e. cannot be in the following blocks
          // either. In this case, the seek_key cannot be found, so we break
          // from the top level for-loop.
          break;
        }

        // Call the *saver function on each entry/block until it returns false
        for (; biter.Valid(); biter.Next()) {
          ParsedInternalKey parsed_key;
          if (!ParseInternalKey(biter.key(), &parsed_key)) {
            s = Status::Corruption(Slice());
          }

          if (!get_context->SaveValue(
                  parsed_key, biter.value(), &matched,
                  biter.IsValuePinned() ? &biter : nullptr)) {
            done = true;
            break;
          }
        }
        s = biter.status();
      }
      if (done) {
        // Avoid the extra Next which is expensive in two-level indexes
        break;
      }
    }
    if (matched && filter != nullptr && !filter->IsBlockBased()) {
      RecordTick(rep_->ioptions.statistics, BLOOM_FILTER_FULL_TRUE_POSITIVE);
      PERF_COUNTER_BY_LEVEL_ADD(bloom_filter_full_true_positive, 1,
                                rep_->level);
    }
    if (s.ok()) {
      s = iiter->status();
    }
  }

  // if rep_->filter_entry is not set, we should call Release(); otherwise
  // don't call, in this case we have a local copy in rep_->filter_entry,
  // it's pinned to the cache and will be released in the destructor
  if (!rep_->filter_entry.IsSet()) {
    filter_entry.Release(rep_->table_options.block_cache.get());
  }
  return s;
}

Status BlockBasedTable::Prefetch(const Slice* const begin,
                                 const Slice* const end) {
  auto& comparator = rep_->internal_comparator;
  auto user_comparator = comparator.user_comparator();
  // pre-condition
  if (begin && end && comparator.Compare(*begin, *end) > 0) {
    return Status::InvalidArgument(*begin, *end);
  }

  IndexBlockIter iiter_on_stack;
  auto iiter = NewIndexIterator(ReadOptions(), false, &iiter_on_stack);
  std::unique_ptr<InternalIteratorBase<BlockHandle>> iiter_unique_ptr;
  if (iiter != &iiter_on_stack) {
    iiter_unique_ptr =
        std::unique_ptr<InternalIteratorBase<BlockHandle>>(iiter);
  }

  if (!iiter->status().ok()) {
    // error opening index iterator
    return iiter->status();
  }

  // indicates if we are on the last page that need to be pre-fetched
  bool prefetching_boundary_page = false;

  for (begin ? iiter->Seek(*begin) : iiter->SeekToFirst(); iiter->Valid();
       iiter->Next()) {
    BlockHandle block_handle = iiter->value();
    const bool is_user_key = rep_->table_properties &&
                             rep_->table_properties->index_key_is_user_key > 0;
    if (end &&
        ((!is_user_key && comparator.Compare(iiter->key(), *end) >= 0) ||
         (is_user_key &&
          user_comparator->Compare(iiter->key(), ExtractUserKey(*end)) >= 0))) {
      if (prefetching_boundary_page) {
        break;
      }

      // The index entry represents the last key in the data block.
      // We should load this page into memory as well, but no more
      prefetching_boundary_page = true;
    }

    // Load the block specified by the block_handle into the block cache
    DataBlockIter biter;
    NewDataBlockIterator<DataBlockIter>(rep_, ReadOptions(), block_handle,
                                        &biter);

    if (!biter.status().ok()) {
      // there was an unexpected error while pre-fetching
      return biter.status();
    }
  }

  return Status::OK();
}

Status BlockBasedTable::VerifyChecksum() {
  Status s;
  // Check Meta blocks
  std::unique_ptr<Block> meta;
  std::unique_ptr<InternalIterator> meta_iter;
  s = ReadMetaBlock(rep_, nullptr /* prefetch buffer */, &meta, &meta_iter);
  if (s.ok()) {
    s = VerifyChecksumInBlocks(meta_iter.get());
    if (!s.ok()) {
      return s;
    }
  } else {
    return s;
  }
  // Check Data blocks
  IndexBlockIter iiter_on_stack;
  InternalIteratorBase<BlockHandle>* iiter =
      NewIndexIterator(ReadOptions(), false, &iiter_on_stack);
  std::unique_ptr<InternalIteratorBase<BlockHandle>> iiter_unique_ptr;
  if (iiter != &iiter_on_stack) {
    iiter_unique_ptr =
        std::unique_ptr<InternalIteratorBase<BlockHandle>>(iiter);
  }
  if (!iiter->status().ok()) {
    // error opening index iterator
    return iiter->status();
  }
  s = VerifyChecksumInBlocks(iiter);
  return s;
}

Status BlockBasedTable::VerifyChecksumInBlocks(
    InternalIteratorBase<BlockHandle>* index_iter) {
  Status s;
  for (index_iter->SeekToFirst(); index_iter->Valid(); index_iter->Next()) {
    s = index_iter->status();
    if (!s.ok()) {
      break;
    }
    BlockHandle handle = index_iter->value();
    BlockContents contents;
    Slice dummy_comp_dict;
    BlockFetcher block_fetcher(
        rep_->file.get(), nullptr /* prefetch buffer */, rep_->footer,
        ReadOptions(), handle, &contents, rep_->ioptions,
        false /* decompress */, false /*maybe_compressed*/,
        dummy_comp_dict /*compression dict*/, rep_->persistent_cache_options);
    s = block_fetcher.ReadBlockContents();
    if (!s.ok()) {
      break;
    }
  }
  return s;
}

Status BlockBasedTable::VerifyChecksumInBlocks(
    InternalIteratorBase<Slice>* index_iter) {
  Status s;
  for (index_iter->SeekToFirst(); index_iter->Valid(); index_iter->Next()) {
    s = index_iter->status();
    if (!s.ok()) {
      break;
    }
    BlockHandle handle;
    Slice input = index_iter->value();
    s = handle.DecodeFrom(&input);
    BlockContents contents;
    Slice dummy_comp_dict;
    BlockFetcher block_fetcher(
        rep_->file.get(), nullptr /* prefetch buffer */, rep_->footer,
        ReadOptions(), handle, &contents, rep_->ioptions,
        false /* decompress */, false /*maybe_compressed*/,
        dummy_comp_dict /*compression dict*/, rep_->persistent_cache_options);
    s = block_fetcher.ReadBlockContents();
    if (!s.ok()) {
      break;
    }
  }
  return s;
}

bool BlockBasedTable::TEST_KeyInCache(const ReadOptions& options,
                                      const Slice& key) {
  std::unique_ptr<InternalIteratorBase<BlockHandle>> iiter(
      NewIndexIterator(options));
  iiter->Seek(key);
  assert(iiter->Valid());
  CachableEntry<Block> block;

  BlockHandle handle = iiter->value();
  Cache* block_cache = rep_->table_options.block_cache.get();
  assert(block_cache != nullptr);

  char cache_key_storage[kMaxCacheKeyPrefixSize + kMaxVarint64Length];
  Slice cache_key =
      GetCacheKey(rep_->cache_key_prefix, rep_->cache_key_prefix_size, handle,
                  cache_key_storage);
  Slice ckey;

  Status s;
  s = GetDataBlockFromCache(
      cache_key, ckey, block_cache, nullptr, rep_, options, &block,
      rep_->compression_dict_block ? rep_->compression_dict_block->data
                                   : Slice(),
      0 /* read_amp_bytes_per_bit */);
  assert(s.ok());
  bool in_cache = block.value != nullptr;
  if (in_cache) {
    ReleaseCachedEntry(block_cache, block.cache_handle);
  }
  return in_cache;
}

BlockBasedTableOptions::IndexType BlockBasedTable::UpdateIndexType() {
  // Some old version of block-based tables don't have index type present in
  // table properties. If that's the case we can safely use the kBinarySearch.
  BlockBasedTableOptions::IndexType index_type_on_file =
      BlockBasedTableOptions::kBinarySearch;
  if (rep_->table_properties) {
    auto& props = rep_->table_properties->user_collected_properties;
    auto pos = props.find(BlockBasedTablePropertyNames::kIndexType);
    if (pos != props.end()) {
      index_type_on_file = static_cast<BlockBasedTableOptions::IndexType>(
          DecodeFixed32(pos->second.c_str()));
      // update index_type with the true type
      rep_->index_type = index_type_on_file;
    }
  }
  return index_type_on_file;
}

// REQUIRES: The following fields of rep_ should have already been populated:
//  1. file
//  2. index_handle,
//  3. options
//  4. internal_comparator
//  5. index_type
Status BlockBasedTable::CreateIndexReader(
    FilePrefetchBuffer* prefetch_buffer, IndexReader** index_reader,
    InternalIterator* preloaded_meta_index_iter, int level) {
  auto index_type_on_file = UpdateIndexType();

  auto file = rep_->file.get();
  const InternalKeyComparator* icomparator = &rep_->internal_comparator;
  const Footer& footer = rep_->footer;

  // kHashSearch requires non-empty prefix_extractor but bypass checking
  // prefix_extractor here since we have no access to MutableCFOptions.
  // Add need_upper_bound_check flag in  BlockBasedTable::NewIndexIterator.
  // If prefix_extractor does not match prefix_extractor_name from table
  // properties, turn off Hash Index by setting total_order_seek to true

  switch (index_type_on_file) {
    case BlockBasedTableOptions::kTwoLevelIndexSearch: {
      return PartitionIndexReader::Create(
          this, file, prefetch_buffer, footer, footer.index_handle(),
          rep_->ioptions, icomparator, index_reader,
          rep_->persistent_cache_options, level,
          rep_->table_properties == nullptr ||
              rep_->table_properties->index_key_is_user_key == 0,
          rep_->table_properties == nullptr ||
              rep_->table_properties->index_value_is_delta_encoded == 0,
          GetMemoryAllocator(rep_->table_options));
    }
    case BlockBasedTableOptions::kBinarySearch: {
      return BinarySearchIndexReader::Create(
          file, prefetch_buffer, footer, footer.index_handle(), rep_->ioptions,
          icomparator, index_reader, rep_->persistent_cache_options,
          rep_->table_properties == nullptr ||
              rep_->table_properties->index_key_is_user_key == 0,
          rep_->table_properties == nullptr ||
              rep_->table_properties->index_value_is_delta_encoded == 0,
          GetMemoryAllocator(rep_->table_options));
    }
    case BlockBasedTableOptions::kHashSearch: {
      std::unique_ptr<Block> meta_guard;
      std::unique_ptr<InternalIterator> meta_iter_guard;
      auto meta_index_iter = preloaded_meta_index_iter;
      if (meta_index_iter == nullptr) {
        auto s =
            ReadMetaBlock(rep_, prefetch_buffer, &meta_guard, &meta_iter_guard);
        if (!s.ok()) {
          // we simply fall back to binary search in case there is any
          // problem with prefix hash index loading.
          ROCKS_LOG_WARN(rep_->ioptions.info_log,
                         "Unable to read the metaindex block."
                         " Fall back to binary search index.");
          return BinarySearchIndexReader::Create(
              file, prefetch_buffer, footer, footer.index_handle(),
              rep_->ioptions, icomparator, index_reader,
              rep_->persistent_cache_options,
              rep_->table_properties == nullptr ||
                  rep_->table_properties->index_key_is_user_key == 0,
              rep_->table_properties == nullptr ||
                  rep_->table_properties->index_value_is_delta_encoded == 0,
              GetMemoryAllocator(rep_->table_options));
        }
        meta_index_iter = meta_iter_guard.get();
      }

      return HashIndexReader::Create(
          rep_->internal_prefix_transform.get(), footer, file, prefetch_buffer,
          rep_->ioptions, icomparator, footer.index_handle(), meta_index_iter,
          index_reader, rep_->hash_index_allow_collision,
          rep_->persistent_cache_options,
          rep_->table_properties == nullptr ||
              rep_->table_properties->index_key_is_user_key == 0,
          rep_->table_properties == nullptr ||
              rep_->table_properties->index_value_is_delta_encoded == 0,
          GetMemoryAllocator(rep_->table_options));
    }
    default: {
      std::string error_message =
          "Unrecognized index type: " + ToString(index_type_on_file);
      return Status::InvalidArgument(error_message.c_str());
    }
  }
}

uint64_t BlockBasedTable::ApproximateOffsetOf(const Slice& key) {
  std::unique_ptr<InternalIteratorBase<BlockHandle>> index_iter(
      NewIndexIterator(ReadOptions()));

  index_iter->Seek(key);
  uint64_t result;
  if (index_iter->Valid()) {
    BlockHandle handle = index_iter->value();
    result = handle.offset();
  } else {
    // key is past the last key in the file. If table_properties is not
    // available, approximate the offset by returning the offset of the
    // metaindex block (which is right near the end of the file).
    result = 0;
    if (rep_->table_properties) {
      result = rep_->table_properties->data_size;
    }
    // table_properties is not present in the table.
    if (result == 0) {
      result = rep_->footer.metaindex_handle().offset();
    }
  }
  return result;
}

bool BlockBasedTable::TEST_filter_block_preloaded() const {
  return rep_->filter != nullptr;
}

bool BlockBasedTable::TEST_index_reader_preloaded() const {
  return rep_->index_reader != nullptr;
}

Status BlockBasedTable::GetKVPairsFromDataBlocks(
    std::vector<KVPairBlock>* kv_pair_blocks) {
  std::unique_ptr<InternalIteratorBase<BlockHandle>> blockhandles_iter(
      NewIndexIterator(ReadOptions()));

  Status s = blockhandles_iter->status();
  if (!s.ok()) {
    // Cannot read Index Block
    return s;
  }

  for (blockhandles_iter->SeekToFirst(); blockhandles_iter->Valid();
       blockhandles_iter->Next()) {
    s = blockhandles_iter->status();

    if (!s.ok()) {
      break;
    }

    std::unique_ptr<InternalIterator> datablock_iter;
    datablock_iter.reset(NewDataBlockIterator<DataBlockIter>(
        rep_, ReadOptions(), blockhandles_iter->value()));
    s = datablock_iter->status();

    if (!s.ok()) {
      // Error reading the block - Skipped
      continue;
    }

    KVPairBlock kv_pair_block;
    for (datablock_iter->SeekToFirst(); datablock_iter->Valid();
         datablock_iter->Next()) {
      s = datablock_iter->status();
      if (!s.ok()) {
        // Error reading the block - Skipped
        break;
      }
      const Slice& key = datablock_iter->key();
      const Slice& value = datablock_iter->value();
      std::string key_copy = std::string(key.data(), key.size());
      std::string value_copy = std::string(value.data(), value.size());

      kv_pair_block.push_back(
          std::make_pair(std::move(key_copy), std::move(value_copy)));
    }
    kv_pair_blocks->push_back(std::move(kv_pair_block));
  }
  return Status::OK();
}

Status BlockBasedTable::DumpTable(WritableFile* out_file,
                                  const SliceTransform* prefix_extractor) {
  // Output Footer
  out_file->Append(
      "Footer Details:\n"
      "--------------------------------------\n"
      "  ");
  out_file->Append(rep_->footer.ToString().c_str());
  out_file->Append("\n");

  // Output MetaIndex
  out_file->Append(
      "Metaindex Details:\n"
      "--------------------------------------\n");
  std::unique_ptr<Block> meta;
  std::unique_ptr<InternalIterator> meta_iter;
  Status s =
      ReadMetaBlock(rep_, nullptr /* prefetch_buffer */, &meta, &meta_iter);
  if (s.ok()) {
    for (meta_iter->SeekToFirst(); meta_iter->Valid(); meta_iter->Next()) {
      s = meta_iter->status();
      if (!s.ok()) {
        return s;
      }
      if (meta_iter->key() == rocksdb::kPropertiesBlock) {
        out_file->Append("  Properties block handle: ");
        out_file->Append(meta_iter->value().ToString(true).c_str());
        out_file->Append("\n");
      } else if (meta_iter->key() == rocksdb::kCompressionDictBlock) {
        out_file->Append("  Compression dictionary block handle: ");
        out_file->Append(meta_iter->value().ToString(true).c_str());
        out_file->Append("\n");
      } else if (strstr(meta_iter->key().ToString().c_str(),
                        "filter.rocksdb.") != nullptr) {
        out_file->Append("  Filter block handle: ");
        out_file->Append(meta_iter->value().ToString(true).c_str());
        out_file->Append("\n");
      } else if (meta_iter->key() == rocksdb::kRangeDelBlock) {
        out_file->Append("  Range deletion block handle: ");
        out_file->Append(meta_iter->value().ToString(true).c_str());
        out_file->Append("\n");
      }
    }
    out_file->Append("\n");
  } else {
    return s;
  }

  // Output TableProperties
  const rocksdb::TableProperties* table_properties;
  table_properties = rep_->table_properties.get();

  if (table_properties != nullptr) {
    out_file->Append(
        "Table Properties:\n"
        "--------------------------------------\n"
        "  ");
    out_file->Append(table_properties->ToString("\n  ", ": ").c_str());
    out_file->Append("\n");

    // Output Filter blocks
    if (!rep_->filter && !table_properties->filter_policy_name.empty()) {
      // Support only BloomFilter as off now
      rocksdb::BlockBasedTableOptions table_options;
      table_options.filter_policy.reset(rocksdb::NewBloomFilterPolicy(1));
      if (table_properties->filter_policy_name.compare(
              table_options.filter_policy->Name()) == 0) {
        std::string filter_block_key = kFilterBlockPrefix;
        filter_block_key.append(table_properties->filter_policy_name);
        BlockHandle handle;
        if (FindMetaBlock(meta_iter.get(), filter_block_key, &handle).ok()) {
          BlockContents block;
          Slice dummy_comp_dict;
          BlockFetcher block_fetcher(
              rep_->file.get(), nullptr /* prefetch_buffer */, rep_->footer,
              ReadOptions(), handle, &block, rep_->ioptions,
              false /*decompress*/, false /*maybe_compressed*/,
              dummy_comp_dict /*compression dict*/,
              rep_->persistent_cache_options);
          s = block_fetcher.ReadBlockContents();
          if (!s.ok()) {
            rep_->filter.reset(new BlockBasedFilterBlockReader(
                prefix_extractor, table_options,
                table_options.whole_key_filtering, std::move(block),
                rep_->ioptions.statistics));
          }
        }
      }
    }
  }
  if (rep_->filter) {
    out_file->Append(
        "Filter Details:\n"
        "--------------------------------------\n"
        "  ");
    out_file->Append(rep_->filter->ToString().c_str());
    out_file->Append("\n");
  }

  // Output Index block
  s = DumpIndexBlock(out_file);
  if (!s.ok()) {
    return s;
  }

  // Output compression dictionary
  if (rep_->compression_dict_block != nullptr) {
    auto compression_dict = rep_->compression_dict_block->data;
    out_file->Append(
        "Compression Dictionary:\n"
        "--------------------------------------\n");
    out_file->Append("  size (bytes): ");
    out_file->Append(rocksdb::ToString(compression_dict.size()));
    out_file->Append("\n\n");
    out_file->Append("  HEX    ");
    out_file->Append(compression_dict.ToString(true).c_str());
    out_file->Append("\n\n");
  }

  // Output range deletions block
  auto* range_del_iter = NewRangeTombstoneIterator(ReadOptions());
  if (range_del_iter != nullptr) {
    range_del_iter->SeekToFirst();
    if (range_del_iter->Valid()) {
      out_file->Append(
          "Range deletions:\n"
          "--------------------------------------\n"
          "  ");
      for (; range_del_iter->Valid(); range_del_iter->Next()) {
        DumpKeyValue(range_del_iter->key(), range_del_iter->value(), out_file);
      }
      out_file->Append("\n");
    }
    delete range_del_iter;
  }
  // Output Data blocks
  s = DumpDataBlocks(out_file);

  return s;
}

void BlockBasedTable::Close() {
  if (rep_->closed) {
    return;
  }
  rep_->filter_entry.Release(rep_->table_options.block_cache.get());
  rep_->index_entry.Release(rep_->table_options.block_cache.get());
  rep_->range_del_entry.Release(rep_->table_options.block_cache.get());
  // cleanup index and filter blocks to avoid accessing dangling pointer
  if (!rep_->table_options.no_block_cache) {
    char cache_key[kMaxCacheKeyPrefixSize + kMaxVarint64Length];
    // Get the filter block key
    auto key = GetCacheKey(rep_->cache_key_prefix, rep_->cache_key_prefix_size,
                           rep_->filter_handle, cache_key);
    rep_->table_options.block_cache.get()->Erase(key);
    // Get the index block key
    key = GetCacheKeyFromOffset(rep_->cache_key_prefix,
                                rep_->cache_key_prefix_size,
                                rep_->dummy_index_reader_offset, cache_key);
    rep_->table_options.block_cache.get()->Erase(key);
  }
  rep_->closed = true;
}

Status BlockBasedTable::DumpIndexBlock(WritableFile* out_file) {
  out_file->Append(
      "Index Details:\n"
      "--------------------------------------\n");
  std::unique_ptr<InternalIteratorBase<BlockHandle>> blockhandles_iter(
      NewIndexIterator(ReadOptions()));
  Status s = blockhandles_iter->status();
  if (!s.ok()) {
    out_file->Append("Can not read Index Block \n\n");
    return s;
  }

  out_file->Append("  Block key hex dump: Data block handle\n");
  out_file->Append("  Block key ascii\n\n");
  for (blockhandles_iter->SeekToFirst(); blockhandles_iter->Valid();
       blockhandles_iter->Next()) {
    s = blockhandles_iter->status();
    if (!s.ok()) {
      break;
    }
    Slice key = blockhandles_iter->key();
    Slice user_key;
    InternalKey ikey;
    if (rep_->table_properties &&
        rep_->table_properties->index_key_is_user_key != 0) {
      user_key = key;
    } else {
      ikey.DecodeFrom(key);
      user_key = ikey.user_key();
    }

    out_file->Append("  HEX    ");
    out_file->Append(user_key.ToString(true).c_str());
    out_file->Append(": ");
    out_file->Append(blockhandles_iter->value().ToString(true).c_str());
    out_file->Append("\n");

    std::string str_key = user_key.ToString();
    std::string res_key("");
    char cspace = ' ';
    for (size_t i = 0; i < str_key.size(); i++) {
      res_key.append(&str_key[i], 1);
      res_key.append(1, cspace);
    }
    out_file->Append("  ASCII  ");
    out_file->Append(res_key.c_str());
    out_file->Append("\n  ------\n");
  }
  out_file->Append("\n");
  return Status::OK();
}

Status BlockBasedTable::DumpDataBlocks(WritableFile* out_file) {
  std::unique_ptr<InternalIteratorBase<BlockHandle>> blockhandles_iter(
      NewIndexIterator(ReadOptions()));
  Status s = blockhandles_iter->status();
  if (!s.ok()) {
    out_file->Append("Can not read Index Block \n\n");
    return s;
  }

  uint64_t datablock_size_min = std::numeric_limits<uint64_t>::max();
  uint64_t datablock_size_max = 0;
  uint64_t datablock_size_sum = 0;

  size_t block_id = 1;
  for (blockhandles_iter->SeekToFirst(); blockhandles_iter->Valid();
       block_id++, blockhandles_iter->Next()) {
    s = blockhandles_iter->status();
    if (!s.ok()) {
      break;
    }

    BlockHandle bh = blockhandles_iter->value();
    uint64_t datablock_size = bh.size();
    datablock_size_min = std::min(datablock_size_min, datablock_size);
    datablock_size_max = std::max(datablock_size_max, datablock_size);
    datablock_size_sum += datablock_size;

    out_file->Append("Data Block # ");
    out_file->Append(rocksdb::ToString(block_id));
    out_file->Append(" @ ");
    out_file->Append(blockhandles_iter->value().ToString(true).c_str());
    out_file->Append("\n");
    out_file->Append("--------------------------------------\n");

    std::unique_ptr<InternalIterator> datablock_iter;
    datablock_iter.reset(NewDataBlockIterator<DataBlockIter>(
        rep_, ReadOptions(), blockhandles_iter->value()));
    s = datablock_iter->status();

    if (!s.ok()) {
      out_file->Append("Error reading the block - Skipped \n\n");
      continue;
    }

    for (datablock_iter->SeekToFirst(); datablock_iter->Valid();
         datablock_iter->Next()) {
      s = datablock_iter->status();
      if (!s.ok()) {
        out_file->Append("Error reading the block - Skipped \n");
        break;
      }
      DumpKeyValue(datablock_iter->key(), datablock_iter->value(), out_file);
    }
    out_file->Append("\n");
  }

  uint64_t num_datablocks = block_id - 1;
  if (num_datablocks) {
    double datablock_size_avg =
        static_cast<double>(datablock_size_sum) / num_datablocks;
    out_file->Append("Data Block Summary:\n");
    out_file->Append("--------------------------------------");
    out_file->Append("\n  # data blocks: ");
    out_file->Append(rocksdb::ToString(num_datablocks));
    out_file->Append("\n  min data block size: ");
    out_file->Append(rocksdb::ToString(datablock_size_min));
    out_file->Append("\n  max data block size: ");
    out_file->Append(rocksdb::ToString(datablock_size_max));
    out_file->Append("\n  avg data block size: ");
    out_file->Append(rocksdb::ToString(datablock_size_avg));
    out_file->Append("\n");
  }

  return Status::OK();
}

void BlockBasedTable::DumpKeyValue(const Slice& key, const Slice& value,
                                   WritableFile* out_file) {
  InternalKey ikey;
  ikey.DecodeFrom(key);

  out_file->Append("  HEX    ");
  out_file->Append(ikey.user_key().ToString(true).c_str());
  out_file->Append(": ");
  out_file->Append(value.ToString(true).c_str());
  out_file->Append("\n");

  std::string str_key = ikey.user_key().ToString();
  std::string str_value = value.ToString();
  std::string res_key(""), res_value("");
  char cspace = ' ';
  for (size_t i = 0; i < str_key.size(); i++) {
    if (str_key[i] == '\0') {
      res_key.append("\\0", 2);
    } else {
      res_key.append(&str_key[i], 1);
    }
    res_key.append(1, cspace);
  }
  for (size_t i = 0; i < str_value.size(); i++) {
    if (str_value[i] == '\0') {
      res_value.append("\\0", 2);
    } else {
      res_value.append(&str_value[i], 1);
    }
    res_value.append(1, cspace);
  }

  out_file->Append("  ASCII  ");
  out_file->Append(res_key.c_str());
  out_file->Append(": ");
  out_file->Append(res_value.c_str());
  out_file->Append("\n  ------\n");
}

namespace {

void DeleteCachedFilterEntry(const Slice& /*key*/, void* value) {
  FilterBlockReader* filter = reinterpret_cast<FilterBlockReader*>(value);
  if (filter->statistics() != nullptr) {
    RecordTick(filter->statistics(), BLOCK_CACHE_FILTER_BYTES_EVICT,
               filter->ApproximateMemoryUsage());
  }
  delete filter;
}

void DeleteCachedIndexEntry(const Slice& /*key*/, void* value) {
  IndexReader* index_reader = reinterpret_cast<IndexReader*>(value);
  if (index_reader->statistics() != nullptr) {
    RecordTick(index_reader->statistics(), BLOCK_CACHE_INDEX_BYTES_EVICT,
               index_reader->ApproximateMemoryUsage());
  }
  delete index_reader;
}

}  // anonymous namespace

}  // namespace rocksdb<|MERGE_RESOLUTION|>--- conflicted
+++ resolved
@@ -769,15 +769,9 @@
                              const EnvOptions& env_options,
                              const BlockBasedTableOptions& table_options,
                              const InternalKeyComparator& internal_comparator,
-<<<<<<< HEAD
-                             unique_ptr<RandomAccessFileReader>&& file,
+                             std::unique_ptr<RandomAccessFileReader>&& file,
                              uint64_t file_number, uint64_t file_size,
-                             unique_ptr<TableReader>* table_reader,
-=======
-                             std::unique_ptr<RandomAccessFileReader>&& file,
-                             uint64_t file_size,
                              std::unique_ptr<TableReader>* table_reader,
->>>>>>> 641fae60
                              const SliceTransform* prefix_extractor,
                              const bool prefetch_index_and_filter_in_cache,
                              const bool skip_filters, const int level,
@@ -917,12 +911,8 @@
       s = ReadProperties(meta_iter->value(), rep->file.get(),
                          prefetch_buffer.get(), rep->footer, rep->ioptions,
                          &table_properties,
-<<<<<<< HEAD
-                         false /* compression_type_missing */);
-=======
                          false /* compression_type_missing */,
                          nullptr /* memory_allocator */);
->>>>>>> 641fae60
     }
 
     if (!s.ok()) {
@@ -967,12 +957,8 @@
     BlockFetcher compression_block_fetcher(
         rep->file.get(), prefetch_buffer.get(), rep->footer, read_options,
         compression_dict_handle, compression_dict_cont.get(), rep->ioptions,
-<<<<<<< HEAD
-        false /* decompress */, Slice() /*compression dict*/, cache_options);
-=======
         false /* decompress */, false /*maybe_compressed*/,
         Slice() /*compression dict*/, cache_options);
->>>>>>> 641fae60
     s = compression_block_fetcher.ReadBlockContents();
 
     if (!s.ok()) {
