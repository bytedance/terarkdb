// project headers
#include "terark_zip_table_builder.h"
// std headers
#include <future>
#include <cfloat>
// boost headers
// rocksdb headers
#include <rocksdb/merge_operator.h>
#include <rocksdb/compaction_filter.h>
#include <table/meta_blocks.h>
#include <util/xxhash.h>
// terark headers
#include <terark/util/sortable_strvec.hpp>
#include <terark/io/MemStream.hpp>
#include <terark/lcast.hpp>
#include <terark/num_to_str.hpp>
#include <terark/zbs/zero_length_blob_store.hpp>
#include <terark/zbs/plain_blob_store.hpp>
#include <terark/zbs/mixed_len_blob_store.hpp>
#include <terark/zbs/zip_offset_blob_store.hpp>
// third party
#include <zstd/zstd.h>

namespace rocksdb {

using namespace terark;

std::mutex g_sumMutex;
size_t g_sumKeyLen = 0;
size_t g_sumValueLen = 0;
size_t g_sumUserKeyLen = 0;
size_t g_sumUserKeyNum = 0;
size_t g_sumEntryNum = 0;
long long g_lastTime = g_pf.now();

// wait
namespace {
struct PendingTask {
  const TerarkZipTableBuilder* tztb;
  long long startTime;
};
}
static std::mutex zipMutex;
static std::condition_variable zipCond;
static valvec<PendingTask> waitQueue;
static size_t sumWaitingMem = 0;
static size_t sumWorkingMem = 0;

template<class ByteArray>
static
Status WriteBlock(const ByteArray& blockData, WritableFileWriter* file,
  uint64_t* offset, BlockHandle* block_handle) {
  block_handle->set_offset(*offset);
  block_handle->set_size(blockData.size());
  Status s = file->Append(SliceOf(blockData));
  if (s.ok()) {
    *offset += blockData.size();
  }
  return s;
}

static std::string GetTimestamp() {
    using namespace std::chrono;
    uint64_t timestamp = duration_cast<milliseconds>(system_clock::now().time_since_epoch()).count();
    return terark::lcast(timestamp);
}

///////////////////////////////////////////////////////////////////
// hack MyRocks Rdb_tbl_prop_coll
rocksdb::Status MyRocksTablePropertiesCollectorHack(IntTblPropCollector* collector,
                                                    const TerarkZipMultiOffsetInfo& offset_info,
                                                    UserCollectedProperties &user_collected_properties,
                                                    bool is_reverse_bytewise_order) {
  if (fstring(collector->Name()) != "Rdb_tbl_prop_coll") {
    return Status::OK();
  }
  if (offset_info.prefixLen_ != 4) { // prefix mismatch, can't hack ...
    return Status::OK();
  }
  auto find = user_collected_properties.find("__indexstats__");
  assert(find != user_collected_properties.end());
  if (find == user_collected_properties.end()) {
    return Status::OK();
  }
  std::string Rdb_index_stats = find->second;
  terark::BigEndianDataInput <terark::MemIO> input;
  terark::BigEndianDataOutput<terark::MemIO> output;
  input.set((void*)Rdb_index_stats.data(), Rdb_index_stats.size());
  uint16_t version = 0;
  input >> version;     // version
  assert(version >= 1); // INDEX_STATS_VERSION_INITIAL
  assert(version <= 2); // INDEX_STATS_VERSION_ENTRY_TYPES
  if (version < 1 || version > 2) {
    return Status::Corruption("Rdb_tbl_prop_coll hack fail",
                              "Unsupported version");
  }
  auto getActualSize = [&offset_info](size_t i)->uint64_t {
    auto &info = offset_info.offset_[i];
    if (i == 0)
      return info.key + info.value;
    auto &last = offset_info.offset_[i - 1];
    return info.key + info.value - last.key - last.value;
  };
  for (size_t i = 0; i < offset_info.partCount_; ++i) {
    size_t ii = is_reverse_bytewise_order ? offset_info.partCount_ - i - 1 : i;
    input.skip(4);                  // cf_id
    uint32_t index_id;              // index_id
    input.ensureRead(&index_id, 4);
    fstring prefix = fstring(offset_info.prefixSet_).substr(ii * 4, 4);
    if (fstring((char*)&index_id, 4) != prefix) {
      return Status::Corruption("Rdb_tbl_prop_coll hack fail",
                                "Mismatch index_id or prefix");
    }
    input.skip(8 * 2);              // data_size, rows
    output.set(input.current(), 8); // actual_disk_size addr
    output << getActualSize(ii);
    input.skip(8);                  // actual_disk_size
    uint64_t distinct_keys_per_prefix_size = 0;
    input >> distinct_keys_per_prefix_size;
    if (version >= 2) { // INDEX_STATS_VERSION_ENTRY_TYPES
                        // entry_deletes
                        // entry_single_deletes
                        // entry_merges
                        // entry_others
      input.skip(8 * 4);
    }
    // distinct_keys_per_prefix
    input.skip(distinct_keys_per_prefix_size * 8);
  }
  find->second = Rdb_index_stats;
  assert(input.current() == input.end());
  return Status::OK();
}
///////////////////////////////////////////////////////////////////

class TerarkZipTableBuilderTask : public PipelineTask {
public:
  std::promise<Status> promise;
  std::function<Status()> func;
};

class TerarkZipTableBuilderStage : public PipelineStage
{
protected:
  void process(int threadno, PipelineQueueItem* item) {
    auto task = static_cast<TerarkZipTableBuilderTask*>(item->task);
    Status s;
    try {
      s = task->func();
    }
    catch (const std::exception& ex) {
      s = Status::Aborted("exception", ex.what());
    }
    task->promise.set_value(s);
  }

public:
  TerarkZipTableBuilderStage()
    : PipelineStage(3)
  {
    m_step_name = "build";
  }
};

TerarkZipTableBuilder::TerarkZipTableBuilder(const TerarkZipTableFactory* table_factory,
                                             const TerarkZipTableOptions& tzto,
                                             const TableBuilderOptions& tbo,
                                             uint32_t column_family_id,
                                             WritableFileWriter* file,
                                             size_t key_prefixLen)
  : table_options_(tzto)
  , table_factory_(table_factory)
  , ioptions_(tbo.ioptions)
  , range_del_block_(1)
  , ignore_key_type_(tbo.ignore_key_type)
  , key_prefixLen_(key_prefixLen)
{
try {
  singleIndexMemLimit = std::min(table_options_.softZipWorkingMemLimit,
    table_options_.singleIndexMemLimit);

  estimateRatio_ = table_factory_->GetCollect().estimate(table_options_.estimateCompressionRatio);

  properties_.fixed_key_len = 0;
  properties_.num_data_blocks = 1;
  properties_.column_family_id = column_family_id;
  properties_.column_family_name = tbo.column_family_name;
  properties_.comparator_name = ioptions_.user_comparator ?
    ioptions_.user_comparator->Name() : "nullptr";
  properties_.merge_operator_name = ioptions_.merge_operator ?
    ioptions_.merge_operator->Name() : "nullptr";
  properties_.compression_name = CompressionTypeToString(tbo.compression_type);
  properties_.prefix_extractor_name = tbo.moptions.prefix_extractor ?
    tbo.moptions.prefix_extractor->Name() : "nullptr";

  isReverseBytewiseOrder_ =
    fstring(properties_.comparator_name).startsWith("rev:");
#if defined(TERARK_SUPPORT_UINT64_COMPARATOR) && BOOST_ENDIAN_LITTLE_BYTE
  isUint64Comparator_ =
    fstring(properties_.comparator_name) == "rocksdb.Uint64Comparator";
#endif

  if (tbo.int_tbl_prop_collector_factories) {
    const auto& factories = *tbo.int_tbl_prop_collector_factories;
    collectors_.resize(factories.size());
    auto cfId = properties_.column_family_id;
    for (size_t i = 0; i < collectors_.size(); ++i) {
      collectors_[i].reset(factories[i]->CreateIntTblPropCollector(cfId));
    }
  }

  std::string property_collectors_names = "[";
  for (size_t i = 0;
    i < ioptions_.table_properties_collector_factories.size(); ++i) {
    if (i != 0) {
      property_collectors_names += ",";
    }
    property_collectors_names +=
      ioptions_.table_properties_collector_factories[i]->Name();
  }
  property_collectors_names += "]";
  properties_.property_collectors_names = property_collectors_names;

  file_ = file;
  sampleUpperBound_ = randomGenerator_.max() * table_options_.sampleRatio;
  tmpSentryFile_.path = tzto.localTempDir + "/Terark-XXXXXX";
  tmpSentryFile_.open_temp();
  tmpSampleFile_.path = tmpSentryFile_.path + ".sample";
  tmpSampleFile_.open();
  tmpIndexFile_.fpath = tmpSentryFile_.path + ".index";
  tmpStoreFile_.fpath = tmpSentryFile_.path + ".bs";
  tmpZipStoreFile_.fpath = tmpSentryFile_.path + ".zbs";
  if (table_options_.debugLevel == 3) {
    tmpDumpFile_.open(tmpSentryFile_.path + ".dump", "wb+");
  }

  if (tzto.isOfflineBuild) {
    if (tbo.compression_dict && tbo.compression_dict->size()) {
      auto data = (byte_t*)tbo.compression_dict->data();
      auto size = tbo.compression_dict->size();
      tmpZipValueFile_.fpath = tmpSentryFile_.path + ".zbs";
      tmpZipDictFile_.fpath = tmpSentryFile_.path + ".zbs-dict";
      valvec<byte_t> strDict(data, size);
#if defined(MADV_DONTNEED)
      madvise(data, size, MADV_DONTNEED);
#endif
      zbuilder_.reset(this->createZipBuilder());
      zbuilder_->useSample(strDict); // take ownership of strDict
                                      //zbuilder_->finishSample(); // do not call finishSample here
      zbuilder_->prepare(1024, tmpZipValueFile_.fpath);
    }
  }
  pipeline_.m_silent = true;
  pipeline_ >> new TerarkZipTableBuilderStage;
  pipeline_.setQueueSize(50); // we thought it's enough ...
  pipeline_.compile();
}
catch (const std::exception& ex) {
  WARN_EXCEPT(tbo.ioptions.info_log
      , "%s: Exception: %s", BOOST_CURRENT_FUNCTION, ex.what());
  throw;
}
}

DictZipBlobStore::ZipBuilder*
TerarkZipTableBuilder::createZipBuilder() const {
  DictZipBlobStore::Options dzopt;
  dzopt.entropyAlgo = DictZipBlobStore::Options::EntropyAlgo(table_options_.entropyAlgo);
  dzopt.checksumLevel = table_options_.checksumLevel;
  dzopt.offsetArrayBlockUnits = table_options_.offsetArrayBlockUnits;
  dzopt.useSuffixArrayLocalMatch = table_options_.useSuffixArrayLocalMatch;
  return DictZipBlobStore::createZipBuilder(dzopt);
}

TerarkZipTableBuilder::~TerarkZipTableBuilder() {
  pipeline_.stop();
  pipeline_.wait();
  std::unique_lock<std::mutex> zipLock(zipMutex);
  waitQueue.trim(std::remove_if(waitQueue.begin(), waitQueue.end(),
    [this](PendingTask x) {return this == x.tztb; }));
}

uint64_t TerarkZipTableBuilder::FileSize() const {
  if (0 == offset_) {
    // for compaction caller to split file by increasing size
#if defined(TerocksPrivateCode)
    return estimateOffset_;
#endif // TerocksPrivateCode
    size_t nltTrieMemSize = 0;
    for (auto& item : prefixBuildInfos_) {
      for (auto& ptr : item->build) {
        auto &stat = ptr->stat;
        size_t indexSize = UintVecMin0::compute_mem_size_by_max_val(stat.sumKeyLen, stat.numKeys);
        nltTrieMemSize = std::max(nltTrieMemSize, stat.sumKeyLen + indexSize);
      }
    }
    nltTrieMemSize = nltTrieMemSize * 3 / 2;
    if (nltTrieMemSize < table_options_.softZipWorkingMemLimit) {
      return estimateOffset_;
    }
    else {
      return 1ULL << 60; // notify rocksdb to `Finish()` this table asap.
    }
  }
  else {
    return offset_;
  }
}

TableProperties TerarkZipTableBuilder::GetTableProperties() const {
  TableProperties ret = properties_;
  if (!closed_) {
    // don't call MyRocksTablePropertiesCollectorHack before Finish()
    return ret;
  }
  for (const auto& collector : collectors_) {
    for (const auto& prop : collector->GetReadableProperties()) {
      ret.readable_properties.insert(prop);
    }
    collector->Finish(&ret.user_collected_properties);
    MyRocksTablePropertiesCollectorHack(collector.get(), offset_info_,
                                        ret.user_collected_properties, isReverseBytewiseOrder_);
  }
  ret.user_collected_properties.emplace(kTerarkZipTableDictSize, lcast(dictSize_));
  return ret;
}

void TerarkZipTableBuilder::Add(const Slice& key, const Slice& value)
try {
  if (table_options_.debugLevel == 3) {
    rocksdb::ParsedInternalKey ikey;
    rocksdb::ParseInternalKey(key, &ikey);
    fprintf(tmpDumpFile_, "DEBUG: 1st pass => %s / %s \n",
        ikey.DebugString(true).c_str(), value.ToString(true).c_str());
  }
  freq_.add_record(fstringOf(key));
  freq_.add_record(fstringOf(value));
  ++properties_.num_entries;
  properties_.raw_key_size += key.size();
  properties_.raw_value_size += value.size();
  size_t freq_size = freq_.histogram().o0_size;
  if (freq_size >= next_freq_size_) {
    next_freq_size_ = freq_size + (1ULL << 20);
    estimateOffset_ = uint64_t(freq_hist_o1::estimate_size_unfinish(freq_.histogram()) * estimateRatio_);
  }
  NotifyCollectTableCollectorsOnAdd(key, value, estimateOffset_,
                                    collectors_, ioptions_.info_log);

  uint64_t seqType = DecodeFixed64(key.data() + key.size() - 8);
  ValueType value_type = ValueType(seqType & 255);
  if (IsValueType(value_type) || ignore_key_type_) {
    assert(key.size() >= 8);
    fstring userKey(key.data(), key.size() - 8);
    assert(userKey.size() >= key_prefixLen_);
#if defined(TERARK_SUPPORT_UINT64_COMPARATOR) && BOOST_ENDIAN_LITTLE_BYTE
    uint64_t u64_key;
    if (isUint64Comparator_) {
      assert(userKey.size() == 8);
      u64_key = byte_swap(*reinterpret_cast<const uint64_t*>(userKey.data()));
      userKey = fstring(reinterpret_cast<const char*>(&u64_key), 8);
    }
#endif
    auto newBuildIndex = [&] {
      auto newParams = new BuildIndexParams;
      char buffer[32];
      snprintf(buffer, sizeof buffer, ".key.%06zd", nameSeed_++);
      newParams->data.path = tmpSentryFile_.path + buffer;
      newParams->data.open();
      currentStat_ = &newParams->stat;
      return newParams;
    };
    if (terark_likely(!prefixBuildInfos_.empty()
      && prefixBuildInfos_.back()->prefix == userKey.substr(0, key_prefixLen_))) {
      userKey = userKey.substr(key_prefixLen_);
      if (prevUserKey_ != userKey) {
        assert((prevUserKey_ < userKey) ^ isReverseBytewiseOrder_);
#if defined(TerocksPrivateCode)
        size_t indexSize = UintVecMin0::compute_mem_size_by_max_val(
          currentStat_->sumKeyLen, currentStat_->numKeys);
        size_t nltTrieMemSize = currentStat_->sumKeyLen + indexSize;
        if (terark_unlikely(nltTrieMemSize > singleIndexMemLimit)) {
          AddLastUserKey();
          ++prefixBuildInfos_.back()->split;
          BuildIndex(*prefixBuildInfos_.back()->build.back(), *prefixBuildInfos_.back());
          prefixBuildInfos_.back()->build.emplace_back(newBuildIndex());
          currentStat_->minKey.assign(userKey);
        }
        else
#endif // TerocksPrivateCode
        {
          AddPrevUserKey();
        }
        currentStat_->minKeyLen = std::min(userKey.size(), currentStat_->minKeyLen);
        currentStat_->maxKeyLen = std::max(userKey.size(), currentStat_->maxKeyLen);
        prevUserKey_.assign(userKey);
      }
    }
    else {
      if (terark_unlikely(prefixBuildInfos_.empty())) {
        t0 = g_pf.now();
      }
      else {
        AddLastUserKey();
        BuildIndex(*prefixBuildInfos_.back()->build.back(), *prefixBuildInfos_.back());
        BuildStore(*prefixBuildInfos_.back(), nullptr, BuildStoreInit);
      }
      prefixBuildInfos_.emplace_back(new KeyValueStatus);
      auto& currentBuildInfo = *prefixBuildInfos_.back();
      currentBuildInfo.build.emplace_back(newBuildIndex());
      currentBuildInfo.prefix.assign(userKey.data(), key_prefixLen_);
      userKey = userKey.substr(key_prefixLen_);
      currentStat_->minKeyLen = userKey.size();
      currentStat_->maxKeyLen = userKey.size();
      currentStat_->minKey.assign(userKey);
      prevUserKey_.assign(userKey);
      currentBuildInfo.seqType = seqType;
      char buffer[32];
      snprintf(buffer, sizeof buffer, ".value.%06zd", nameSeed_++);
      currentBuildInfo.valueFile.path = tmpSentryFile_.path + buffer;
      currentBuildInfo.valueFile.open();
      keyDataSize_ = 0;
      valueDataSize_ = 0;
    }
    auto& currentBuildInfo = *prefixBuildInfos_.back();
    keyDataSize_ += userKey.size();
    valueDataSize_ += value.size() + 8;
    currentBuildInfo.valueBits.push_back(true);
    valueBuf_.emplace_back((char*)&seqType, 8);
    valueBuf_.back_append(value.data(), value.size());
    if (!zbuilder_) {
      if (!value.empty() && randomGenerator_() < sampleUpperBound_) {
        tmpSampleFile_.writer << fstringOf(value);
        sampleLenSum_ += value.size();
      }
      if ( currentBuildInfo.isReadFromFile
		&& second_pass_iter_
        && table_options_.debugLevel != 2
        && valueDataSize_ > (1ull << 20)
        && valueDataSize_ > keyDataSize_ * 2) {
		currentBuildInfo.isReadFromFile = false;
      }
	  assert(currentBuildInfo.valueFile.fp);
	  currentBuildInfo.valueFile.writer << seqType
		<< fstringOf(currentBuildInfo.isReadFromFile ? value : Slice());
    }
  }
  else if (value_type == kTypeRangeDeletion) {
    range_del_block_.Add(key, value);
  }
  else {
    assert(false);
  }
}
catch (const std::exception& ex) {
  WARN_EXCEPT(ioptions_.info_log
      , "%s: Exception: %s", BOOST_CURRENT_FUNCTION, ex.what());
  throw;
}

TerarkZipTableBuilder::WaitHandle::WaitHandle() : myWorkMem(0) {
}
TerarkZipTableBuilder::WaitHandle::WaitHandle(size_t workMem)
  : myWorkMem(workMem) {
}
TerarkZipTableBuilder::WaitHandle::WaitHandle(WaitHandle&& other)
  : myWorkMem(other.myWorkMem) {
  other.myWorkMem = 0;
}
TerarkZipTableBuilder::WaitHandle&
TerarkZipTableBuilder::WaitHandle::operator=(WaitHandle&& other) {
  Release();
  myWorkMem = other.myWorkMem;
  other.myWorkMem = 0;
  return *this;
}
void TerarkZipTableBuilder::WaitHandle::Release(size_t size) {
  assert(size <= myWorkMem);
  if (myWorkMem > 0) {
    if (size == 0) {
      size = myWorkMem;
    }
    std::unique_lock<std::mutex> zipLock(zipMutex);
    assert(sumWorkingMem >= myWorkMem);
    sumWorkingMem -= size;
    zipCond.notify_all();
    myWorkMem -= size;
  }
}
TerarkZipTableBuilder::WaitHandle::~WaitHandle() {
  Release(myWorkMem);
}

TerarkZipTableBuilder::WaitHandle
TerarkZipTableBuilder::WaitForMemory(const char* who, size_t myWorkMem) {
  const size_t softMemLimit = table_options_.softZipWorkingMemLimit;
  const size_t hardMemLimit = std::max(table_options_.hardZipWorkingMemLimit, softMemLimit);
  const size_t smallmem = table_options_.smallTaskMemory;
  const std::chrono::seconds waitForTime(10);
  long long myStartTime = 0, now;
  auto shouldWait = [&]() {
    bool w;
    if (myWorkMem < softMemLimit) {
      w = (sumWorkingMem + myWorkMem >= hardMemLimit) ||
        (sumWorkingMem + myWorkMem >= softMemLimit && myWorkMem >= smallmem);
    }
    else {
      w = sumWorkingMem > softMemLimit / 4;
    }
    now = g_pf.now();
    if (!w) {
      assert(!waitQueue.empty());
      if (myWorkMem < smallmem) {
        return false; // do not wait
      }
      if (sumWaitingMem + sumWorkingMem < softMemLimit) {
        return false; // do not wait
      }
      if (waitQueue.size() == 1) {
        assert(this == waitQueue[0].tztb);
        return false; // do not wait
      }
      size_t minRateIdx = size_t(-1);
      double minRateVal = DBL_MAX;
      auto wq = waitQueue.data();
      for (size_t i = 0, n = waitQueue.size(); i < n; ++i) {
        double rate = myWorkMem / (0.1 + now - wq[i].startTime);
        if (rate < minRateVal) {
          minRateVal = rate;
          minRateIdx = i;
        }
      }
      if (this == wq[minRateIdx].tztb) {
        return false; // do not wait
      }
      myStartTime = wq[minRateIdx].startTime;
    }
    return true; // wait
  };
  if (!waitInited_) {
    std::unique_lock<std::mutex> zipLock(zipMutex);
    if (!waitInited_) {
      waitQueue.push_back({this, g_pf.now()});
      waitInited_ = true;
    }
  }
  std::unique_lock<std::mutex> zipLock(zipMutex);
  sumWaitingMem += myWorkMem;
  while (shouldWait()) {
    INFO(ioptions_.info_log
      , "TerarkZipTableBuilder::Finish():this=%012p: sumWaitingMem =%8.3f GB, sumWorkingMem =%8.3f GB, %-10s workingMem =%8.4f GB, wait...\n"
      , this, sumWaitingMem / 1e9, sumWorkingMem / 1e9, who, myWorkMem / 1e9
    );
    zipCond.wait_for(zipLock, waitForTime);
  }
  if (myStartTime == 0) {
    auto wq = waitQueue.data();
    for (size_t i = 0, n = waitQueue.size(); i < n; ++i) {
      if (this == wq[i].tztb) {
        myStartTime = wq[i].startTime;
        break;
      }
    }
  }
  INFO(ioptions_.info_log
    , "TerarkZipTableBuilder::Finish():this=%012p: sumWaitingMem =%8.3f GB, sumWorkingMem =%8.3f GB, %-10s workingMem =%8.4f GB, waited %9.3f sec, Key+Value bytes =%8.3f GB\n"
    , this, sumWaitingMem / 1e9, sumWorkingMem / 1e9, who, myWorkMem / 1e9
    , g_pf.sf(myStartTime, now)
    , (properties_.raw_key_size + properties_.raw_value_size) / 1e9
  );
  sumWaitingMem -= myWorkMem;
  sumWorkingMem += myWorkMem;
  return WaitHandle{myWorkMem};
}

Status TerarkZipTableBuilder::EmptyTableFinish() {
  INFO(ioptions_.info_log
    , "TerarkZipTableBuilder::EmptyFinish():this=%012p\n", this);
  offset_ = 0;
  BlockHandle emptyTableBH, tombstoneBH(0, 0);
  Status s = WriteBlock(Slice("Empty"), file_, &offset_, &emptyTableBH);
  if (!s.ok()) {
    return s;
  }
#if defined(TerocksPrivateCode)
  auto& license = table_factory_->GetLicense();
  BlockHandle licenseHandle;
  s = WriteBlock(SliceOf(license.dump()), file_, &offset_, &licenseHandle);
  if (!s.ok()) {
    return s;
  }
#endif // TerocksPrivateCode
  if (!range_del_block_.empty()) {
    s = WriteBlock(range_del_block_.Finish(), file_, &offset_, &tombstoneBH);
    if (!s.ok()) {
      return s;
    }
  }
  range_del_block_.Reset();
  offset_info_.Init(0, 0);
  return WriteMetaData(std::string(), 0, {
#if defined(TerocksPrivateCode)
    { &kTerarkZipTableExtendedBlock                 , licenseHandle },
#endif // TerocksPrivateCode
    { &kTerarkEmptyTableKey                         , emptyTableBH  },
    { !tombstoneBH.IsNull() ? &kRangeDelBlock : NULL, tombstoneBH   },
  });
}


Status TerarkZipTableBuilder::Finish() try {
  assert(!closed_);
  closed_ = true;

  if (prefixBuildInfos_.empty()) {
    return EmptyTableFinish();
  }
  if (tmpDumpFile_) {
    tmpDumpFile_.flush();
  }

  AddLastUserKey();
  BuildIndex(*prefixBuildInfos_.back()->build.back(), *prefixBuildInfos_.back());
  BuildStore(*prefixBuildInfos_.back(), nullptr, BuildStoreInit);
  if (zbuilder_) {
    return OfflineFinish();
  }

  tmpSampleFile_.complete_write();
  {
    long long rawBytes = properties_.raw_key_size + properties_.raw_value_size;
    long long tt = g_pf.now();
    INFO(ioptions_.info_log
      , "TerarkZipTableBuilder::Finish():this=%012p:  first pass time =%8.2f's,%8.3f'MB/sec\n"
      , this, g_pf.sf(t0, tt), rawBytes*1.0 / g_pf.uf(t0, tt)
    );
  }
  if (prefixBuildInfos_.size() > 1) {
    return ZipValueToFinishMulti();
  }
  return ZipValueToFinish();
}
catch (const std::exception& ex) {
  return AbortFinish(ex);
}

std::future<Status> TerarkZipTableBuilder::Async(std::function<Status()> func) {
  auto task = new TerarkZipTableBuilderTask;
  task->func = std::move(func);
  auto future = task->promise.get_future();
  pipeline_.inqueue(task);
  return future;
}

void TerarkZipTableBuilder::BuildIndex(BuildIndexParams& param, KeyValueStatus& kvs) {
  assert(param.stat.numKeys > 0);
#if defined(TerocksPrivateCode)
  if (kvs.split == 0) {
    param.stat.commonPrefixLen = commonPrefixLen(param.stat.minKey, param.stat.maxKey);
  }
  else if (0)
#endif // TerocksPrivateCode
  {
    // nlt don't support only one key which is empty ...
    if (kvs.split == 0 && param.stat.numKeys > 1) {
      param.stat.commonPrefixLen = commonPrefixLen(param.stat.minKey, param.stat.maxKey);
    }
  }
  param.data.complete_write();
  param.wait = Async([this, &param, &kvs]() {
    auto& keyStat = param.stat;
    const TerarkIndex::Factory* factory;
#if defined(TerocksPrivateCode)
    if (kvs.split != 0) {
      factory = TerarkIndex::GetFactory(table_options_.indexType);
    }
    else
#endif // TerocksPrivateCode
    {
      factory = TerarkIndex::SelectFactory(keyStat, table_options_.indexType);
    }
    if (!factory) {
      THROW_STD(invalid_argument,
        "invalid indexType: %s", table_options_.indexType.c_str());
    }
    NativeDataInput<InputBuffer> tempKeyFileReader(&param.data.fp);
    const size_t myWorkMem = factory->MemSizeForBuild(keyStat);
    auto waitHandle = WaitForMemory("nltTrie", myWorkMem);

    long long t1 = g_pf.now();
    std::unique_ptr<TerarkIndex> indexPtr;
    try {
      indexPtr.reset(factory->Build(tempKeyFileReader,
        table_options_, keyStat, &ioptions_));
    }
    catch (const std::exception& ex) {
      INFO(ioptions_.info_log
        , "TerarkZipTableBuilder::Finish():this=%012p:  index build fail , type = %s , error = %s\n"
        , this, factory->WireName(), ex.what()
      );
      return Status::Corruption("TerarkZipTableBuilder index build error", ex.what());
    }
    auto verify_index = [&] {
      // check index correctness
      tempKeyFileReader.resetbuf();
      param.data.fp.rewind();
      auto it = UniquePtrOf(indexPtr->NewIterator());
      auto commonPrefixLen = param.stat.commonPrefixLen;
      valvec<byte_t> value;
      if (fstring(param.stat.minKey) < fstring(param.stat.maxKey)) {
        for (it->SeekToFirst(); it->Valid(); it->Next()) {
          tempKeyFileReader >> value;
          if (it->key() != fstring(value).substr(commonPrefixLen)) {
            return false;
          }
        }
      }
      else {
        for (it->SeekToLast(); it->Valid(); it->Prev()) {
          tempKeyFileReader >> value;
          if (it->key() != fstring(value).substr(commonPrefixLen)) {
            return false;
          }
        }
      }
      return true;
    };
    if (table_options_.debugLevel == 2 && !verify_index()) {
      return Status::Corruption("TerarkZipTableBuilder index check fail",
        indexPtr->Name());
    }
    size_t fileSize = 0;
    {
      std::unique_lock<std::mutex> l(indexBuildMutex_);
      FileStream writer(tmpIndexFile_, "ab+");
      param.indexFileBegin = writer.fsize();
      indexPtr->SaveMmap([&fileSize, &writer](const void* data, size_t size) {
        fileSize += size;
        writer.ensureWrite(data, size);
      });
      writer.flush();
      param.indexFileEnd = writer.fsize();
    }
    assert(param.indexFileEnd - param.indexFileBegin == fileSize);
    assert(fileSize % 8 == 0);
    MmapWholeFile mmap_file;
    if (table_options_.debugLevel == 2) {
      std::unique_lock<std::mutex> l(indexBuildMutex_);
      MmapWholeFile(tmpIndexFile_.fpath).swap(mmap_file);
      indexPtr.reset();
      indexPtr = TerarkIndex::LoadMemory(mmap_file.memory().substr(param.indexFileBegin, fileSize));
      if (!verify_index()) {
        return Status::Corruption("TerarkZipTableBuilder index check fail after reload",
          indexPtr->Name());
      }
    }
    long long tt = g_pf.now();
    size_t prefixLen = param.stat.commonPrefixLen + kvs.prefix.size();
    size_t rawKeySize = param.stat.sumKeyLen - param.stat.numKeys * param.stat.commonPrefixLen;
    INFO(ioptions_.info_log,
      "TerarkZipTableBuilder::Finish():this=%012p:  index pass time =%8.2f's,%8.3f'MB/sec\n"
      "    index type = %s\n"
      "    usrkeys = %zd  min-keylen = %zd  max-keylen = %zd  prefix = %zd\n"
      "    raw-key =%9.4f GB  zip-key =%9.4f GB  avg-key =%7.2f  avg-zkey =%7.2f\n"
      , this, g_pf.sf(t1, tt), rawKeySize*1.0 / g_pf.uf(t1, tt)
      , indexPtr->Name()
      , param.stat.numKeys, param.stat.minKeyLen, param.stat.maxKeyLen, prefixLen
      , rawKeySize*1.0 / 1e9, fileSize*1.0 / 1e9
      , rawKeySize*1.0 / param.stat.numKeys, fileSize*1.0 / param.stat.numKeys
    );
    if (--param.ref == 0) {
      param.data.close();
    }
    return Status::OK();
  });
}

Status TerarkZipTableBuilder::BuildStore(KeyValueStatus& kvs,
                                         DictZipBlobStore::ZipBuilder* zbuilder,
                                         uint64_t flag) {
  auto buildUncompressedStore = [this, &kvs]() {
    std::unique_lock<std::mutex> l(storeBuildMutex_);
    assert(tmpStoreFileSize_ == 0
      || tmpStoreFileSize_ == FileStream(tmpStoreFile_.fpath, "rb").fsize());

    size_t fixedNum = kvs.value.m_cnt_of_max_cnt_key;
    size_t variaNum = kvs.key.m_cnt_sum - fixedNum;
    BuildStoreParams params = { kvs, 0, tmpStoreFile_, tmpStoreFileSize_ };
    Status s;
    try {
      if (kvs.value.m_total_key_len == 0) {
        s = buildZeroLengthBlobStore(params);
      }
      else if (table_options_.offsetArrayBlockUnits) {
        if (variaNum * 64 < kvs.key.m_cnt_sum) {
          s = buildMixedLenBlobStore(params);
        }
        else {
          s = buildZipOffsetBlobStore(params);
        }
      }
      else {
        if (4 * variaNum + kvs.key.m_cnt_sum * 5 / 4 < 4 * kvs.key.m_cnt_sum) {
          s = buildMixedLenBlobStore(params);
        }
        else {
          s = buildPlainBlobStore(params);
        }
      }
      size_t newTmpStoreFileSize = FileStream(tmpStoreFile_.fpath, "rb").fsize();
      if (s.ok()) {
        kvs.valueFileBegin = tmpStoreFileSize_;
        kvs.valueFileEnd = newTmpStoreFileSize;
        assert((kvs.valueFileEnd - kvs.valueFileBegin) % 8 == 0);
      }
      tmpStoreFileSize_ = newTmpStoreFileSize;
    }
    catch(...) {
      tmpStoreFileSize_ = FileStream(tmpStoreFile_.fpath, "rb").fsize();
      throw;
    }
    return s;
  };
  auto buildCompressedStore = [this, &kvs, zbuilder]() {
    assert(zbuilder != nullptr);
    std::unique_lock<std::mutex> l(storeBuildMutex_);
    assert(tmpZipStoreFileSize_ == 0
      || tmpZipStoreFileSize_ == FileStream(tmpZipStoreFile_.fpath, "rb").fsize());

    zbuilder->prepare(kvs.key.m_cnt_sum, tmpZipStoreFile_, tmpZipStoreFileSize_);
    Status s;
    try {
      s = BuilderWriteValues(kvs, [&](fstring value) {zbuilder->addRecord(value); });
      size_t newTmpZipStoreFileSize = 0;
      if (s.ok()) {
        zbuilder->finish(DictZipBlobStore::ZipBuilder::FinishNone);
        kvs.valueFileBegin = tmpZipStoreFileSize_;
        newTmpZipStoreFileSize = FileStream(tmpZipStoreFile_.fpath, "rb").fsize();
        kvs.valueFileEnd = newTmpZipStoreFileSize;
        assert((kvs.valueFileEnd - kvs.valueFileBegin) % 8 == 0);
      } else {
        zbuilder->abandon();
        newTmpZipStoreFileSize = FileStream(tmpZipStoreFile_.fpath, "rb").fsize();
      }
      tmpZipStoreFileSize_ = newTmpZipStoreFileSize;
    }
    catch(...) {
      tmpZipStoreFileSize_ = FileStream(tmpZipStoreFile_.fpath, "rb").fsize();
      throw;
    }
    return s;
  };

  if (flag & BuildStoreInit) {
    if (kvs.valueFile.fp) {
      kvs.valueFile.complete_write();
    }
    kvs.key.finish();
    kvs.value.finish();
    auto avgValueLen = kvs.value.m_total_key_len / kvs.key.m_cnt_sum;
    if (avgValueLen < table_options_.minDictZipValueSize) {
      if (kvs.valueFile.fp && table_options_.debugLevel != 2) {
        kvs.isValueBuild = true;
        if (flag & BuildStoreSync) {
          return buildUncompressedStore();
        }
        else {
          kvs.wait = Async(buildUncompressedStore);
        }
      }
    }
    else {
      kvs.isUseDictZip = true;
    }
    return Status::OK();
  }
  kvs.isValueBuild = true;
  if (kvs.isUseDictZip && zbuilder == nullptr) {
    kvs.isUseDictZip = false;
  }
  if (flag & BuildStoreSync) {
    return kvs.isUseDictZip ? buildCompressedStore() : buildUncompressedStore();
  }
  else {
    if (kvs.isUseDictZip) {
      kvs.wait = Async(buildCompressedStore);
    }
    else {
      kvs.wait = Async(buildUncompressedStore);
    }
  }
  return Status::OK();
}

std::future<Status>
TerarkZipTableBuilder::CompressDict(fstring tmpDictFile, fstring dict,
                                    std::string* info, long long* td) {
  if (table_options_.disableCompressDict) {
    return Async([=] {
      long long tds = g_pf.now();
      FileStream(tmpDictFile, "wb+").ensureWrite(dict.data(), dict.size());
      info->clear();
      *td = g_pf.now() - tds;
      return Status::OK();
    });
  }
  return Async([=] {
    long long tds = g_pf.now();
    FileStream(tmpDictFile, "wb+").chsize(dict.size());
    MmapWholeFile dictFile(tmpDictFile, true);
    size_t zstd_size = ZSTD_compress(dictFile.base, dictFile.size, dict.data(), dict.size(), 0);
    if (ZSTD_isError(zstd_size) || CollectInfo::hard(dict.size(), zstd_size)) {
      memcpy(dictFile.base, dict.data(), dict.size());
      info->clear();
    }
    else {
      MmapWholeFile().swap(dictFile);
      FileStream(tmpDictFile, "rb+").chsize(zstd_size);
      *info = "ZSTD_";
      info->append(lcast(ZSTD_versionNumber()));
    }
    *td = g_pf.now() - tds;
    return Status::OK();
  });
}

Status TerarkZipTableBuilder::WaitBuildIndex() {
  Status result = Status::OK();
  size_t offset = 0;
  for (auto& kvs : prefixBuildInfos_) {
    size_t commonPrefixLength = size_t(-1);
    kvs->indexFileBegin = offset;
    for (auto& ptr : kvs->build) {
      auto& param = *ptr;
      assert(param.wait.valid());
      auto s = param.wait.get();
      offset += param.indexFileEnd - param.indexFileBegin;
      commonPrefixLength = std::min(commonPrefixLength, param.stat.commonPrefixLen);
      if (terark_unlikely(!s.ok() && result.ok())) {
        result = std::move(s);
      }
      if (param.data.fp) {
        param.data.close();
      }
    }
    auto minKey = fstring(kvs->build.front()->stat.minKey);
    kvs->commonPrefix.assign(minKey.substr(0, commonPrefixLength));
    kvs->indexFileEnd = offset;
  }
  return result;
}

Status TerarkZipTableBuilder::WaitBuildStore() {
  Status result = Status::OK();
  for (auto& kvs : prefixBuildInfos_) {
    if (kvs->wait.valid()) {
      auto s = kvs->wait.get();
      if (terark_unlikely(!s.ok() && result.ok())) {
        result = std::move(s);
      }
    }
  }
  return result;
}

void TerarkZipTableBuilder::BuildReorderMap(BuildReorderParams& params,
                                            KeyValueStatus& kvs,
                                            fstring mmap_memory,
                                            AbstractBlobStore* store,
                                            long long& t6) {
  valvec<std::unique_ptr<TerarkIndex>> indexes;
  size_t rawKeySize = 0;
  size_t zipKeySize = 0;
  size_t reoder = 0;
  for (auto& ptr : kvs.build) {
    auto &param = *ptr;
    rawKeySize += param.stat.sumKeyLen;
    zipKeySize += param.indexFileEnd - param.indexFileBegin;
    indexes.emplace_back(
      TerarkIndex::LoadMemory(
        fstring(
          mmap_memory.data() + param.indexFileBegin,
          param.indexFileEnd - param.indexFileBegin
        )
      ).release()
    );
    if (indexes.back()->NeedsReorder() || isReverseBytewiseOrder_) {
      ++reoder;
    }
  }
  INFO(ioptions_.info_log,
    "TerarkZipTableBuilder::Finish():this=%012p:  index type = %-32s, store type = %-20s\n"
    "    usrkeys = %zd  key-segment = %zd  prefix = %zd\n"
    "    raw-key =%9.4f GB  zip-key =%9.4f GB  avg-key =%7.2f  avg-zkey =%7.2f\n"
    "    raw-val =%9.4f GB  zip-val =%9.4f GB  avg-val =%7.2f  avg-zval =%7.2f\n"
    , this, indexes.size() == 1 ? indexes.front()->Name() : "LazyUnionDFA", store->name()
    , store->num_records(), indexes.size(), kvs.prefix.size()

    , rawKeySize*1.0 / 1e9, zipKeySize*1.0 / 1e9
    , rawKeySize*1.0 / store->num_records(), zipKeySize*1.0 / store->num_records()

    , store->total_data_size()*1.0 / 1e9, store->get_mmap().size()*1.0 / 1e9
    , store->total_data_size()*1.0 / store->num_records(), store->get_mmap().size()*1.0 / store->num_records()
  );
  t6 = g_pf.now();
  if (reoder == 0) {
    params.type.clear();
    params.tmpReorderFile.Delete();
    return;
  }
  params.type.resize_no_init(kvs.key.m_cnt_sum);
  ZReorderMap::Builder builder(kvs.key.m_cnt_sum,
    isReverseBytewiseOrder_ ? -1 : 1, params.tmpReorderFile.fpath, "wb");
  if (isReverseBytewiseOrder_) {
    size_t ho = kvs.key.m_cnt_sum;
    size_t hn = 0;
    for (auto it = indexes.rbegin(); it != indexes.rend(); ++it) {
      auto index = it->get();
      size_t count = index->NumKeys();
      ho -= count;
      if (index->NeedsReorder()) {
        size_t memory = UintVecMin0::compute_mem_size_by_max_val(count, count - 1);
        WaitHandle handle = std::move(WaitForMemory("reorder", memory));
        UintVecMin0 newToOld(index->NumKeys(), index->NumKeys() - 1);
        index->GetOrderMap(newToOld);
        for (size_t n = 0; n < count; ++n) {
          size_t o = count - newToOld[n] - 1 + ho;
          builder.push_back(o);
          params.type.set0(n + hn, kvs.type[o]);
        }
      }
      else {
        for (size_t n = 0, o = count - 1 + ho; n < count; ++n, --o) {
          builder.push_back(o);
          params.type.set0(n + hn, kvs.type[o]);
        }
      }
      hn += count;
      it->reset();
    }
    assert(ho == 0);
    assert(hn == kvs.key.m_cnt_sum);
  }
  else {
    size_t h = 0;
    for (auto& ptr : indexes) {
      auto index = ptr.get();
      size_t count = index->NumKeys();
      if (index->NeedsReorder()) {
        size_t memory = UintVecMin0::compute_mem_size_by_max_val(count, count - 1);
        WaitHandle handle = std::move(WaitForMemory("reorder", memory));
        UintVecMin0 newToOld(index->NumKeys(), index->NumKeys() - 1);
        index->GetOrderMap(newToOld);
        for (size_t n = 0; n < count; ++n) {
          size_t o = newToOld[n] + h;
          builder.push_back(o);
          params.type.set0(n + h, kvs.type[o]);
        }
      }
      else {
        for (size_t n = 0; n < count; ++n) {
          size_t o = n + h;
          builder.push_back(o);
          params.type.set0(n + h, kvs.type[o]);
        }
      }
      h += count;
      ptr.reset();
    }
    assert(h == kvs.key.m_cnt_sum);
  }
  builder.finish();
}

TerarkZipTableBuilder::WaitHandle
TerarkZipTableBuilder::
LoadSample(std::unique_ptr<DictZipBlobStore::ZipBuilder>& zbuilder) {
  size_t sampleMax = std::min<size_t>(INT32_MAX, table_options_.softZipWorkingMemLimit / 7);
  size_t dictWorkingMemory = std::min<size_t>(sampleMax, sampleLenSum_) * 6;
  auto waitHandle = WaitForMemory("dictZip", dictWorkingMemory);

  valvec<byte_t> sample;
  valvec<byte_t> test;
  const size_t test_size = 32ull << 20;
  auto hard_test = table_options_.enableCompressionProbe && table_factory_->GetCollect().hard();
  NativeDataInput<InputBuffer> sampleInput(&tmpSampleFile_.fp);
  size_t realsampleLenSum = 0;
  if (hard_test && sampleLenSum_ < test_size) {
    for (size_t len = 0; len < sampleLenSum_; ) {
      sampleInput >> sample;
      zbuilder->addSample(sample);
      test.append(sample);
      len += sample.size();
    }
    realsampleLenSum = sampleLenSum_;
  }
  else {
    if (sampleLenSum_ < sampleMax) {
      uint64_t upperBoundTest = uint64_t(
        randomGenerator_.max() * double(test_size) / sampleLenSum_);
      for (size_t len = 0; len < sampleLenSum_; ) {
        sampleInput >> sample;
        zbuilder->addSample(sample);
        len += sample.size();
        if (hard_test && randomGenerator_() < upperBoundTest) {
          test.append(sample);
        }
      }
      realsampleLenSum = sampleLenSum_;
    }
    else {
      uint64_t upperBoundSample = uint64_t(
        randomGenerator_.max() * double(sampleMax) / sampleLenSum_);
      uint64_t upperBoundTest = uint64_t(
        randomGenerator_.max() * double(test_size) / sampleLenSum_);
      for (size_t len = 0; len < sampleLenSum_; ) {
        sampleInput >> sample;
        if (randomGenerator_() < upperBoundSample) {
          zbuilder->addSample(sample);
          realsampleLenSum += sample.size();
        }
        if (hard_test && randomGenerator_() < upperBoundTest) {
          test.append(sample);
        }
        len += sample.size();
      }
    }
  }
  tmpSampleFile_.close();
  if (hard_test) {
    valvec<byte_t> output(test.size(), valvec_no_init());
    size_t zstd_size = ZSTD_compress(output.data(), test.size(), test.data(), test.size(), 0);
    if (ZSTD_isError(zstd_size) || CollectInfo::hard(test.size(), zstd_size)) {
      // hard to compress ...
      zbuilder.reset();
      waitHandle.Release();
      return waitHandle;
    }
    test.clear();
  }
  if (0 == realsampleLenSum) { // prevent from empty
    zbuilder->addSample("Hello World!");
  }
  zbuilder->finishSample();
  return waitHandle;
}

Status TerarkZipTableBuilder::buildZeroLengthBlobStore(BuildStoreParams &params) {
  auto& kvs = params.kvs;
  auto store = UniquePtrOf(new terark::ZeroLengthBlobStore());
  auto s = BuilderWriteValues(kvs, [&](fstring value) { assert(value.empty()); });
  if (s.ok()) {
    store->finish(kvs.key.m_cnt_sum);
    FileStream file(params.fpath, "ab+");
    store->save_mmap([&](const void* d, size_t s) {
      file.ensureWrite(d, s);
    });
  }
  return s;
}
Status TerarkZipTableBuilder::buildPlainBlobStore(BuildStoreParams &params) {
  auto& kvs = params.kvs;
  terark::PlainBlobStore::MyBuilder builder(kvs.value.m_total_key_len, params.fpath, params.offset);
  auto s = BuilderWriteValues(kvs, [&](fstring value) { builder.addRecord(value); });
  if (s.ok()) {
    builder.finish();
  }
  return s;
}
Status TerarkZipTableBuilder::buildMixedLenBlobStore(BuildStoreParams &params) {
  auto& kvs = params.kvs;
  size_t fixedLen = kvs.value.m_max_cnt_key;
  size_t fixedLenCount = kvs.value.m_cnt_of_max_cnt_key;
  size_t varDataLen = kvs.value.m_total_key_len - fixedLen * fixedLenCount;
  std::unique_ptr<AbstractBlobStore::Builder> builder;
  if (kvs.value.m_cnt_sum < (4ULL << 30)) {
    builder.reset(new terark::MixedLenBlobStore::MyBuilder(
        fixedLen, varDataLen, params.fpath, params.offset));
  }
  else {
    builder.reset(new terark::MixedLenBlobStore64::MyBuilder(
        fixedLen, varDataLen, params.fpath, params.offset));
  }
  auto s = BuilderWriteValues(kvs, [&](fstring value) { builder->addRecord(value); });
  if (s.ok()) {
    builder->finish();
  }
  return s;
}
Status TerarkZipTableBuilder::buildZipOffsetBlobStore(BuildStoreParams &params) {
  auto& kvs = params.kvs;
  size_t blockUnits = table_options_.offsetArrayBlockUnits;
  terark::ZipOffsetBlobStore::MyBuilder builder(blockUnits, params.fpath, params.offset);
  auto s = BuilderWriteValues(kvs, [&](fstring value) { builder.addRecord(value); });
  if (s.ok()) {
    builder.finish();
  }
  return s;
}

Status TerarkZipTableBuilder::ZipValueToFinish() {
  assert(prefixBuildInfos_.size() == 1);
  auto& kvs = *prefixBuildInfos_.front();
  AutoDeleteFile tmpDictFile{ tmpSentryFile_.path + ".dict" };
  std::unique_ptr<DictZipBlobStore::ZipBuilder> zbuilder;
  WaitHandle dictWaitHandle;
  std::future<Status> dictWait;
  DictZipBlobStore::ZipStat dzstat;
  std::string dictInfo;
  uint64_t dictHash = 0;
  long long t3, t4, td;
  t3 = g_pf.now();
  Status s = WaitBuildStore();
  if (!s.ok()) {
    return s;
  }
  if (!kvs.isValueBuild) {
    if (kvs.isUseDictZip) {
      zbuilder.reset(createZipBuilder());
      dictWaitHandle = LoadSample(zbuilder);
    }
    if (zbuilder) {
      // prepareDict() will invalid zbuilder->getDictionary().memory
      zbuilder->prepareDict();
      dictWait = CompressDict(tmpDictFile, zbuilder->getDictionary().memory, &dictInfo, &td);
      dictHash = zbuilder->getDictionary().xxhash;
      dictSize_ = zbuilder->getDictionary().memory.size();
    }
    s = BuildStore(kvs, zbuilder.get(), BuildStoreSync);
    if (!s.ok()) {
      return s;
    }
    if (zbuilder) {
      dzstat = zbuilder->getZipStat();
    }
  }
  if (zbuilder) {
    zbuilder->freeDict();
    t4 = g_pf.now();
    assert(dictWait.valid());
    s = dictWait.get();
    if (!s.ok()) {
      return s;
    }
    zbuilder.reset();
    dictWaitHandle.Release();
  }
  else {
    tmpDictFile.fpath.clear();
    t4 = g_pf.now();
    td = 1;
  }
  // wait for indexing complete, if indexing is slower than value compressing
  s = WaitBuildIndex();
  if (!s.ok()) {
    return s;
  }
  if (tmpDumpFile_.isOpen()) {
    tmpDumpFile_.close();
  }
  return WriteSSTFile(t3, t4, td, tmpDictFile, dictInfo, dictHash, dzstat);
}

Status TerarkZipTableBuilder::ZipValueToFinishMulti() {
  assert(prefixBuildInfos_.size() > 1);
  AutoDeleteFile tmpDictFile{ tmpSentryFile_.path + ".dict"};
  std::unique_ptr<DictZipBlobStore::ZipBuilder> zbuilder;
  WaitHandle dictWaitHandle;
<<<<<<< HEAD
=======
  std::future<Status> dictWait;
>>>>>>> a9473224
  std::unique_ptr<AbstractBlobStore> store;
  DictZipBlobStore::ZipStat dzstat;
  std::string dictInfo;
  uint64_t dictHash = 0;
  size_t dictRefCount = 0;
  Status s;
  long long t3, t4, td;
  t3 = g_pf.now();
  bool isUseDictZip = false;
  for (auto& kvs : prefixBuildInfos_) {
    if (kvs->isValueBuild) {
      continue;
    }
    if (kvs->isUseDictZip) {
      isUseDictZip = true;
    }
    else {
      BuildStore(*kvs, nullptr, 0);
    }
  }
  if (isUseDictZip) {
    zbuilder.reset(createZipBuilder());
    dictWaitHandle = LoadSample(zbuilder);
    if (zbuilder) {
      assert(tmpZipStoreFileSize_ == 0);
      // build dict in this thread
      zbuilder->prepareDict();
      dictWait = CompressDict(tmpDictFile, zbuilder->getDictionary().memory, &dictInfo, &td);
      dictHash = zbuilder->getDictionary().xxhash;
      dictSize_ = zbuilder->getDictionary().memory.size();
    }
    for (auto& kvs : prefixBuildInfos_) {
      if (kvs->isUseDictZip) {
        s = BuildStore(*kvs, zbuilder.get(), BuildStoreSync);
        if (!s.ok()) {
          break;
        }
        if (zbuilder && dictRefCount == 0) {
          dzstat = zbuilder->getZipStat();
        }
        ++dictRefCount;
      }
    }
  }
  if (!s.ok()) {
    return s;
  }
  if (zbuilder) {
    zbuilder->freeDict();
    t4 = g_pf.now();
    assert(dictWait.valid());
    s = dictWait.get();

    if (!s.ok()) {
      return s;
    }
    zbuilder.reset();
    dictWaitHandle.Release();
  }
  else {
    tmpDictFile.fpath.clear();
    t4 = g_pf.now();
    td = 0;
  }
  s = WaitBuildStore();
  if (!s.ok()) {
    return s;
  }
  s = WaitBuildIndex();
  if (!s.ok()) {
    return s;
  }
  dzstat.dictZipTime = g_pf.sf(t3, t4);
  if (tmpDumpFile_.isOpen()) {
    tmpDumpFile_.close();
  }
  return WriteSSTFileMulti(t3, t4, td, tmpDictFile, dictInfo, dictHash, dzstat);
}

Status
TerarkZipTableBuilder::BuilderWriteValues(KeyValueStatus& kvs, std::function<void(fstring)> write) {
  auto& bzvType = kvs.type;
  bzvType.resize(kvs.key.m_cnt_sum);
  auto seekSecondPassIter = [&] {
    auto& stat = kvs.build.front()->stat;
    std::string target;
    target.resize(stat.minKey.size() + kvs.prefix.size() + 8);
    target.assign(kvs.prefix.data(), kvs.prefix.size());
    target.append((const char*)stat.minKey.data(), stat.minKey.size());
    target.append((const char*)&kvs.seqType, 8);
    second_pass_iter_->Seek(target);
  };

#define ITER_MOVE_NEXT(it)                    \
    do {                                      \
      it->Next();                             \
      if (!it->status().ok())                 \
        return it->status();                  \
    } while(0)

  size_t keyFileIndex = 0;
  size_t keyFileCount = 0;
  FileStream keyFile;
  valvec<byte_t> key, value;
  NativeDataInput<InputBuffer> keyInput;

  auto readKey = [&](uint64_t seqType, bool next) {
    if (!next) {
      (uint64_t&)key.end()[-8] = seqType;
      return SliceOf(key);
    }
    TERARK_RT_assert(keyFileIndex != kvs.build.size(), std::logic_error);
    key.resize(kvs.prefix.size());
    keyInput.load_add(key);
    key.append((char*)&seqType, 8);
    if (++keyFileCount == kvs.build[keyFileIndex]->stat.numKeys) {
      keyFileCount = 0;
      keyInput.resetbuf();
      keyFile.close();
      if (++keyFileIndex < kvs.build.size()) {
        keyFile.open(kvs.build[keyFileIndex]->data.path, "rb");
        keyFile.disbuf();
        keyInput.attach(&keyFile);
      }
    }
    return SliceOf(key);
  };

  NativeDataInput<InputBuffer> input(&kvs.valueFile.fp);
  if (kvs.isReadFromFile) {
    for (auto& param : kvs.build) {
      if (--param->ref == 0) {
        param->data.close();
      }
    }
    size_t entryId = 0;
    size_t bitPos = 0;
    for (size_t recId = 0; recId < kvs.key.m_cnt_sum; recId++) {
      uint64_t seqType = input.load_as<uint64_t>();
      uint64_t seqNum;
      ValueType vType;
      UnPackSequenceAndType(seqType, &seqNum, &vType);
      size_t oneSeqLen = kvs.valueBits.one_seq_len(bitPos);
      assert(oneSeqLen >= 1);
      if (1 == oneSeqLen && (kTypeDeletion == vType || kTypeValue == vType)) {
        if (0 == seqNum && kTypeValue == vType) {
          bzvType.set0(recId, size_t(ZipValueType::kZeroSeq));
          input >> value;
        }
        else {
          if (kTypeValue == vType) {
            bzvType.set0(recId, size_t(ZipValueType::kValue));
          }
          else {
            bzvType.set0(recId, size_t(ZipValueType::kDelete));
          }
          value.erase_all();
          value.append((byte_t*)&seqNum, 7);
          input.load_add(value);
        }
      }
      else {
        bzvType.set0(recId, size_t(ZipValueType::kMulti));
        size_t headerSize = ZipValueMultiValue::calcHeaderSize(oneSeqLen);
        value.resize(headerSize);
        ((ZipValueMultiValue*)value.data())->offsets[0] = uint32_t(oneSeqLen);
        for (size_t j = 0; j < oneSeqLen; j++) {
          if (j > 0) {
            seqType = input.load_as<uint64_t>();
          }
          value.append((byte_t*)&seqType, 8);
          input.load_add(value);
          if (j + 1 < oneSeqLen) {
            ((ZipValueMultiValue*)value.data())->offsets[j + 1] = value.size() - headerSize;
          }
        }
      }
      write(value);
      bitPos += oneSeqLen + 1;
      entryId += oneSeqLen;
    }
    // tmpSentryFile_ ignore kTypeRangeDeletion keys
    // so entryId may less than properties_.num_entries
    assert(entryId <= properties_.num_entries);
    kvs.valueFile.close();
  }
  else
  {
    assert(second_pass_iter_ != nullptr);
    keyFile.open(kvs.build.front()->data.path, "rb");
    keyFile.disbuf();
    keyInput.attach(&keyFile);

    key.assign(kvs.prefix.data(), kvs.prefix.size());

    valvec<byte_t> ignVal;
    size_t recId = 0, entryId = 0, bitPos = 0;

    auto readInternalKey = [&](bool next) {
      auto seqType = input.load_as<uint64_t>();
      input >> ignVal;
      return readKey(seqType, next);
    };

    auto dumpKeyValueFunc = [&](const ParsedInternalKey& ikey, const Slice& value) {
      fprintf(tmpDumpFile_.fp(), "DEBUG: 2nd pass => %s / %s \n", ikey.DebugString(true).c_str(), value.ToString(true).c_str());
    };

    auto& ic = ioptions_.internal_comparator;

    seekSecondPassIter();
    assert(second_pass_iter_->status().ok());

    bool dumpKeyValue = table_options_.debugLevel == 3;

    size_t varNum;
    int cmpRet, mulCmpRet;
    ParsedInternalKey pIKey;
    Slice curKey, curVal, bufKey = readInternalKey(true);

    value.erase_all();

    if (!ioptions_.filter_idempotent) {
      while (recId < kvs.key.m_cnt_sum && second_pass_iter_->Valid()) {
        curKey = second_pass_iter_->key();
        curVal = second_pass_iter_->value();
        TERARK_RT_assert(ParseInternalKey(curKey, &pIKey), std::logic_error);
        if (dumpKeyValue) {
          dumpKeyValueFunc(pIKey, second_pass_iter_->value());
        }
        varNum = kvs.valueBits.one_seq_len(bitPos); assert(varNum >= 1);
        cmpRet = ic.Compare(curKey, bufKey);
        if (varNum == 1) { // single record contains {value, del, other{sglDel, CFBI, BI}}
          if (cmpRet == 0) { // curKey == bufKey
            if (pIKey.sequence == 0 && pIKey.type == kTypeValue) {
              bzvType.set0(recId, size_t(ZipValueType::kZeroSeq));
              write(fstringOf(curVal));
            }
            else if (pIKey.type == kTypeValue) {
              bzvType.set0(recId, size_t(ZipValueType::kValue));
              value.append((byte_t*)&pIKey.sequence, 7);
              value.append(fstringOf(curVal));
              write(value);
            }
            else if (pIKey.type == kTypeDeletion) {
              bzvType.set0(recId, size_t(ZipValueType::kDelete));
              value.append((byte_t*)&pIKey.sequence, 7);
              value.append(fstringOf(curVal));
              write(value);
            }
            else {
              bzvType.set0(recId, size_t(ZipValueType::kMulti));
              size_t headerSize = ZipValueMultiValue::calcHeaderSize(1);
              value.resize(headerSize);
              ((ZipValueMultiValue*)value.data())->offsets[0] = 1;
              value.append(bufKey.data() + bufKey.size() - 8, 8);
              value.append(fstringOf(curVal));
              write(value);
            }
            value.erase_all();
            ITER_MOVE_NEXT(second_pass_iter_);
            if (++recId < kvs.key.m_cnt_sum) bufKey = readInternalKey(true);
          }
          else if (cmpRet > 0) { // curKey > bufKey
            bzvType.set0(recId, size_t(ZipValueType::kMulti));
            write(fstring()); // write nothing
            value.erase_all();
            if (++recId < kvs.key.m_cnt_sum) bufKey = readInternalKey(true);
          }
          else { // curKey < bufKey
            ITER_MOVE_NEXT(second_pass_iter_);
            continue;
          }
        }
        else { // multi record contains {multi, merge, cfbi, bi}
          bzvType.set0(recId, size_t(ZipValueType::kMulti));
          size_t headerSize = ZipValueMultiValue::calcHeaderSize(varNum);
          value.resize(headerSize);
          ((ZipValueMultiValue*)value.data())->offsets[0] = uint32_t(varNum);
          size_t mulRecId = 0;
          while (mulRecId < varNum && second_pass_iter_->status().ok()) {
            if (mulRecId > 0) {
              curKey = second_pass_iter_->key();
              curVal = second_pass_iter_->value();
              TERARK_RT_assert(ParseInternalKey(curKey, &pIKey), std::logic_error);
              if (dumpKeyValue) {
                dumpKeyValueFunc(pIKey, second_pass_iter_->value());
              }
            }
            mulCmpRet = ic.Compare(curKey, bufKey);
            if (mulCmpRet == 0) { // curKey == bufKey
              value.append(bufKey.data() + bufKey.size() - 8, 8);
              value.append(fstringOf(curVal));
              ITER_MOVE_NEXT(second_pass_iter_);
              if (++mulRecId < varNum) {
                bufKey = readInternalKey(false);
                ((ZipValueMultiValue*)value.data())->offsets[mulRecId] = value.size() - headerSize;
              }
            }
            else if (mulCmpRet > 0) { // curKey > bufKey
              // write nothing
              if (++mulRecId < varNum) {
                bufKey = readInternalKey(false);
                ((ZipValueMultiValue*)value.data())->offsets[mulRecId] = value.size() - headerSize;
              }
            }
            else if (mulCmpRet < 0) { //curKey < bufKey
              ITER_MOVE_NEXT(second_pass_iter_);
            }
          }
          if (value.size() == headerSize) {
            write(fstring()); // all write nothing
          }
          else {
            write(value);
          }
          value.erase_all();
          if (++recId < kvs.key.m_cnt_sum) bufKey = readInternalKey(true);
        }
        bitPos += varNum + 1;
        entryId += varNum;
      }

      while (recId < kvs.key.m_cnt_sum) {
        value.erase_all();
        varNum = kvs.valueBits.one_seq_len(bitPos); assert(varNum >= 1);
        TERARK_RT_assert(ParseInternalKey(bufKey, &pIKey), std::logic_error);
        if (dumpKeyValue) {
          dumpKeyValueFunc(pIKey, second_pass_iter_->value());
        }
        bzvType.set0(recId, size_t(ZipValueType::kMulti));
        for (size_t mulRecId = 0; mulRecId < varNum; mulRecId++) {
          if (mulRecId > 0) {
            TERARK_RT_assert(ParseInternalKey(bufKey, &pIKey), std::logic_error);
            if (dumpKeyValue) {
              dumpKeyValueFunc(pIKey, second_pass_iter_->value());
            }
          }
          value.append((byte_t*)&port::kMaxUint64, 8);
          if (mulRecId + 1 < varNum) {
            bufKey = readInternalKey(false);
          }
        }
        write(fstring()); // write nothing
        bitPos += varNum + 1;
        entryId += varNum;
        if (++recId < kvs.key.m_cnt_sum) bufKey = readInternalKey(true);
      }
    }
    else {
      // original method
      for (size_t recId = 0; recId < kvs.key.m_cnt_sum; recId++) {
        value.erase_all();
        assert(second_pass_iter_->Valid());
        Slice curKey = second_pass_iter_->key();
        auto bufKey = readInternalKey(true);
        TERARK_RT_assert(ParseInternalKey(curKey, &pIKey), std::logic_error);
        if (dumpKeyValue) {
          dumpKeyValueFunc(pIKey, second_pass_iter_->value());
        }
        assert(kTypeRangeDeletion != pIKey.type);
        Slice curVal = second_pass_iter_->value();
        size_t varNum = kvs.valueBits.one_seq_len(bitPos);
        assert(varNum >= 1);
        if (1 == varNum && (kTypeDeletion == pIKey.type || kTypeValue == pIKey.type)) {
          TERARK_RT_assert(ic.Compare(curKey, bufKey) == 0, std::logic_error);
          if (0 == pIKey.sequence && kTypeValue == pIKey.type) {
            bzvType.set0(recId, size_t(ZipValueType::kZeroSeq));
            write(fstringOf(curVal));
          }
          else {
            if (kTypeValue == pIKey.type) {
              bzvType.set0(recId, size_t(ZipValueType::kValue));
            }
            else {
              bzvType.set0(recId, size_t(ZipValueType::kDelete));
            }
            value.append((byte_t*)&pIKey.sequence, 7);
            value.append(fstringOf(curVal));
            write(value);
          }
          ITER_MOVE_NEXT(second_pass_iter_);
        }
        else {
          bzvType.set0(recId, size_t(ZipValueType::kMulti));
          size_t headerSize = ZipValueMultiValue::calcHeaderSize(varNum);
          value.resize(headerSize);
          ((ZipValueMultiValue*)value.data())->offsets[0] = uint32_t(varNum);
          for (size_t j = 0; j < varNum; j++) {
            if (j > 0) {
              assert(second_pass_iter_->Valid());
              curKey = second_pass_iter_->key();
              TERARK_RT_assert(ParseInternalKey(curKey, &pIKey), std::logic_error);
              if (dumpKeyValue) {
                dumpKeyValueFunc(pIKey, second_pass_iter_->value());
              }
              curVal = second_pass_iter_->value();
            }
            else {
              assert(kTypeRangeDeletion != pIKey.type);
            }
            //uint64_t seqType = PackSequenceAndType(pikey.sequence, pikey.type);
            bufKey = readInternalKey(false);
            TERARK_RT_assert(ic.Compare(curKey, bufKey) == 0, std::logic_error);
            value.append(bufKey.data() + bufKey.size() - 8, 8);
            value.append(fstringOf(curVal));
            if (j + 1 < varNum) {
              ((ZipValueMultiValue*)value.data())->offsets[j + 1] = value.size() - headerSize;
            }
            ITER_MOVE_NEXT(second_pass_iter_);
          }
          write(value);
        }
        bitPos += varNum + 1;
        entryId += varNum;
      }
    }

    assert(entryId <= properties_.num_entries);

    for (auto& param : kvs.build) {
      if (--param->ref == 0) {
        param->data.close();
      }
    }
#undef ITER_MOVE_NEXT
  }
  kvs.valueBits.clear();
  return Status::OK();
}

Status TerarkZipTableBuilder::WriteStore(fstring indexMmap, AbstractBlobStore* store
  , KeyValueStatus& kvs
  , BlockHandle& dataBlock
  , long long& t5, long long& t6, long long& t7) {
  using namespace std::placeholders;
  auto writeAppend = std::bind(&TerarkZipTableBuilder::DoWriteAppend, this, _1, _2);
  BuildReorderParams params;
  params.tmpReorderFile.fpath = tmpSentryFile_.path + ".reorder";
  BuildReorderMap(params, kvs, indexMmap, store, t6);
  if (params.type.size() != 0) {
    params.type.swap(kvs.type);
    ZReorderMap reorder(params.tmpReorderFile.fpath);
    t7 = g_pf.now();
    try {
      dataBlock.set_offset(offset_);
      store->reorder_zip_data(reorder, std::ref(writeAppend), tmpSentryFile_.path + ".reorder-tmp");
      dataBlock.set_size(offset_ - dataBlock.offset());
    }
    catch (const Status& s) {
      return s;
    }
  }
  else {
    t7 = t6;
    try {
      dataBlock.set_offset(offset_);
      store->save_mmap(std::ref(writeAppend));
      dataBlock.set_size(offset_ - dataBlock.offset());
    }
    catch (const Status& s) {
      return s;
    }
  }
  return Status::OK();
}

void TerarkZipTableBuilder::DoWriteAppend(const void* data, size_t size) {
  Status s = file_->Append(Slice((const char*)data, size));
  if (!s.ok()) {
    throw s;
  }
  offset_ += size;
}

Status TerarkZipTableBuilder::WriteSSTFile(long long t3, long long t4, long long td
  , fstring tmpDictFile, const std::string& dictInfo, uint64_t dictHash
  , const DictZipBlobStore::ZipStat& dzstat)
{
  assert(prefixBuildInfos_.size() == 1);
  terark::MmapWholeFile dictMmap;
<<<<<<< HEAD
  AbstractBlobStore::Dictionary dict;
  if (!tmpDictFile.empty()) {
    terark::MmapWholeFile(tmpDictFile.c_str()).swap(dictMmap);
    dict = AbstractBlobStore::Dictionary(fstring{(const char*)dictMmap.base,
        (ptrdiff_t)dictMmap.size});
  }
  auto& kvs = *histogram_.front();
=======
  AbstractBlobStore::Dictionary dict(dictSize_, dictHash);
  auto& kvs = *prefixBuildInfos_.front();
>>>>>>> a9473224
  terark::MmapWholeFile mmapIndexFile(tmpIndexFile_.fpath);
  terark::MmapWholeFile mmapStoreFile((kvs.isUseDictZip ? tmpZipStoreFile_ : tmpStoreFile_).fpath);
  assert(mmapIndexFile.base != nullptr);
  assert(mmapStoreFile.base != nullptr);
  auto store = UniquePtrOf(AbstractBlobStore::load_from_user_memory(mmapStoreFile.memory(), dict));
  auto& bzvType = kvs.type;
  const size_t realsampleLenSum = dict.memory.size();
  long long rawBytes = properties_.raw_key_size + properties_.raw_value_size;
  long long t5 = g_pf.now();
  Status s;
  BlockHandle dataBlock, dictBlock, indexBlock, zvTypeBlock(0, 0), tombstoneBlock(0, 0);
  BlockHandle commonPrefixBlock;
  {
    size_t real_size = mmapIndexFile.size + store->mem_size() + bzvType.mem_size();
    size_t block_size, last_allocated_block;
    file_->writable_file()->GetPreallocationStatus(&block_size, &last_allocated_block);
    INFO(ioptions_.info_log
      , "TerarkZipTableBuilder::Finish():this=%012p: old prealloc_size = %zd, real_size = %zd\n"
      , this, block_size, real_size
    );
    file_->writable_file()->SetPreallocationBlockSize(1 * 1024 * 1024 + real_size);
  }
  long long t6, t7;
  offset_ = 0;
  s = WriteStore(mmapIndexFile.memory(), store.get(), kvs, dataBlock, t5, t6, t7);
  if (!s.ok()) {
    return s;
  }
  properties_.data_size = dataBlock.size();
  indexBlock.set_offset(offset_);
  indexBlock.set_size(mmapIndexFile.size);
  if (isReverseBytewiseOrder_) {
    for (size_t j = kvs.build.size(); j > 0; ) {
      auto& param = *kvs.build[--j];
      DoWriteAppend((const char*)mmapIndexFile.base + param.indexFileBegin,
        param.indexFileEnd - param.indexFileBegin);
    }
  }
  else {
    for (auto& ptr : kvs.build) {
      auto& param = *ptr;
      DoWriteAppend((const char*)mmapIndexFile.base + param.indexFileBegin,
        param.indexFileEnd - param.indexFileBegin);
    }
  }
  assert(offset_ == indexBlock.offset() + indexBlock.size());
  properties_.index_size = indexBlock.size();
  if (zeroSeqCount_ != bzvType.size()) {
    assert(zeroSeqCount_ < bzvType.size());
    fstring zvTypeMem(bzvType.data(), bzvType.mem_size());
    s = WriteBlock(zvTypeMem, file_, &offset_, &zvTypeBlock);
    if (!s.ok()) {
      return s;
    }
  }
#if defined(TerocksPrivateCode)
  auto& license = table_factory_->GetLicense();
  BlockHandle licenseHandle;
  s = WriteBlock(SliceOf(license.dump()), file_, &offset_, &licenseHandle);
  if (!s.ok()) {
    return s;
  }
#endif // TerocksPrivateCode
  if (!range_del_block_.empty()) {
    s = WriteBlock(range_del_block_.Finish(), file_, &offset_, &tombstoneBlock);
    if (!s.ok()) {
      return s;
    }
  }
  range_del_block_.Reset();
  std::string commonPrefix;
  commonPrefix.reserve(kvs.prefix.size() + kvs.commonPrefix.size());
  commonPrefix.append(kvs.prefix.data(), kvs.prefix.size());
  commonPrefix.append(kvs.commonPrefix.data(), kvs.commonPrefix.size());
  WriteBlock(commonPrefix, file_, &offset_, &commonPrefixBlock);
  if (!dict.memory.empty()) {
    s = WriteBlock(MmapWholeFile(tmpDictFile).memory(), file_, &offset_, &dictBlock);
    if (!s.ok()) {
      return s;
    }
  }
  properties_.num_data_blocks = kvs.key.m_cnt_sum;
  offset_info_.Init(kvs.prefix.size(), 1);
  offset_info_.set(0,
                   kvs.prefix,
                   indexBlock.size(),
                   properties_.data_size,
                   zvTypeBlock.size(),
                   commonPrefixBlock.size());
  freq_.finish();
  size_t entropy = freq_hist_o1::estimate_size(freq_.histogram());
  WriteMetaData(dictInfo, entropy, {
#if defined(TerocksPrivateCode)
    { &kTerarkZipTableExtendedBlock                                , licenseHandle     },
#endif // TerocksPrivateCode
    { !dict.memory.empty() ? &kTerarkZipTableValueDictBlock : NULL , dictBlock         },
    { &kTerarkZipTableIndexBlock                                   , indexBlock        },
    { !zvTypeBlock.IsNull() ? &kTerarkZipTableValueTypeBlock : NULL, zvTypeBlock       },
    { &kTerarkZipTableCommonPrefixBlock                            , commonPrefixBlock },
    { !tombstoneBlock.IsNull() ? &kRangeDelBlock : NULL            , tombstoneBlock    },
  });
  long long t8 = g_pf.now();
  {
    std::unique_lock<std::mutex> lock(g_sumMutex);
    g_sumKeyLen += properties_.raw_key_size;
    g_sumValueLen += properties_.raw_value_size;
    g_sumUserKeyLen += kvs.key.m_total_key_len;
    g_sumUserKeyNum += kvs.key.m_cnt_sum;
    g_sumEntryNum += properties_.num_entries;
  }
  size_t dictBlockSize = dict.memory.empty() ? 0 : dictBlock.size();
  INFO(ioptions_.info_log,
    "TerarkZipTableBuilder::Finish():this=%012p: second pass time =%8.2f's,%8.3f'MB/sec, value only(%4.1f%% of KV)\n"
    "   wait indexing time = %7.2f's,\n"
    "  remap KeyValue time = %7.2f's, %8.3f'MB/sec (all stages of remap)\n"
    "    Get OrderMap time = %7.2f's, %8.3f'MB/sec (index lex order gen)\n"
    "  rebuild zvType time = %7.2f's, %8.3f'MB/sec\n"
    "  write SST data time = %7.2f's, %8.3f'MB/sec\n"
    "   dict compress time = %7.2f's, %8.3f'MB/sec\n"
    "    z-dict build time = %7.2f's, sample length = %7.3f'MB, throughput = %6.3f'MB/sec\n"
    "    zip my value time = %7.2f's, unzip  length = %7.3f'GB\n"
    "    zip my value throughput = %7.3f'MB/sec\n"
    "    zip pipeline throughput = %7.3f'MB/sec\n"
    "    entries = %zd  avg-key = %.2f  avg-zkey = %.2f  avg-val = %.2f  avg-zval = %.2f\n"
    "    usrkeys = %zd  avg-key = %.2f  avg-zkey = %.2f  avg-val = %.2f  avg-zval = %.2f\n"
    "    seq expand size = %zd  multi value expand size = %zd entropy size = %.4f GB\n"
    "    UnZipSize{ index =%9.4f GB  value =%9.4f GB  dict =%7.2f MB  all =%9.4f GB }\n"
    "    __ZipSize{ index =%9.4f GB  value =%9.4f GB  dict =%7.2f MB  all =%9.4f GB }\n"
    "    UnZip/Zip{ index =%9.4f     value =%9.4f     dict =%7.2f     all =%9.4f    }\n"
    "    Zip/UnZip{ index =%9.4f     value =%9.4f     dict =%7.2f     all =%9.4f    }\n"
    "----------------------------\n"
    "    total value len =%14.6f GB     avg =%8.3f KB (by entry num)\n"
    "    total  key  len =%14.6f GB     avg =%8.3f KB\n"
    "    total ukey  len =%14.6f GB     avg =%8.3f KB\n"
    "    total ukey  num =%17.9f Billion\n"
    "    total entry num =%17.9f Billion\n"
    "    write speed all =%17.9f MB/sec (with    version num)\n"
    "    write speed all =%17.9f MB/sec (without version num)"
, this, g_pf.sf(t3, t4)
, properties_.raw_value_size*1.0 / g_pf.uf(t3, t4)
, properties_.raw_value_size*100.0 / rawBytes

, g_pf.sf(t4, t5) // wait indexing time
, g_pf.sf(t5, t8), double(offset_) / g_pf.uf(t5, t8)

, g_pf.sf(t5, t6), properties_.index_size / g_pf.uf(t5, t6) // index lex walk

, g_pf.sf(t6, t7), kvs.key.m_cnt_sum * 2 / 8 / (g_pf.uf(t6, t7) + 1.0) // rebuild zvType

, g_pf.sf(t7, t8), double(offset_) / g_pf.uf(t7, t8) // write SST data

, g_pf.uf(td) / 1e6, dictSize_ / (g_pf.uf(td) + 1.0) // dict compress

, dzstat.dictBuildTime, realsampleLenSum / 1e6 // z-dict build
, realsampleLenSum / dzstat.dictBuildTime / 1e6

, dzstat.dictZipTime, properties_.raw_value_size / 1e9 // zip my value
, properties_.raw_value_size / dzstat.dictZipTime / 1e6
, dzstat.pipelineThroughBytes / dzstat.dictZipTime / 1e6

, size_t(properties_.num_entries)
, double(properties_.raw_key_size)   / properties_.num_entries
, double(properties_.index_size)     / properties_.num_entries
, double(properties_.raw_value_size) / properties_.num_entries
, double(properties_.data_size)      / properties_.num_entries

, kvs.key.m_cnt_sum
, double(kvs.key.m_total_key_len)    / kvs.key.m_cnt_sum
, double(properties_.index_size)     / kvs.key.m_cnt_sum
, double(properties_.raw_value_size + seqExpandSize_ + multiValueExpandSize_) / kvs.key.m_cnt_sum
, double(properties_.data_size)      / kvs.key.m_cnt_sum

, seqExpandSize_, multiValueExpandSize_, entropy / 1e9

, kvs.key.m_total_key_len / 1e9
, properties_.raw_value_size / 1e9
, dictSize_ / 1e6
, rawBytes / 1e9

, properties_.index_size / 1e9
, properties_.data_size / 1e9
, dictBlockSize / 1e6
, offset_ / 1e9

, double(kvs.key.m_total_key_len) / properties_.index_size
, double(properties_.raw_value_size) / properties_.data_size
, double(dictSize_) / std::max<size_t>(dictBlockSize, 1)
, double(rawBytes) / offset_

, properties_.index_size / double(kvs.key.m_total_key_len)
, properties_.data_size / double(properties_.raw_value_size)
, dictBlockSize / std::max<double>(dictSize_, 1)
, offset_ / double(rawBytes)

, g_sumValueLen / 1e9, g_sumValueLen / 1e3 / g_sumEntryNum
, g_sumKeyLen / 1e9, g_sumKeyLen / 1e3 / g_sumEntryNum
, g_sumUserKeyLen / 1e9, g_sumUserKeyLen / 1e3 / g_sumUserKeyNum
, g_sumUserKeyNum / 1e9
, g_sumEntryNum / 1e9
, (g_sumKeyLen + g_sumValueLen) / g_pf.uf(g_lastTime, t8)
, (g_sumKeyLen + g_sumValueLen - g_sumEntryNum * 8) / g_pf.uf(g_lastTime, t8)
);
  return s;
}

Status TerarkZipTableBuilder::WriteSSTFileMulti(long long t3, long long t4, long long td
  , fstring tmpDictFile, const std::string& dictInfo, uint64_t dictHash
  , const DictZipBlobStore::ZipStat& dzstat) {
  assert(prefixBuildInfos_.size() > 1);
  terark::MmapWholeFile dictMmap;
<<<<<<< HEAD
  AbstractBlobStore::Dictionary dict;
  if (!tmpDictFile.empty()) {
    terark::MmapWholeFile(tmpDictFile.c_str()).swap(dictMmap);
    dict = AbstractBlobStore::Dictionary(fstring{(const char*)dictMmap.base,
        (ptrdiff_t)dictMmap.size});
  }
=======
  AbstractBlobStore::Dictionary dict(dictSize_, dictHash);
>>>>>>> a9473224
  const size_t realsampleLenSum = dict.memory.size();
  long long rawBytes = properties_.raw_key_size + properties_.raw_value_size;
  long long t5 = g_pf.now();
  terark::MmapWholeFile mmapIndexFile(tmpIndexFile_.fpath);
  terark::MmapWholeFile mmapStoreFile;
  terark::MmapWholeFile mmapZipStoreFile;
  assert(mmapIndexFile.base != nullptr);
  if (tmpStoreFileSize_ != 0) {
    terark::MmapWholeFile(tmpStoreFile_.fpath).swap(mmapStoreFile);
    assert(mmapStoreFile.base != nullptr);
  }
  if (tmpZipStoreFileSize_ != 0) {
    terark::MmapWholeFile(tmpZipStoreFile_.fpath).swap(mmapZipStoreFile);
    assert(mmapZipStoreFile.base != nullptr);
  }
  Status s;
  BlockHandle dataBlock, dictBlock, indexBlock, zvTypeBlock, offsetBlock, tombstoneBlock(0, 0);
  BlockHandle commonPrefixBlock;
  offset_info_.Init(key_prefixLen_, prefixBuildInfos_.size());
  size_t typeSize = 0;
  size_t commonPrefixLenSize = 0;
  for (size_t i = 0; i < prefixBuildInfos_.size(); ++i) {
    auto& kvs = *prefixBuildInfos_[i];
    typeSize += kvs.type.mem_size();
    commonPrefixLenSize += kvs.commonPrefix.size();
  }
  {
    size_t real_size = TerarkZipMultiOffsetInfo::calc_size(key_prefixLen_, prefixBuildInfos_.size())
      + mmapIndexFile.size
      + mmapStoreFile.size
      + typeSize
      + terark::align_up(commonPrefixLenSize, 16);
    size_t block_size, last_allocated_block;
    file_->writable_file()->GetPreallocationStatus(&block_size, &last_allocated_block);
    INFO(ioptions_.info_log
      , "TerarkZipTableBuilder::Finish():this=%012p: old prealloc_size = %zd, real_size = %zd\n"
      , this, block_size, real_size
    );
    file_->writable_file()->SetPreallocationBlockSize((1ull << 20) + real_size);
  }
  long long t6 = t5, t7 = t5;
  offset_ = 0;
  auto getMmapPart = [](terark::MmapWholeFile& mmap, size_t beg, size_t end) {
    assert(beg <= end);
    assert(end <= mmap.size);
    auto base = (const char*)(mmap.base);
    return fstring(base + beg, base + end);
  };
  valvec<byte_t> commonPrefix;
  size_t sumKeyLen = 0;
  size_t numKeys = 0;
  size_t keyOffset = 0;
  size_t valueOffset = 0;
  typeSize = 0;
  commonPrefix.reserve(terark::align_up(commonPrefixLenSize, 16));
  for (size_t i = 0; i < prefixBuildInfos_.size(); ++i) {
    auto& kvs = *prefixBuildInfos_[isReverseBytewiseOrder_ ? prefixBuildInfos_.size() - 1 - i : i];
    sumKeyLen += kvs.key.m_total_key_len + kvs.prefix.size() * kvs.key.m_cnt_sum;
    numKeys += kvs.key.m_cnt_sum ;
    commonPrefix.append(kvs.commonPrefix);
    unique_ptr<AbstractBlobStore> store(AbstractBlobStore::load_from_user_memory(
        getMmapPart(kvs.isUseDictZip ? mmapZipStoreFile : mmapStoreFile,
          kvs.valueFileBegin, kvs.valueFileEnd
        ), dict));
    long long t6p, t7p;
    s = WriteStore(mmapIndexFile.memory(), store.get(), kvs, dataBlock, t7, t6p, t7p);
    if (!s.ok()) {
      return s;
    }
    t6 += t6p - t7;
    t7 = t7p;
    keyOffset += kvs.indexFileEnd - kvs.indexFileBegin;
    valueOffset = offset_;
    typeSize += kvs.type.mem_size();
    offset_info_.set(i, kvs.prefix, keyOffset, valueOffset, typeSize, commonPrefix.size());
  }
  properties_.data_size = offset_;
  try {
    indexBlock.set_offset(offset_);
    indexBlock.set_size(mmapIndexFile.size);
    if (isReverseBytewiseOrder_) {
      for (size_t i = prefixBuildInfos_.size(); i > 0; ) {
        auto& kvs = *prefixBuildInfos_[--i];
        for (size_t j = kvs.build.size(); j > 0; ) {
          auto& param = *kvs.build[--j];
          DoWriteAppend((const char*)mmapIndexFile.base + param.indexFileBegin,
            param.indexFileEnd - param.indexFileBegin);
        }
      }
    }
    else {
      for (auto& kvs : prefixBuildInfos_) {
        for (auto& ptr : kvs->build) {
          auto& param = *ptr;
          DoWriteAppend((const char*)mmapIndexFile.base + param.indexFileBegin,
            param.indexFileEnd - param.indexFileBegin);
        }
      }
    }
    assert(offset_ == indexBlock.offset() + indexBlock.size());
    zvTypeBlock.set_offset(offset_);
    zvTypeBlock.set_size(typeSize);
    if (isReverseBytewiseOrder_) {
      for (size_t i = prefixBuildInfos_.size(); i > 0; ) {
        auto& kvs = *prefixBuildInfos_[--i];
        DoWriteAppend(kvs.type.data(), kvs.type.mem_size());
      }
    }
    else {
      for (size_t i = 0; i < prefixBuildInfos_.size(); ++i) {
        auto& kvs = *prefixBuildInfos_[i];
        DoWriteAppend(kvs.type.data(), kvs.type.mem_size());
      }
    }
    assert(offset_ == zvTypeBlock.offset() + zvTypeBlock.size());
  }
  catch (const Status& s) {
    return s;
  }
  s = WriteBlock(offset_info_.dump(), file_, &offset_, &offsetBlock);
  if (!s.ok()) {
    return s;
  }
#if defined(TerocksPrivateCode)
  auto& license = table_factory_->GetLicense();
  BlockHandle licenseHandle;
  s = WriteBlock(SliceOf(license.dump()), file_, &offset_, &licenseHandle);
  if (!s.ok()) {
      return s;
  }
#endif // TerocksPrivateCode
  if (!range_del_block_.empty()) {
    s = WriteBlock(range_del_block_.Finish(), file_, &offset_, &tombstoneBlock);
    if (!s.ok()) {
      return s;
    }
  }
  range_del_block_.Reset();
  commonPrefix.resize(terark::align_up(commonPrefix.size(), 16), 0);
  WriteBlock(commonPrefix, file_, &offset_, &commonPrefixBlock);
  if (!dict.memory.empty()) {
      s = WriteBlock(MmapWholeFile(tmpDictFile).memory(), file_, &offset_, &dictBlock);
      if (!s.ok()) {
          return s;
      }
  }
  properties_.index_size = indexBlock.size();
  properties_.num_data_blocks = numKeys;
  freq_.finish();
  size_t entropy = freq_hist_o1::estimate_size(freq_.histogram());
  WriteMetaData(dictInfo, entropy, {
#if defined(TerocksPrivateCode)
    { &kTerarkZipTableExtendedBlock                                , licenseHandle     },
#endif // TerocksPrivateCode
    { !dict.memory.empty() ? &kTerarkZipTableValueDictBlock : NULL , dictBlock         },
    { &kTerarkZipTableIndexBlock                                   , indexBlock        },
    { !zvTypeBlock.IsNull() ? &kTerarkZipTableValueTypeBlock : NULL, zvTypeBlock       },
    { &kTerarkZipTableOffsetBlock                                  , offsetBlock       },
    { &kTerarkZipTableCommonPrefixBlock                            , commonPrefixBlock },
    { !tombstoneBlock.IsNull() ? &kRangeDelBlock : NULL            , tombstoneBlock    },
  });
  size_t dictBlockSize = dict.memory.empty() ? 0 : dictBlock.size();
  long long t8 = g_pf.now();
  {
    std::unique_lock<std::mutex> lock(g_sumMutex);
    g_sumKeyLen += properties_.raw_key_size;
    g_sumValueLen += properties_.raw_value_size;
    g_sumUserKeyLen += sumKeyLen;
    g_sumUserKeyNum += numKeys;
    g_sumEntryNum += properties_.num_entries;
  }
  INFO(ioptions_.info_log,
    "TerarkZipTableBuilder::FinishMulti():this=%012p: second pass time =%8.2f's,%8.3f'MB/sec, value only(%4.1f%% of KV)\n"
    "   wait indexing time = %7.2f's,\n"
    "  remap KeyValue time = %7.2f's, %8.3f'MB/sec (all stages of remap)\n"
    "    Get OrderMap time = %7.2f's, %8.3f'MB/sec (index lex order gen)\n"
    "  rebuild zvType time = %7.2f's, %8.3f'MB/sec\n"
    "  write SST data time = %7.2f's, %8.3f'MB/sec\n"
    "   dict compress time = %7.2f's, %8.3f'MB/sec\n"
    "    z-dict build time = %7.2f's, sample length = %7.3f'MB, throughput = %6.3f'MB/sec\n"
    "    zip my value time = %7.2f's, unzip  length = %7.3f'GB\n"
    "    zip my value throughput = %7.3f'MB/sec\n"
    "    zip pipeline throughput = %7.3f'MB/sec\n"
    "    entries = %zd  avg-key = %.2f  avg-zkey = %.2f  avg-val = %.2f  avg-zval = %.2f\n"
    "    usrkeys = %zd  avg-key = %.2f  avg-zkey = %.2f  avg-val = %.2f  avg-zval = %.2f\n"
    "    seq expand size = %zd  multi value expand size = %zd entropy size = %0.4f GB\n"
    "    UnZipSize{ index =%9.4f GB  value =%9.4f GB  dict =%7.2f MB  all =%9.4f GB }\n"
    "    __ZipSize{ index =%9.4f GB  value =%9.4f GB  dict =%7.2f MB  all =%9.4f GB }\n"
    "    UnZip/Zip{ index =%9.4f     value =%9.4f     dict =%7.2f     all =%9.4f    }\n"
    "    Zip/UnZip{ index =%9.4f     value =%9.4f     dict =%7.2f     all =%9.4f    }\n"
    "----------------------------\n"
    "    total value len =%14.6f GB     avg =%8.3f KB (by entry num)\n"
    "    total  key  len =%14.6f GB     avg =%8.3f KB\n"
    "    total ukey  len =%14.6f GB     avg =%8.3f KB\n"
    "    total ukey  num =%17.9f Billion\n"
    "    total entry num =%17.9f Billion\n"
    "    write speed all =%17.9f MB/sec (with    version num)\n"
    "    write speed all =%17.9f MB/sec (without version num)"
, this, g_pf.sf(t3, t4)
, properties_.raw_value_size*1.0 / g_pf.uf(t3, t4)
, properties_.raw_value_size*100.0 / rawBytes

, g_pf.sf(t4, t5) // wait indexing time
, g_pf.sf(t5, t8), double(offset_) / g_pf.uf(t5, t8)

, g_pf.sf(t5, t6), properties_.index_size / g_pf.uf(t5, t6) // index lex walk

, g_pf.sf(t6, t7), numKeys * 2 / 8 / (g_pf.uf(t6, t7) + 1.0) // rebuild zvType

, g_pf.sf(t7, t8), double(offset_) / g_pf.uf(t7, t8) // write SST data

, g_pf.uf(td) / 1e6, dictSize_ / (g_pf.uf(td) + 1.0) // dict compress

, dzstat.dictBuildTime, realsampleLenSum / 1e6 // z-dict build
, realsampleLenSum / dzstat.dictBuildTime / 1e6

, dzstat.dictZipTime, properties_.raw_value_size / 1e9 // zip my value
, properties_.raw_value_size / dzstat.dictZipTime / 1e6
, dzstat.pipelineThroughBytes / dzstat.dictZipTime / 1e6

, size_t(properties_.num_entries)
, double(properties_.raw_key_size)   / properties_.num_entries
, double(properties_.index_size)     / properties_.num_entries
, double(properties_.raw_value_size) / properties_.num_entries
, double(properties_.data_size)      / properties_.num_entries

, numKeys
, double(sumKeyLen)                  / numKeys
, double(properties_.index_size)     / numKeys
, double(properties_.raw_value_size + seqExpandSize_ + multiValueExpandSize_) / numKeys
, double(properties_.data_size)      / numKeys

, seqExpandSize_, multiValueExpandSize_, entropy / 1e9

, sumKeyLen / 1e9
, properties_.raw_value_size / 1e9
, dictSize_ / 1e6
, rawBytes / 1e9

, properties_.index_size / 1e9
, properties_.data_size / 1e9
, dictBlockSize / 1e6
, offset_ / 1e9

, double(sumKeyLen) / properties_.index_size
, double(properties_.raw_value_size) / properties_.data_size
, double(dictSize_) / std::max<double>(dictBlockSize, 1)
, double(rawBytes) / offset_

, properties_.index_size / double(sumKeyLen)
, properties_.data_size / double(properties_.raw_value_size)
, dictBlockSize / std::max<double>(dictSize_, 1)
, offset_ / double(rawBytes)

, g_sumValueLen / 1e9, g_sumValueLen / 1e3 / g_sumEntryNum
, g_sumKeyLen / 1e9, g_sumKeyLen / 1e3 / g_sumEntryNum
, g_sumUserKeyLen / 1e9, g_sumUserKeyLen / 1e3 / g_sumUserKeyNum
, g_sumUserKeyNum / 1e9
, g_sumEntryNum / 1e9
, (g_sumKeyLen + g_sumValueLen) / g_pf.uf(g_lastTime, t8)
, (g_sumKeyLen + g_sumValueLen - g_sumEntryNum * 8) / g_pf.uf(g_lastTime, t8)
);
  return s;
}

Status TerarkZipTableBuilder::WriteMetaData(const std::string& dictInfo, size_t entropy,
                                            std::initializer_list<std::pair<const std::string*, BlockHandle>> blocks) {
  MetaIndexBuilder metaindexBuiler;
  for (const auto& block : blocks) {
    if (block.first) {
      metaindexBuiler.Add(*block.first, block.second);
    }
  }
  PropertyBlockBuilder propBlockBuilder;
  propBlockBuilder.AddTableProperty(properties_);
  UserCollectedProperties user_collected_properties;
  for (auto& collector : collectors_) {
    user_collected_properties.clear();
    Status s = collector->Finish(&user_collected_properties);
    if (!s.ok()) {
      LogPropertiesCollectionError(ioptions_.info_log, "Finish", collector->Name());
      continue;
    }
    s = MyRocksTablePropertiesCollectorHack(collector.get(), offset_info_,
                                            user_collected_properties, isReverseBytewiseOrder_);
    if (!s.ok()) {
      WARN(ioptions_.info_log, "MyRocksTablePropertiesCollectorHack fail: %s", s.ToString().c_str());
    }
    propBlockBuilder.Add(user_collected_properties);
  }
  propBlockBuilder.Add(kTerarkZipTableBuildTimestamp, GetTimestamp());
  if (entropy > 0) {
    propBlockBuilder.Add(kTerarkZipTableEntropy, terark::lcast(entropy));
  }
  if (!dictInfo.empty()) {
    propBlockBuilder.Add(kTerarkZipTableDictInfo, dictInfo);
  }
  BlockHandle propBlock, metaindexBlock;
  Status s = WriteBlock(propBlockBuilder.Finish(), file_, &offset_, &propBlock);
  if (!s.ok()) {
    return s;
  }
  metaindexBuiler.Add(kPropertiesBlock, propBlock);
  Slice metaindexData = metaindexBuiler.Finish();
  s = WriteBlock(metaindexData, file_, &offset_, &metaindexBlock);
  if (s.ok()) {
    char trailer[kBlockTrailerSize];
    trailer[0] = kNoCompression;
    void* xxh = XXH32_init(0);
    XXH32_update(xxh, metaindexData.data(),
      static_cast<uint32_t>(metaindexData.size()));
    XXH32_update(xxh, trailer, 1);  // Extend  to cover block type
    EncodeFixed32(trailer + 1, XXH32_digest(xxh));
    s = file_->Append(Slice(trailer, kBlockTrailerSize));
    offset_ += kBlockTrailerSize;
  }
  if (!s.ok()) {
    return s;
  }
  Footer footer(kTerarkZipTableMagicNumber, 0);
  footer.set_metaindex_handle(metaindexBlock);
  footer.set_index_handle(BlockHandle::NullBlockHandle());
  footer.set_checksum(kxxHash);
  std::string footer_encoding;
  footer.EncodeTo(&footer_encoding);
  s = file_->Append(footer_encoding);
  if (s.ok()) {
    offset_ += footer_encoding.size();
  }
  return s;
}

Status TerarkZipTableBuilder::OfflineFinish() {
  //std::unique_ptr<DictZipBlobStore> zstore(zbuilder_->finish(
  //  DictZipBlobStore::ZipBuilder::FinishFreeDict));
  //fstring fpath = zstore->get_fpath();
  //std::string tmpStoreFile(fpath.data(), fpath.size());
  //auto& kvs = prefixBuildInfos_[0];
  //auto dzstat = zbuilder_->getZipStat();
  //valvec<byte_t> commonPrefix(prevUserKey_.data(), kvs.stat.commonPrefixLen);
  //AutoDeleteFile tmpIndexFile{tmpSentryFile_.path + ".index"};
  //AutoDeleteFile tmpDictFile{tmpSentryFile_.path + ".dict"};
  //fstring dict = zstore->get_dict().memory;
  //FileStream(tmpDictFile, "wb+").ensureWrite(dict.data(), dict.size());
  //zstore.reset();
  //zbuilder_.reset();
  //long long t1 = g_pf.now();
  //{
  //  auto factory = TerarkIndex::GetFactory(table_options_.indexType);
  //  if (!factory) {
  //    THROW_STD(invalid_argument,
  //      "invalid indexType: %s", table_options_.indexType.c_str());
  //  }
  //  NativeDataInput<InputBuffer> tempKeyFileReader(&tmpKeyFile_.fp);
  //  FileStream writer(tmpIndexFile, "wb+");
  //  factory->Build(tempKeyFileReader, table_options_,
  //    [&writer](const void* data, size_t size) {
  //      writer.ensureWrite(data, size);
  //    },
  //    kvs.stat);
  //}
  //long long tt = g_pf.now();
  //INFO(ioptions_.info_log
  //  , "TerarkZipTableBuilder::Finish():this=%012p:  index pass time =%8.2f's,%8.3f'MB/sec\n"
  //  , this, g_pf.sf(t1, tt), properties_.raw_key_size*1.0 / g_pf.uf(t1, tt)
  //);
  //return WriteSSTFile(t1, tt, tmpIndexFile, tmpStoreFile, tmpDictFile, dzstat);
  return Status::OK();
}

void TerarkZipTableBuilder::Abandon() {
  assert(!closed_);
  closed_ = true;
  for (auto& kvs : prefixBuildInfos_) {
    for (auto& ptr : kvs->build) {
      auto& param = *ptr;
      if (param.wait.valid()) {
        param.wait.get();
      }
      else {
        param.data.complete_write();
      }
    }
    if (kvs->wait.valid()) {
      kvs->wait.get();
    }
  }
  prefixBuildInfos_.clear();
  tmpSentryFile_.complete_write();
  tmpSampleFile_.complete_write();
  zbuilder_.reset();
  tmpIndexFile_.Delete();
  tmpStoreFile_.Delete();
  tmpZipDictFile_.Delete();
  tmpZipValueFile_.Delete();
}

// based on Abandon
Status TerarkZipTableBuilder::AbortFinish(const std::exception& ex) {
  closed_ = true;
  for (auto& kvs : prefixBuildInfos_) {
    for (auto& ptr : kvs->build) {
      auto& param = *ptr;
      if (param.wait.valid()) {
        param.wait.get();
      }
      else if (param.data.fp) {
        param.data.complete_write();
      }
    }
    if (kvs->wait.valid()) {
      kvs->wait.get();
    }
  }
  prefixBuildInfos_.clear();
  if (tmpSentryFile_.fp)  tmpSentryFile_.complete_write();
  if (tmpSampleFile_.fp) tmpSampleFile_.complete_write();
  zbuilder_.reset();
  tmpIndexFile_.Delete();
  tmpStoreFile_.Delete();
  tmpZipDictFile_.Delete();
  tmpZipValueFile_.Delete();
  return Status::Aborted("exception", ex.what());
}

void TerarkZipTableBuilder::AddPrevUserKey() {
  UpdateValueLenHistogram(); // will use valueBuf_
  if (zbuilder_) {
    OfflineZipValueData(); // will change valueBuf_
  }
  valueBuf_.erase_all();
  auto& currentHistogram = *prefixBuildInfos_.back();
  currentHistogram.key[prevUserKey_.size()]++;
  currentHistogram.build.back()->data.writer << prevUserKey_;
  currentHistogram.valueBits.push_back(false);
  currentStat_->sumKeyLen += prevUserKey_.size();
  currentStat_->numKeys++;
}

void TerarkZipTableBuilder::AddLastUserKey() {
  AddPrevUserKey();
  currentStat_->maxKey.assign(prevUserKey_);
}

void TerarkZipTableBuilder::OfflineZipValueData() {
  uint64_t seq, seqType = *(uint64_t*)valueBuf_.strpool.data();
  auto& bzvType = prefixBuildInfos_[0]->type;
  ValueType type;
  UnPackSequenceAndType(seqType, &seq, &type);
  const size_t vNum = valueBuf_.size();
  if (vNum == 1 && (kTypeDeletion == type || kTypeValue == type)) {
    if (0 == seq && kTypeValue == type) {
      bzvType.push_back(byte_t(ZipValueType::kZeroSeq));
      zbuilder_->addRecord(fstring(valueBuf_.strpool).substr(8));
    }
    else {
      if (kTypeValue == type) {
        bzvType.push_back(byte_t(ZipValueType::kValue));
      }
      else {
        bzvType.push_back(byte_t(ZipValueType::kDelete));
      }
      // use Little Endian upper 7 bytes
      *(uint64_t*)valueBuf_.strpool.data() <<= 8;
      zbuilder_->addRecord(fstring(valueBuf_.strpool).substr(1));
    }
  }
  else {
    bzvType.push_back(byte_t(ZipValueType::kMulti));
    size_t valueBytes = valueBuf_.strpool.size();
    size_t headerSize = ZipValueMultiValue::calcHeaderSize(vNum);
    valueBuf_.strpool.grow_no_init(headerSize);
    char* pData = valueBuf_.strpool.data();
    memmove(pData + headerSize, pData, valueBytes);
    auto multiVals = (ZipValueMultiValue*)pData;
    multiVals->offsets[0] = uint32_t(vNum);
    for (size_t i = 1; i < vNum; ++i) {
      multiVals->offsets[i] = uint32_t(valueBuf_.offsets[i]);
    }
    zbuilder_->addRecord(valueBuf_.strpool);
  }
}

void TerarkZipTableBuilder::UpdateValueLenHistogram() {
  uint64_t seq, seqType = *(uint64_t*)valueBuf_.strpool.data();
  ValueType type;
  UnPackSequenceAndType(seqType, &seq, &type);
  const size_t vNum = valueBuf_.size();
  size_t valueLen = 0;
  if (vNum == 1 && (kTypeDeletion == type || kTypeValue == type)) {
    if (0 == seq && kTypeValue == type) {
      valueLen = valueBuf_.strpool.size() - 8;
      ++zeroSeqCount_;
    }
    else {
      valueLen = valueBuf_.strpool.size() - 1;
      seqExpandSize_ += 7;
    }
  }
  else {
    seqExpandSize_ += vNum * 8;
    multiValueExpandSize_ += vNum * 4;
    valueLen = valueBuf_.strpool.size() + sizeof(uint32_t)*vNum;
  }
  prefixBuildInfos_.back()->value[valueLen]++;
}


TableBuilder*
createTerarkZipTableBuilder(const TerarkZipTableFactory* table_factory,
                            const TerarkZipTableOptions& tzo,
                            const TableBuilderOptions&   tbo,
                            uint32_t                     column_family_id,
                            WritableFileWriter*          file,
                            size_t                       key_prefixLen)
{
    return new TerarkZipTableBuilder(
        table_factory, tzo, tbo, column_family_id, file, key_prefixLen);
}

} // namespace<|MERGE_RESOLUTION|>--- conflicted
+++ resolved
@@ -1265,10 +1265,7 @@
   AutoDeleteFile tmpDictFile{ tmpSentryFile_.path + ".dict"};
   std::unique_ptr<DictZipBlobStore::ZipBuilder> zbuilder;
   WaitHandle dictWaitHandle;
-<<<<<<< HEAD
-=======
   std::future<Status> dictWait;
->>>>>>> a9473224
   std::unique_ptr<AbstractBlobStore> store;
   DictZipBlobStore::ZipStat dzstat;
   std::string dictInfo;
@@ -1750,18 +1747,8 @@
 {
   assert(prefixBuildInfos_.size() == 1);
   terark::MmapWholeFile dictMmap;
-<<<<<<< HEAD
-  AbstractBlobStore::Dictionary dict;
-  if (!tmpDictFile.empty()) {
-    terark::MmapWholeFile(tmpDictFile.c_str()).swap(dictMmap);
-    dict = AbstractBlobStore::Dictionary(fstring{(const char*)dictMmap.base,
-        (ptrdiff_t)dictMmap.size});
-  }
-  auto& kvs = *histogram_.front();
-=======
   AbstractBlobStore::Dictionary dict(dictSize_, dictHash);
   auto& kvs = *prefixBuildInfos_.front();
->>>>>>> a9473224
   terark::MmapWholeFile mmapIndexFile(tmpIndexFile_.fpath);
   terark::MmapWholeFile mmapStoreFile((kvs.isUseDictZip ? tmpZipStoreFile_ : tmpStoreFile_).fpath);
   assert(mmapIndexFile.base != nullptr);
@@ -1972,16 +1959,7 @@
   , const DictZipBlobStore::ZipStat& dzstat) {
   assert(prefixBuildInfos_.size() > 1);
   terark::MmapWholeFile dictMmap;
-<<<<<<< HEAD
-  AbstractBlobStore::Dictionary dict;
-  if (!tmpDictFile.empty()) {
-    terark::MmapWholeFile(tmpDictFile.c_str()).swap(dictMmap);
-    dict = AbstractBlobStore::Dictionary(fstring{(const char*)dictMmap.base,
-        (ptrdiff_t)dictMmap.size});
-  }
-=======
   AbstractBlobStore::Dictionary dict(dictSize_, dictHash);
->>>>>>> a9473224
   const size_t realsampleLenSum = dict.memory.size();
   long long rawBytes = properties_.raw_key_size + properties_.raw_value_size;
   long long t5 = g_pf.now();
