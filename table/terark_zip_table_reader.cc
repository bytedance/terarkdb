--- conflicted
+++ resolved
@@ -127,14 +127,9 @@
     // Since we need invoke the syscall, we do it by ourself.
     madvise((void*)low, size, MADV_DONTNEED);
 #elif defined(_MSC_VER)  // defined(_WIN32) || defined(_WIN64)
-<<<<<<< HEAD
-    // VirtualFree((void*)low, size, MEM_DECOMMIT);
-    (void)size;
-=======
     // Calling VirtualUnlock on a range of memory that is not locked
     // releases the pages from the process's working set.
     VirtualUnlock((void*)low, size);
->>>>>>> b4883d84
 #endif
   }
 }
