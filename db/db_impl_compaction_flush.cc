//  Copyright (c) 2011-present, Facebook, Inc.  All rights reserved.
//  This source code is licensed under both the GPLv2 (found in the
//  COPYING file in the root directory) and Apache 2.0 License
//  (found in the LICENSE.Apache file in the root directory).
//
// Copyright (c) 2011 The LevelDB Authors. All rights reserved.
// Use of this source code is governed by a BSD-style license that can be
// found in the LICENSE file. See the AUTHORS file for names of contributors.
#include "db/db_impl.h"

#ifndef __STDC_FORMAT_MACROS
#define __STDC_FORMAT_MACROS
#endif
#include <inttypes.h>

#include "db/builder.h"
#include "db/error_handler.h"
#include "db/event_helpers.h"
#include "db/map_builder.h"
#include "monitoring/iostats_context_imp.h"
#include "monitoring/perf_context_imp.h"
#include "monitoring/thread_status_updater.h"
#include "monitoring/thread_status_util.h"
#include "util/sst_file_manager_impl.h"
#include "util/sync_point.h"

namespace rocksdb {

bool DBImpl::EnoughRoomForCompaction(
    ColumnFamilyData* cfd, const std::vector<CompactionInputFiles>& inputs,
    bool* sfm_reserved_compact_space, LogBuffer* log_buffer) {
  // Check if we have enough room to do the compaction
  bool enough_room = true;
#ifndef ROCKSDB_LITE
  auto sfm = static_cast<SstFileManagerImpl*>(
      immutable_db_options_.sst_file_manager.get());
  if (sfm) {
    // Pass the current bg_error_ to SFM so it can decide what checks to
    // perform. If this DB instance hasn't seen any error yet, the SFM can be
    // optimistic and not do disk space checks
    enough_room =
        sfm->EnoughRoomForCompaction(cfd, inputs, error_handler_.GetBGError());
    if (enough_room) {
      *sfm_reserved_compact_space = true;
    }
  }
#else
  (void)cfd;
  (void)inputs;
  (void)sfm_reserved_compact_space;
#endif  // ROCKSDB_LITE
  if (!enough_room) {
    // Just in case tests want to change the value of enough_room
    TEST_SYNC_POINT_CALLBACK(
        "DBImpl::BackgroundCompaction():CancelledCompaction", &enough_room);
    ROCKS_LOG_BUFFER(log_buffer,
                     "Cancelled compaction because not enough room");
    RecordTick(stats_, COMPACTION_CANCELLED, 1);
  }
  return enough_room;
}

Status DBImpl::SyncClosedLogs(JobContext* job_context) {
  TEST_SYNC_POINT("DBImpl::SyncClosedLogs:Start");
  mutex_.AssertHeld();
  autovector<log::Writer*, 1> logs_to_sync;
  uint64_t current_log_number = logfile_number_;
  while (logs_.front().number < current_log_number &&
         logs_.front().getting_synced) {
    log_sync_cv_.Wait();
  }
  for (auto it = logs_.begin();
       it != logs_.end() && it->number < current_log_number; ++it) {
    auto& log = *it;
    assert(!log.getting_synced);
    log.getting_synced = true;
    logs_to_sync.push_back(log.writer);
  }

  Status s;
  if (!logs_to_sync.empty()) {
    mutex_.Unlock();

    for (log::Writer* log : logs_to_sync) {
      ROCKS_LOG_INFO(immutable_db_options_.info_log,
                     "[JOB %d] Syncing log #%" PRIu64, job_context->job_id,
                     log->get_log_number());
      s = log->file()->Sync(immutable_db_options_.use_fsync);
      if (!s.ok()) {
        break;
      }
    }
    if (s.ok()) {
      s = directories_.GetWalDir()->Fsync();
    }

    mutex_.Lock();

    // "number <= current_log_number - 1" is equivalent to
    // "number < current_log_number".
    MarkLogsSynced(current_log_number - 1, true, s);
    if (!s.ok()) {
      error_handler_.SetBGError(s, BackgroundErrorReason::kFlush);
      TEST_SYNC_POINT("DBImpl::SyncClosedLogs:Failed");
      return s;
    }
  }
  return s;
}

Status DBImpl::FlushMemTableToOutputFile(
    ColumnFamilyData* cfd, const MutableCFOptions& mutable_cf_options,
    bool* made_progress, JobContext* job_context,
    SuperVersionContext* superversion_context, LogBuffer* log_buffer) {
  mutex_.AssertHeld();
  assert(cfd->imm()->NumNotFlushed() != 0);
  assert(cfd->imm()->IsFlushPending());

  SequenceNumber earliest_write_conflict_snapshot;
  std::vector<SequenceNumber> snapshot_seqs =
      snapshots_.GetAll(&earliest_write_conflict_snapshot);

  auto snapshot_checker = snapshot_checker_.get();
  if (use_custom_gc_ && snapshot_checker == nullptr) {
    snapshot_checker = DisableGCSnapshotChecker::Instance();
  }
  FlushJob flush_job(
      dbname_, cfd, immutable_db_options_, mutable_cf_options,
      nullptr /* memtable_id */, env_options_for_compaction_, versions_.get(),
      &mutex_, &shutting_down_, snapshot_seqs, earliest_write_conflict_snapshot,
      snapshot_checker, job_context, log_buffer, directories_.GetDbDir(),
      GetDataDir(cfd, 0U),
      GetCompressionFlush(*cfd->ioptions(), mutable_cf_options), stats_,
      &event_logger_, mutable_cf_options.report_bg_io_stats,
      true /* sync_output_directory */, true /* write_manifest */);

  FileMetaData file_meta;

  TEST_SYNC_POINT("DBImpl::FlushMemTableToOutputFile:BeforePickMemtables");
  flush_job.PickMemTable();
  TEST_SYNC_POINT("DBImpl::FlushMemTableToOutputFile:AfterPickMemtables");

#ifndef ROCKSDB_LITE
  // may temporarily unlock and lock the mutex.
  NotifyOnFlushBegin(cfd, &file_meta, mutable_cf_options, job_context->job_id,
                     flush_job.GetTableProperties());
#endif  // ROCKSDB_LITE

  Status s;
  if (logfile_number_ > 0 &&
      versions_->GetColumnFamilySet()->NumberOfColumnFamilies() > 1) {
    // If there are more than one column families, we need to make sure that
    // all the log files except the most recent one are synced. Otherwise if
    // the host crashes after flushing and before WAL is persistent, the
    // flushed SST may contain data from write batches whose updates to
    // other column families are missing.
    // SyncClosedLogs() may unlock and re-lock the db_mutex.
    s = SyncClosedLogs(job_context);
  } else {
    TEST_SYNC_POINT("DBImpl::SyncClosedLogs:Skip");
  }

  // Within flush_job.Run, rocksdb may call event listener to notify
  // file creation and deletion.
  //
  // Note that flush_job.Run will unlock and lock the db_mutex,
  // and EventListener callback will be called when the db_mutex
  // is unlocked by the current thread.
  if (s.ok()) {
    s = flush_job.Run(&logs_with_prep_tracker_, &file_meta);
  } else {
    flush_job.Cancel();
  }

  if (s.ok()) {
    InstallSuperVersionAndScheduleWork(cfd, superversion_context,
                                       mutable_cf_options);
    if (made_progress) {
      *made_progress = true;
    }
    VersionStorageInfo::LevelSummaryStorage tmp;
    ROCKS_LOG_BUFFER(log_buffer, "[%s] Level summary: %s\n",
                     cfd->GetName().c_str(),
                     cfd->current()->storage_info()->LevelSummary(&tmp));
  }

  if (!s.ok() && !s.IsShutdownInProgress()) {
    Status new_bg_error = s;
    error_handler_.SetBGError(new_bg_error, BackgroundErrorReason::kFlush);
  }
  if (s.ok()) {
#ifndef ROCKSDB_LITE
    // may temporarily unlock and lock the mutex.
    NotifyOnFlushCompleted(cfd, &file_meta, mutable_cf_options,
                           job_context->job_id, flush_job.GetTableProperties());
    auto sfm = static_cast<SstFileManagerImpl*>(
        immutable_db_options_.sst_file_manager.get());
    if (sfm) {
      // Notify sst_file_manager that a new file was added
      std::string file_path = MakeTableFileName(
          cfd->ioptions()->cf_paths[0].path, file_meta.fd.GetNumber());
      sfm->OnAddFile(file_path);
      if (sfm->IsMaxAllowedSpaceReached()) {
        Status new_bg_error = Status::SpaceLimit("Max allowed space was reached");
        TEST_SYNC_POINT_CALLBACK(
            "DBImpl::FlushMemTableToOutputFile:MaxAllowedSpaceReached",
            &new_bg_error);
        error_handler_.SetBGError(new_bg_error, BackgroundErrorReason::kFlush);
      }
    }
#endif  // ROCKSDB_LITE
  }
  return s;
}

Status DBImpl::FlushMemTablesToOutputFiles(
    const autovector<BGFlushArg>& bg_flush_args, bool* made_progress,
    JobContext* job_context, LogBuffer* log_buffer) {
  if (immutable_db_options_.atomic_flush) {
    return AtomicFlushMemTablesToOutputFiles(bg_flush_args, made_progress,
                                             job_context, log_buffer);
  }
  Status status;
  for (auto& arg : bg_flush_args) {
    ColumnFamilyData* cfd = arg.cfd_;
    MutableCFOptions mutable_cf_options = *cfd->GetLatestMutableCFOptions();
    SuperVersionContext* superversion_context = arg.superversion_context_;
    Status s = FlushMemTableToOutputFile(cfd, mutable_cf_options, made_progress,
                                         job_context, superversion_context,
                                         log_buffer);
    if (!s.ok()) {
      status = s;
      if (!s.IsShutdownInProgress()) {
        // At this point, DB is not shutting down, nor is cfd dropped.
        // Something is wrong, thus we break out of the loop.
        break;
      }
    }
  }
  return status;
}

/*
 * Atomically flushes multiple column families.
 *
 * For each column family, all memtables with ID smaller than or equal to the
 * ID specified in bg_flush_args will be flushed. Only after all column
 * families finish flush will this function commit to MANIFEST. If any of the
 * column families are not flushed successfully, this function does not have
 * any side-effect on the state of the database.
 */
Status DBImpl::AtomicFlushMemTablesToOutputFiles(
    const autovector<BGFlushArg>& bg_flush_args, bool* made_progress,
    JobContext* job_context, LogBuffer* log_buffer) {
  mutex_.AssertHeld();

  autovector<ColumnFamilyData*> cfds;
  for (const auto& arg : bg_flush_args) {
    cfds.emplace_back(arg.cfd_);
  }

#ifndef NDEBUG
  for (const auto cfd : cfds) {
    assert(cfd->imm()->NumNotFlushed() != 0);
    assert(cfd->imm()->IsFlushPending());
  }
#endif /* !NDEBUG */

  SequenceNumber earliest_write_conflict_snapshot;
  std::vector<SequenceNumber> snapshot_seqs =
      snapshots_.GetAll(&earliest_write_conflict_snapshot);

  auto snapshot_checker = snapshot_checker_.get();
  if (use_custom_gc_ && snapshot_checker == nullptr) {
    snapshot_checker = DisableGCSnapshotChecker::Instance();
  }
  autovector<Directory*> distinct_output_dirs;
  std::vector<FlushJob> jobs;
  std::vector<MutableCFOptions> all_mutable_cf_options;
  int num_cfs = static_cast<int>(cfds.size());
  all_mutable_cf_options.reserve(num_cfs);
  for (int i = 0; i < num_cfs; ++i) {
    auto cfd = cfds[i];
    Directory* data_dir = GetDataDir(cfd, 0U);

    // Add to distinct output directories if eligible. Use linear search. Since
    // the number of elements in the vector is not large, performance should be
    // tolerable.
    bool found = false;
    for (const auto dir : distinct_output_dirs) {
      if (dir == data_dir) {
        found = true;
        break;
      }
    }
    if (!found) {
      distinct_output_dirs.emplace_back(data_dir);
    }

    all_mutable_cf_options.emplace_back(*cfd->GetLatestMutableCFOptions());
    const MutableCFOptions& mutable_cf_options = all_mutable_cf_options.back();
    const uint64_t* max_memtable_id = &(bg_flush_args[i].max_memtable_id_);
    jobs.emplace_back(
        dbname_, cfds[i], immutable_db_options_, mutable_cf_options,
        max_memtable_id, env_options_for_compaction_, versions_.get(), &mutex_,
        &shutting_down_, snapshot_seqs, earliest_write_conflict_snapshot,
        snapshot_checker, job_context, log_buffer, directories_.GetDbDir(),
        data_dir, GetCompressionFlush(*cfd->ioptions(), mutable_cf_options),
        stats_, &event_logger_, mutable_cf_options.report_bg_io_stats,
        false /* sync_output_directory */, false /* write_manifest */);
    jobs.back().PickMemTable();
  }

  std::vector<FileMetaData> file_meta(num_cfs);
  Status s;
  assert(num_cfs == static_cast<int>(jobs.size()));

#ifndef ROCKSDB_LITE
  for (int i = 0; i != num_cfs; ++i) {
    const MutableCFOptions& mutable_cf_options = all_mutable_cf_options.at(i);
    // may temporarily unlock and lock the mutex.
    NotifyOnFlushBegin(cfds[i], &file_meta[i], mutable_cf_options,
                       job_context->job_id, jobs[i].GetTableProperties());
  }
#endif /* !ROCKSDB_LITE */

  if (logfile_number_ > 0) {
    // TODO (yanqin) investigate whether we should sync the closed logs for
    // single column family case.
    s = SyncClosedLogs(job_context);
  }

  // exec_status stores the execution status of flush_jobs as
  // <bool /* executed */, Status /* status code */>
  autovector<std::pair<bool, Status>> exec_status;
  for (int i = 0; i != num_cfs; ++i) {
    // Initially all jobs are not executed, with status OK.
    exec_status.emplace_back(false, Status::OK());
  }

  if (s.ok()) {
    // TODO (yanqin): parallelize jobs with threads.
    for (int i = 1; i != num_cfs; ++i) {
      exec_status[i].second =
          jobs[i].Run(&logs_with_prep_tracker_, &file_meta[i]);
      exec_status[i].first = true;
    }
    if (num_cfs > 1) {
      TEST_SYNC_POINT(
          "DBImpl::AtomicFlushMemTablesToOutputFiles:SomeFlushJobsComplete:1");
      TEST_SYNC_POINT(
          "DBImpl::AtomicFlushMemTablesToOutputFiles:SomeFlushJobsComplete:2");
    }
    exec_status[0].second =
        jobs[0].Run(&logs_with_prep_tracker_, &file_meta[0]);
    exec_status[0].first = true;

    Status error_status;
    for (const auto& e : exec_status) {
      if (!e.second.ok()) {
        s = e.second;
        if (!e.second.IsShutdownInProgress()) {
          // If a flush job did not return OK, and the CF is not dropped, and
          // the DB is not shutting down, then we have to return this result to
          // caller later.
          error_status = e.second;
        }
      }
    }

    s = error_status.ok() ? s : error_status;
  }

  if (s.ok() || s.IsShutdownInProgress()) {
    // Sync on all distinct output directories.
    for (auto dir : distinct_output_dirs) {
      if (dir != nullptr) {
        s = dir->Fsync();
        if (!s.ok()) {
          break;
        }
      }
    }
  }

  if (s.ok()) {
    auto wait_to_install_func = [&]() {
      bool ready = true;
      for (size_t i = 0; i != cfds.size(); ++i) {
        const auto& mems = jobs[i].GetMemTables();
        if (cfds[i]->IsDropped()) {
          // If the column family is dropped, then do not wait.
          continue;
        } else if (!mems.empty() &&
                   cfds[i]->imm()->GetEarliestMemTableID() < mems[0]->GetID()) {
          // If a flush job needs to install the flush result for mems and
          // mems[0] is not the earliest memtable, it means another thread must
          // be installing flush results for the same column family, then the
          // current thread needs to wait.
          ready = false;
          break;
        } else if (mems.empty() && cfds[i]->imm()->GetEarliestMemTableID() <=
                                       bg_flush_args[i].max_memtable_id_) {
          // If a flush job does not need to install flush results, then it has
          // to wait until all memtables up to max_memtable_id_ (inclusive) are
          // installed.
          ready = false;
          break;
        }
      }
      return ready;
    };

    bool resuming_from_bg_err = error_handler_.IsDBStopped();
    while ((!error_handler_.IsDBStopped() ||
            error_handler_.GetRecoveryError().ok()) &&
           !wait_to_install_func()) {
      atomic_flush_install_cv_.Wait();
    }

    s = resuming_from_bg_err ? error_handler_.GetRecoveryError()
                             : error_handler_.GetBGError();
  }

  if (s.ok()) {
    autovector<ColumnFamilyData*> tmp_cfds;
    autovector<const autovector<MemTable*>*> mems_list;
    autovector<const MutableCFOptions*> mutable_cf_options_list;
    autovector<FileMetaData*> tmp_file_meta;
    for (int i = 0; i != num_cfs; ++i) {
      const auto& mems = jobs[i].GetMemTables();
      if (!cfds[i]->IsDropped() && !mems.empty()) {
        tmp_cfds.emplace_back(cfds[i]);
        mems_list.emplace_back(&mems);
        mutable_cf_options_list.emplace_back(&all_mutable_cf_options[i]);
        tmp_file_meta.emplace_back(&file_meta[i]);
      }
    }

    s = InstallMemtableAtomicFlushResults(
        nullptr /* imm_lists */, tmp_cfds, mutable_cf_options_list, mems_list,
        versions_.get(), &mutex_, tmp_file_meta,
        &job_context->memtables_to_free, directories_.GetDbDir(), log_buffer);
  }

  if (s.ok() || s.IsShutdownInProgress()) {
    assert(num_cfs ==
           static_cast<int>(job_context->superversion_contexts.size()));
    for (int i = 0; i != num_cfs; ++i) {
      if (cfds[i]->IsDropped()) {
        continue;
      }
      InstallSuperVersionAndScheduleWork(cfds[i],
                                         &job_context->superversion_contexts[i],
                                         all_mutable_cf_options[i]);
      VersionStorageInfo::LevelSummaryStorage tmp;
      ROCKS_LOG_BUFFER(log_buffer, "[%s] Level summary: %s\n",
                       cfds[i]->GetName().c_str(),
                       cfds[i]->current()->storage_info()->LevelSummary(&tmp));
    }
    if (made_progress) {
      *made_progress = true;
    }
#ifndef ROCKSDB_LITE
    auto sfm = static_cast<SstFileManagerImpl*>(
        immutable_db_options_.sst_file_manager.get());
    for (int i = 0; i != num_cfs; ++i) {
      if (cfds[i]->IsDropped()) {
        continue;
      }
      NotifyOnFlushCompleted(cfds[i], &file_meta[i], all_mutable_cf_options[i],
                             job_context->job_id, jobs[i].GetTableProperties());
      if (sfm) {
        std::string file_path = MakeTableFileName(
            cfds[i]->ioptions()->cf_paths[0].path, file_meta[i].fd.GetNumber());
        sfm->OnAddFile(file_path);
        if (sfm->IsMaxAllowedSpaceReached() &&
            error_handler_.GetBGError().ok()) {
          Status new_bg_error =
              Status::SpaceLimit("Max allowed space was reached");
          error_handler_.SetBGError(new_bg_error,
                                    BackgroundErrorReason::kFlush);
        }
      }
    }
#endif  // ROCKSDB_LITE
  }

  // Need to undo atomic flush if something went wrong, i.e. s is not OK and
  // it is not because of CF drop.
  if (!s.ok() && !s.IsShutdownInProgress()) {
    // Have to cancel the flush jobs that have NOT executed because we need to
    // unref the versions.
    for (int i = 0; i != num_cfs; ++i) {
      if (!exec_status[i].first) {
        jobs[i].Cancel();
      }
    }
    for (int i = 0; i != num_cfs; ++i) {
      if (exec_status[i].first && exec_status[i].second.ok()) {
        auto& mems = jobs[i].GetMemTables();
        cfds[i]->imm()->RollbackMemtableFlush(mems,
                                              file_meta[i].fd.GetNumber());
      }
    }
    Status new_bg_error = s;
    error_handler_.SetBGError(new_bg_error, BackgroundErrorReason::kFlush);
  }

  return s;
}

void DBImpl::NotifyOnFlushBegin(ColumnFamilyData* cfd, FileMetaData* file_meta,
                                const MutableCFOptions& mutable_cf_options,
                                int job_id, TableProperties prop) {
#ifndef ROCKSDB_LITE
  if (immutable_db_options_.listeners.size() == 0U) {
    return;
  }
  mutex_.AssertHeld();
  if (shutting_down_.load(std::memory_order_acquire)) {
    return;
  }
  bool triggered_writes_slowdown =
      (cfd->current()->storage_info()->NumLevelFiles(0) >=
       mutable_cf_options.level0_slowdown_writes_trigger);
  bool triggered_writes_stop =
      (cfd->current()->storage_info()->NumLevelFiles(0) >=
       mutable_cf_options.level0_stop_writes_trigger);
  // release lock while notifying events
  mutex_.Unlock();
  {
    FlushJobInfo info;
    info.cf_name = cfd->GetName();
    // TODO(yhchiang): make db_paths dynamic in case flush does not
    //                 go to L0 in the future.
    info.file_path = MakeTableFileName(cfd->ioptions()->cf_paths[0].path,
                                       file_meta->fd.GetNumber());
    info.thread_id = env_->GetThreadID();
    info.job_id = job_id;
    info.triggered_writes_slowdown = triggered_writes_slowdown;
    info.triggered_writes_stop = triggered_writes_stop;
    info.smallest_seqno = file_meta->fd.smallest_seqno;
    info.largest_seqno = file_meta->fd.largest_seqno;
    info.table_properties = prop;
    info.flush_reason = cfd->GetFlushReason();
    for (auto listener : immutable_db_options_.listeners) {
      listener->OnFlushBegin(this, info);
    }
  }
  mutex_.Lock();
// no need to signal bg_cv_ as it will be signaled at the end of the
// flush process.
#else
  (void)cfd;
  (void)file_meta;
  (void)mutable_cf_options;
  (void)job_id;
  (void)prop;
#endif  // ROCKSDB_LITE
}

void DBImpl::NotifyOnFlushCompleted(ColumnFamilyData* cfd,
                                    FileMetaData* file_meta,
                                    const MutableCFOptions& mutable_cf_options,
                                    int job_id, TableProperties prop) {
#ifndef ROCKSDB_LITE
  if (immutable_db_options_.listeners.size() == 0U) {
    return;
  }
  mutex_.AssertHeld();
  if (shutting_down_.load(std::memory_order_acquire)) {
    return;
  }
  bool triggered_writes_slowdown =
      (cfd->current()->storage_info()->NumLevelFiles(0) >=
       mutable_cf_options.level0_slowdown_writes_trigger);
  bool triggered_writes_stop =
      (cfd->current()->storage_info()->NumLevelFiles(0) >=
       mutable_cf_options.level0_stop_writes_trigger);
  // release lock while notifying events
  mutex_.Unlock();
  {
    FlushJobInfo info;
    info.cf_name = cfd->GetName();
    // TODO(yhchiang): make db_paths dynamic in case flush does not
    //                 go to L0 in the future.
    info.file_path = MakeTableFileName(cfd->ioptions()->cf_paths[0].path,
                                       file_meta->fd.GetNumber());
    info.thread_id = env_->GetThreadID();
    info.job_id = job_id;
    info.triggered_writes_slowdown = triggered_writes_slowdown;
    info.triggered_writes_stop = triggered_writes_stop;
    info.smallest_seqno = file_meta->fd.smallest_seqno;
    info.largest_seqno = file_meta->fd.largest_seqno;
    info.table_properties = prop;
    info.flush_reason = cfd->GetFlushReason();
    for (auto listener : immutable_db_options_.listeners) {
      listener->OnFlushCompleted(this, info);
    }
  }
  mutex_.Lock();
  // no need to signal bg_cv_ as it will be signaled at the end of the
  // flush process.
#else
  (void)cfd;
  (void)file_meta;
  (void)mutable_cf_options;
  (void)job_id;
  (void)prop;
#endif  // ROCKSDB_LITE
}

Status DBImpl::CompactRange(const CompactRangeOptions& options,
                            ColumnFamilyHandle* column_family,
                            const Slice* begin, const Slice* end) {
  auto cfh = reinterpret_cast<ColumnFamilyHandleImpl*>(column_family);
  auto cfd = cfh->cfd();

  if (options.target_path_id >= cfd->ioptions()->cf_paths.size()) {
    return Status::InvalidArgument("Invalid target path ID");
  }

  bool exclusive = options.exclusive_manual_compaction;

  bool flush_needed = true;
  if (begin != nullptr && end != nullptr) {
    // TODO(ajkr): We could also optimize away the flush in certain cases where
    // one/both sides of the interval are unbounded. But it requires more
    // changes to RangesOverlapWithMemtables.
    Range range(*begin, *end);
    SuperVersion* super_version = cfd->GetReferencedSuperVersion(&mutex_);
    cfd->RangesOverlapWithMemtables({range}, super_version, &flush_needed);
    CleanupSuperVersion(super_version);
  }

  Status s;
  if (flush_needed) {
    FlushOptions fo;
    fo.allow_write_stall = options.allow_write_stall;
<<<<<<< HEAD
    s = FlushMemTable(cfd, fo, FlushReason::kManualCompaction,
                      false /* writes_stopped*/);
=======
    if (immutable_db_options_.atomic_flush) {
      autovector<ColumnFamilyData*> cfds;
      mutex_.Lock();
      SelectColumnFamiliesForAtomicFlush(&cfds);
      mutex_.Unlock();
      s = AtomicFlushMemTables(cfds, fo, FlushReason::kManualCompaction,
                               false /* writes_stopped */);
    } else {
      s = FlushMemTable(cfd, fo, FlushReason::kManualCompaction,
                        false /* writes_stopped*/);
    }
>>>>>>> 641fae60
    if (!s.ok()) {
      LogFlush(immutable_db_options_.info_log);
      return s;
    }
  }

  int max_level_with_files = 0;
  bool enable_lazy_compaction =
      cfd->GetCurrentMutableCFOptions()->enable_lazy_compaction;
  std::unordered_set<uint64_t> files_being_compact;
  {
    InstrumentedMutexLock l(&mutex_);
    Version* base = cfd->current();
    for (int level = 1; level < base->storage_info()->num_non_empty_levels();
         level++) {
      if (base->storage_info()->OverlapInLevel(level, begin, end)) {
        max_level_with_files = level;
      }
    }
    cfd->PrepareManualCompaction(*cfd->GetLatestMutableCFOptions(), begin, end,
                                 &files_being_compact, enable_lazy_compaction);
  }

  int final_output_level = 0;
  if (cfd->ioptions()->compaction_style == kCompactionStyleUniversal &&
      cfd->NumberLevels() > 1 &&
      (!enable_lazy_compaction || (begin == nullptr && end == nullptr))) {
    // Always compact all files together.
    final_output_level = cfd->NumberLevels() - 1;
    // if bottom most level is reserved
    if (immutable_db_options_.allow_ingest_behind) {
      final_output_level--;
    }
    s = RunManualCompaction(cfd, ColumnFamilyData::kCompactAllLevels,
                            final_output_level, options.target_path_id,
                            options.max_subcompactions, begin, end,
                            &files_being_compact, exclusive, false,
                            enable_lazy_compaction);
  } else {
    for (int level = 0; level <= max_level_with_files; level++) {
      int output_level;
      // in case the compaction is universal or if we're compacting the
      // bottom-most level, the output level will be the same as input one.
      // level 0 can never be the bottommost level (i.e. if all files are in
      // level 0, we will compact to level 1)
      if (cfd->ioptions()->compaction_style == kCompactionStyleUniversal ||
          cfd->ioptions()->compaction_style == kCompactionStyleFIFO) {
        output_level = level;
      } else if (level == max_level_with_files && level > 0) {
        if (options.bottommost_level_compaction ==
            BottommostLevelCompaction::kSkip) {
          // Skip bottommost level compaction
          continue;
        } else if (options.bottommost_level_compaction ==
                       BottommostLevelCompaction::kIfHaveCompactionFilter &&
                   cfd->ioptions()->compaction_filter == nullptr &&
                   cfd->ioptions()->compaction_filter_factory == nullptr) {
          // Skip bottommost level compaction since we don't have a compaction
          // filter
          continue;
        }
        output_level = level;
      } else {
        output_level = level + 1;
        if (cfd->ioptions()->compaction_style == kCompactionStyleLevel &&
            cfd->ioptions()->level_compaction_dynamic_level_bytes &&
            level == 0) {
          output_level = ColumnFamilyData::kCompactToBaseLevel;
        }
      }
      s = RunManualCompaction(cfd, level, output_level, options.target_path_id,
                              options.max_subcompactions, begin, end,
                              &files_being_compact, exclusive, false,
                              enable_lazy_compaction);
      if (!s.ok()) {
        break;
      }
      if (output_level == ColumnFamilyData::kCompactToBaseLevel) {
        final_output_level = cfd->NumberLevels() - 1;
      } else if (output_level > final_output_level) {
        final_output_level = output_level;
      }
      TEST_SYNC_POINT("DBImpl::RunManualCompaction()::1");
      TEST_SYNC_POINT("DBImpl::RunManualCompaction()::2");
    }
  }
  if (!s.ok()) {
    LogFlush(immutable_db_options_.info_log);
    return s;
  }

  if (options.change_level) {
    ROCKS_LOG_INFO(immutable_db_options_.info_log,
                   "[RefitLevel] waiting for background threads to stop");
    s = PauseBackgroundWork();
    if (s.ok()) {
      s = ReFitLevel(cfd, final_output_level, options.target_level);
    }
    ContinueBackgroundWork();
  }
  LogFlush(immutable_db_options_.info_log);

  {
    InstrumentedMutexLock l(&mutex_);
    // an automatic compaction that has been scheduled might have been
    // preempted by the manual compactions. Need to schedule it back.
    MaybeScheduleFlushOrCompaction();
  }

  return s;
}

Status DBImpl::CompactFiles(const CompactionOptions& compact_options,
                            ColumnFamilyHandle* column_family,
                            const std::vector<std::string>& input_file_names,
                            const int output_level, const int output_path_id,
                            std::vector<std::string>* const output_file_names) {
#ifdef ROCKSDB_LITE
  (void)compact_options;
  (void)column_family;
  (void)input_file_names;
  (void)output_level;
  (void)output_path_id;
  (void)output_file_names;
  // not supported in lite version
  return Status::NotSupported("Not supported in ROCKSDB LITE");
#else
  if (column_family == nullptr) {
    return Status::InvalidArgument("ColumnFamilyHandle must be non-null.");
  }

  auto cfd = reinterpret_cast<ColumnFamilyHandleImpl*>(column_family)->cfd();
  assert(cfd);

  Status s;
  JobContext job_context(0, true);
  LogBuffer log_buffer(InfoLogLevel::INFO_LEVEL,
                       immutable_db_options_.info_log.get());

  // Perform CompactFiles
  TEST_SYNC_POINT("TestCompactFiles::IngestExternalFile2");
  {
    InstrumentedMutexLock l(&mutex_);

    // This call will unlock/lock the mutex to wait for current running
    // IngestExternalFile() calls to finish.
    WaitForIngestFile();

    // We need to get current after `WaitForIngestFile`, because
    // `IngestExternalFile` may add files that overlap with `input_file_names`
    auto* current = cfd->current();
    current->Ref();

    s = CompactFilesImpl(compact_options, cfd, current, input_file_names,
                         output_file_names, output_level, output_path_id,
                         &job_context, &log_buffer);

    current->Unref();
  }

  // Find and delete obsolete files
  {
    InstrumentedMutexLock l(&mutex_);
    // If !s.ok(), this means that Compaction failed. In that case, we want
    // to delete all obsolete files we might have created and we force
    // FindObsoleteFiles(). This is because job_context does not
    // catch all created files if compaction failed.
    FindObsoleteFiles(&job_context, !s.ok());
  }  // release the mutex

  // delete unnecessary files if any, this is done outside the mutex
  if (job_context.HaveSomethingToClean() ||
      job_context.HaveSomethingToDelete() || !log_buffer.IsEmpty()) {
    // Have to flush the info logs before bg_compaction_scheduled_--
    // because if bg_flush_scheduled_ becomes 0 and the lock is
    // released, the deconstructor of DB can kick in and destroy all the
    // states of DB so info_log might not be available after that point.
    // It also applies to access other states that DB owns.
    log_buffer.FlushBufferToLog();
    if (job_context.HaveSomethingToDelete()) {
      // no mutex is locked here.  No need to Unlock() and Lock() here.
      PurgeObsoleteFiles(job_context);
    }
    job_context.Clean();
  }

  return s;
#endif  // ROCKSDB_LITE
}

#ifndef ROCKSDB_LITE
Status DBImpl::CompactFilesImpl(
    const CompactionOptions& compact_options, ColumnFamilyData* cfd,
    Version* version, const std::vector<std::string>& input_file_names,
    std::vector<std::string>* const output_file_names, const int output_level,
    int output_path_id, JobContext* job_context, LogBuffer* log_buffer) {
  mutex_.AssertHeld();

  if (shutting_down_.load(std::memory_order_acquire)) {
    return Status::ShutdownInProgress();
  }

  std::unordered_set<uint64_t> input_set;
  for (const auto& file_name : input_file_names) {
    input_set.insert(TableFileNameToNumber(file_name));
  }

  ColumnFamilyMetaData cf_meta;
  // TODO(yhchiang): can directly use version here if none of the
  // following functions call is pluggable to external developers.
  version->GetColumnFamilyMetaData(&cf_meta);

  if (output_path_id < 0) {
    if (cfd->ioptions()->cf_paths.size() == 1U) {
      output_path_id = 0;
    } else {
      return Status::NotSupported(
          "Automatic output path selection is not "
          "yet supported in CompactFiles()");
    }
  }

  Status s = cfd->compaction_picker()->SanitizeCompactionInputFiles(
      &input_set, cf_meta, output_level);
  if (!s.ok()) {
    return s;
  }

  std::vector<CompactionInputFiles> input_files;
  s = cfd->compaction_picker()->GetCompactionInputsFromFileNumbers(
      &input_files, &input_set, version->storage_info(), compact_options);
  if (!s.ok()) {
    return s;
  }

  for (const auto& inputs : input_files) {
    if (cfd->compaction_picker()->AreFilesInCompaction(inputs.files)) {
      return Status::Aborted(
          "Some of the necessary compaction input "
          "files are already being compacted");
    }
  }
  bool sfm_reserved_compact_space = false;
  // First check if we have enough room to do the compaction
  bool enough_room = EnoughRoomForCompaction(
      cfd, input_files, &sfm_reserved_compact_space, log_buffer);

  if (!enough_room) {
    // m's vars will get set properly at the end of this function,
    // as long as status == CompactionTooLarge
    return Status::CompactionTooLarge();
  }

  // At this point, CompactFiles will be run.
  bg_compaction_scheduled_++;

  std::unique_ptr<Compaction> c;
  assert(cfd->compaction_picker());
  c.reset(cfd->compaction_picker()->CompactFiles(
      compact_options, input_files, output_level, version->storage_info(),
      *cfd->GetLatestMutableCFOptions(), output_path_id));
  // we already sanitized the set of input files and checked for conflicts
  // without releasing the lock, so we're guaranteed a compaction can be formed.
  assert(c != nullptr);

  c->SetInputVersion(version);
  // deletion compaction currently not allowed in CompactFiles.
  assert(!c->deletion_compaction());

  SequenceNumber earliest_write_conflict_snapshot;
  std::vector<SequenceNumber> snapshot_seqs =
      snapshots_.GetAll(&earliest_write_conflict_snapshot);

  auto pending_outputs_inserted_elem =
      CaptureCurrentFileNumberInPendingOutputs();

  auto snapshot_checker = snapshot_checker_.get();
  if (use_custom_gc_ && snapshot_checker == nullptr) {
    snapshot_checker = DisableGCSnapshotChecker::Instance();
  }
  assert(is_snapshot_supported_ || snapshots_.empty());
  CompactionJob compaction_job(
      job_context->job_id, c.get(), immutable_db_options_,
      env_options_for_compaction_, versions_.get(), &shutting_down_,
      preserve_deletes_seqnum_.load(), log_buffer, directories_.GetDbDir(),
      GetDataDir(c->column_family_data(), c->output_path_id()), stats_, &mutex_,
      &error_handler_, snapshot_seqs, earliest_write_conflict_snapshot,
      snapshot_checker, table_cache_, &event_logger_,
      c->mutable_cf_options()->paranoid_file_checks,
      c->mutable_cf_options()->report_bg_io_stats, dbname_,
      nullptr);  // Here we pass a nullptr for CompactionJobStats because
                 // CompactFiles does not trigger OnCompactionCompleted(),
                 // which is the only place where CompactionJobStats is
                 // returned.  The idea of not triggering OnCompationCompleted()
                 // is that CompactFiles runs in the caller thread, so the user
                 // should always know when it completes.  As a result, it makes
                 // less sense to notify the users something they should already
                 // know.
                 //
                 // In the future, if we would like to add CompactionJobStats
                 // support for CompactFiles, we should have CompactFiles API
                 // pass a pointer of CompactionJobStats as the out-value
                 // instead of using EventListener.

  // Creating a compaction influences the compaction score because the score
  // takes running compactions into account (by skipping files that are already
  // being compacted). Since we just changed compaction score, we recalculate it
  // here.
  version->storage_info()->ComputeCompactionScore(*cfd->ioptions(),
                                                  *c->mutable_cf_options());

  compaction_job.Prepare();

  mutex_.Unlock();
  TEST_SYNC_POINT("CompactFilesImpl:0");
  TEST_SYNC_POINT("CompactFilesImpl:1");
  compaction_job.Run();
  TEST_SYNC_POINT("CompactFilesImpl:2");
  TEST_SYNC_POINT("CompactFilesImpl:3");
  mutex_.Lock();

  Status status = compaction_job.Install(*c->mutable_cf_options());
  if (status.ok()) {
    InstallSuperVersionAndScheduleWork(
        c->column_family_data(), &job_context->superversion_contexts[0],
        *c->mutable_cf_options(), FlushReason::kManualCompaction);
  }
  c->ReleaseCompactionFiles(s);
#ifndef ROCKSDB_LITE
  // Need to make sure SstFileManager does its bookkeeping
  auto sfm = static_cast<SstFileManagerImpl*>(
      immutable_db_options_.sst_file_manager.get());
  if (sfm && sfm_reserved_compact_space) {
    sfm->OnCompactionCompletion(c.get());
  }
#endif  // ROCKSDB_LITE

  ReleaseFileNumberFromPendingOutputs(pending_outputs_inserted_elem);

  if (status.ok()) {
    // Done
  } else if (status.IsShutdownInProgress()) {
    // Ignore compaction errors found during shutting down
  } else {
    ROCKS_LOG_WARN(immutable_db_options_.info_log,
                   "[%s] [JOB %d] Compaction error: %s",
                   c->column_family_data()->GetName().c_str(),
                   job_context->job_id, status.ToString().c_str());
    error_handler_.SetBGError(status, BackgroundErrorReason::kCompaction);
  }

  if (output_file_names != nullptr) {
    for (const auto newf : c->edit()->GetNewFiles()) {
      (*output_file_names)
          .push_back(TableFileName(c->immutable_cf_options()->cf_paths,
                                   newf.second.fd.GetNumber(),
                                   newf.second.fd.GetPathId()));
    }
  }

  c.reset();

  bg_compaction_scheduled_--;
  if (bg_compaction_scheduled_ == 0) {
    bg_cv_.SignalAll();
  }
  TEST_SYNC_POINT("CompactFilesImpl:End");

  return status;
}
#endif  // ROCKSDB_LITE

Status DBImpl::PauseBackgroundWork() {
  InstrumentedMutexLock guard_lock(&mutex_);
  bg_compaction_paused_++;
  while (bg_bottom_compaction_scheduled_ > 0 || bg_compaction_scheduled_ > 0 ||
         bg_flush_scheduled_ > 0) {
    bg_cv_.Wait();
  }
  bg_work_paused_++;
  return Status::OK();
}

Status DBImpl::ContinueBackgroundWork() {
  InstrumentedMutexLock guard_lock(&mutex_);
  if (bg_work_paused_ == 0) {
    return Status::InvalidArgument();
  }
  assert(bg_work_paused_ > 0);
  assert(bg_compaction_paused_ > 0);
  bg_compaction_paused_--;
  bg_work_paused_--;
  // It's sufficient to check just bg_work_paused_ here since
  // bg_work_paused_ is always no greater than bg_compaction_paused_
  if (bg_work_paused_ == 0) {
    MaybeScheduleFlushOrCompaction();
  }
  return Status::OK();
}

void DBImpl::NotifyOnCompactionBegin(ColumnFamilyData* cfd,
                                     Compaction *c, const Status &st,
                                     const CompactionJobStats& job_stats,
                                     int job_id) {
#ifndef ROCKSDB_LITE
  if (immutable_db_options_.listeners.empty()) {
    return;
  }
  mutex_.AssertHeld();
  if (shutting_down_.load(std::memory_order_acquire)) {
    return;
  }
  Version* current = cfd->current();
  current->Ref();
  // release lock while notifying events
  mutex_.Unlock();
  TEST_SYNC_POINT("DBImpl::NotifyOnCompactionBegin::UnlockMutex");
  {
    CompactionJobInfo info;
    info.cf_name = cfd->GetName();
    info.status = st;
    info.thread_id = env_->GetThreadID();
    info.job_id = job_id;
    info.base_input_level = c->start_level();
    info.output_level = c->output_level();
    info.stats = job_stats;
    info.table_properties = c->GetOutputTableProperties();
    info.compaction_reason = c->compaction_reason();
    info.compression = c->output_compression();
    for (size_t i = 0; i < c->num_input_levels(); ++i) {
      for (const auto fmd : *c->inputs(i)) {
        auto fn = TableFileName(c->immutable_cf_options()->cf_paths,
                                fmd->fd.GetNumber(), fmd->fd.GetPathId());
        info.input_files.push_back(fn);
        if (info.table_properties.count(fn) == 0) {
          std::shared_ptr<const TableProperties> tp;
          auto s = current->GetTableProperties(&tp, fmd, &fn);
          if (s.ok()) {
            info.table_properties[fn] = tp;
          }
        }
      }
    }
    for (const auto newf : c->edit()->GetNewFiles()) {
      info.output_files.push_back(TableFileName(
          c->immutable_cf_options()->cf_paths, newf.second.fd.GetNumber(),
          newf.second.fd.GetPathId()));
    }
    for (auto listener : immutable_db_options_.listeners) {
      listener->OnCompactionBegin(this, info);
    }
  }
  mutex_.Lock();
  current->Unref();
#else
  (void)cfd;
  (void)c;
  (void)st;
  (void)job_stats;
  (void)job_id;
#endif  // ROCKSDB_LITE
}

void DBImpl::NotifyOnCompactionCompleted(
    ColumnFamilyData* cfd, Compaction* c, const Status& st,
    const CompactionJobStats& compaction_job_stats, const int job_id) {
#ifndef ROCKSDB_LITE
  if (immutable_db_options_.listeners.size() == 0U) {
    return;
  }
  mutex_.AssertHeld();
  if (shutting_down_.load(std::memory_order_acquire)) {
    return;
  }
  Version* current = cfd->current();
  current->Ref();
  // release lock while notifying events
  mutex_.Unlock();
  TEST_SYNC_POINT("DBImpl::NotifyOnCompactionCompleted::UnlockMutex");
  {
    CompactionJobInfo info;
    info.cf_id = cfd->GetID();
    info.cf_name = cfd->GetName();
    info.status = st;
    info.thread_id = env_->GetThreadID();
    info.job_id = job_id;
    info.base_input_level = c->start_level();
    info.output_level = c->output_level();
    info.stats = compaction_job_stats;
    info.table_properties = c->GetOutputTableProperties();
    info.compaction_reason = c->compaction_reason();
    info.compression = c->output_compression();
    for (size_t i = 0; i < c->num_input_levels(); ++i) {
      for (const auto fmd : *c->inputs(i)) {
        auto fn = TableFileName(c->immutable_cf_options()->cf_paths,
                                fmd->fd.GetNumber(), fmd->fd.GetPathId());
        info.input_files.push_back(fn);
        if (info.table_properties.count(fn) == 0) {
          std::shared_ptr<const TableProperties> tp;
          auto s = current->GetTableProperties(&tp, fmd, &fn);
          if (s.ok()) {
            info.table_properties[fn] = tp;
          }
        }
      }
    }
    for (const auto newf : c->edit()->GetNewFiles()) {
      if (!c->IsNewOutputTable(newf.second.fd.GetNumber())) {
        continue;
      }
      info.output_files.push_back(TableFileName(
          c->immutable_cf_options()->cf_paths, newf.second.fd.GetNumber(),
          newf.second.fd.GetPathId()));
    }
    for (auto listener : immutable_db_options_.listeners) {
      listener->OnCompactionCompleted(this, info);
    }
  }
  mutex_.Lock();
  current->Unref();
  // no need to signal bg_cv_ as it will be signaled at the end of the
  // flush process.
#else
  (void)cfd;
  (void)c;
  (void)st;
  (void)compaction_job_stats;
  (void)job_id;
#endif  // ROCKSDB_LITE
}

// REQUIREMENT: block all background work by calling PauseBackgroundWork()
// before calling this function
Status DBImpl::ReFitLevel(ColumnFamilyData* cfd, int level, int target_level) {
  assert(level < cfd->NumberLevels());
  if (target_level >= cfd->NumberLevels()) {
    return Status::InvalidArgument("Target level exceeds number of levels");
  }

  SuperVersionContext sv_context(/* create_superversion */ true);

  Status status;

  InstrumentedMutexLock guard_lock(&mutex_);

  // only allow one thread refitting
  if (refitting_level_) {
    ROCKS_LOG_INFO(immutable_db_options_.info_log,
                   "[ReFitLevel] another thread is refitting");
    return Status::NotSupported("another thread is refitting");
  }
  refitting_level_ = true;

  const MutableCFOptions mutable_cf_options = *cfd->GetLatestMutableCFOptions();
  // move to a smaller level
  int to_level = target_level;
  if (target_level < 0) {
    to_level = FindMinimumEmptyLevelFitting(cfd, mutable_cf_options, level);
  }

  auto* vstorage = cfd->current()->storage_info();
  if (to_level > level) {
    if (level == 0) {
      return Status::NotSupported(
          "Cannot change from level 0 to other levels.");
    }
    // Check levels are empty for a trivial move
    for (int l = level + 1; l <= to_level; l++) {
      if (vstorage->NumLevelFiles(l) > 0) {
        return Status::NotSupported(
            "Levels between source and target are not empty for a move.");
      }
    }
  }
  if (to_level != level) {
    ROCKS_LOG_DEBUG(immutable_db_options_.info_log,
                    "[%s] Before refitting:\n%s", cfd->GetName().c_str(),
                    cfd->current()->DebugString().data());

    VersionEdit edit;
    edit.SetColumnFamily(cfd->GetID());
    for (const auto& f : vstorage->LevelFiles(level)) {
      edit.DeleteFile(level, f->fd.GetNumber());
      edit.AddFile(to_level, f->fd.GetNumber(), f->fd.GetPathId(),
                   f->fd.GetFileSize(), f->smallest, f->largest,
                   f->fd.smallest_seqno, f->fd.largest_seqno,
                   f->marked_for_compaction, f->sst_purpose, f->sst_depend);
    }
    ROCKS_LOG_DEBUG(immutable_db_options_.info_log,
                    "[%s] Apply version edit:\n%s", cfd->GetName().c_str(),
                    edit.DebugString().data());

    status = versions_->LogAndApply(cfd, mutable_cf_options, &edit, &mutex_,
                                    directories_.GetDbDir());
    InstallSuperVersionAndScheduleWork(cfd, &sv_context, mutable_cf_options);

    ROCKS_LOG_DEBUG(immutable_db_options_.info_log, "[%s] LogAndApply: %s\n",
                    cfd->GetName().c_str(), status.ToString().data());

    if (status.ok()) {
      ROCKS_LOG_DEBUG(immutable_db_options_.info_log,
                      "[%s] After refitting:\n%s", cfd->GetName().c_str(),
                      cfd->current()->DebugString().data());
    }
  }

  sv_context.Clean();
  refitting_level_ = false;

  return status;
}

int DBImpl::NumberLevels(ColumnFamilyHandle* column_family) {
  auto cfh = reinterpret_cast<ColumnFamilyHandleImpl*>(column_family);
  return cfh->cfd()->NumberLevels();
}

int DBImpl::MaxMemCompactionLevel(ColumnFamilyHandle* /*column_family*/) {
  return 0;
}

int DBImpl::Level0StopWriteTrigger(ColumnFamilyHandle* column_family) {
  auto cfh = reinterpret_cast<ColumnFamilyHandleImpl*>(column_family);
  InstrumentedMutexLock l(&mutex_);
  return cfh->cfd()
      ->GetSuperVersion()
      ->mutable_cf_options.level0_stop_writes_trigger;
}

Status DBImpl::Flush(const FlushOptions& flush_options,
                     ColumnFamilyHandle* column_family) {
  auto cfh = reinterpret_cast<ColumnFamilyHandleImpl*>(column_family);
  ROCKS_LOG_INFO(immutable_db_options_.info_log, "[%s] Manual flush start.",
                 cfh->GetName().c_str());
  Status s;
  if (immutable_db_options_.atomic_flush) {
    s = AtomicFlushMemTables({cfh->cfd()}, flush_options,
                             FlushReason::kManualFlush);
  } else {
    s = FlushMemTable(cfh->cfd(), flush_options, FlushReason::kManualFlush);
  }

  ROCKS_LOG_INFO(immutable_db_options_.info_log,
                 "[%s] Manual flush finished, status: %s\n",
                 cfh->GetName().c_str(), s.ToString().c_str());
  return s;
}

Status DBImpl::Flush(const FlushOptions& flush_options,
                     const std::vector<ColumnFamilyHandle*>& column_families) {
  Status s;
  if (!immutable_db_options_.atomic_flush) {
    for (auto cfh : column_families) {
      s = Flush(flush_options, cfh);
      if (!s.ok()) {
        break;
      }
    }
  } else {
    ROCKS_LOG_INFO(immutable_db_options_.info_log,
                   "Manual atomic flush start.\n"
                   "=====Column families:=====");
    for (auto cfh : column_families) {
      auto cfhi = static_cast<ColumnFamilyHandleImpl*>(cfh);
      ROCKS_LOG_INFO(immutable_db_options_.info_log, "%s",
                     cfhi->GetName().c_str());
    }
    ROCKS_LOG_INFO(immutable_db_options_.info_log,
                   "=====End of column families list=====");
    autovector<ColumnFamilyData*> cfds;
    std::for_each(column_families.begin(), column_families.end(),
                  [&cfds](ColumnFamilyHandle* elem) {
                    auto cfh = static_cast<ColumnFamilyHandleImpl*>(elem);
                    cfds.emplace_back(cfh->cfd());
                  });
    s = AtomicFlushMemTables(cfds, flush_options, FlushReason::kManualFlush);
    ROCKS_LOG_INFO(immutable_db_options_.info_log,
                   "Manual atomic flush finished, status: %s\n",
                   "=====Column families:=====", s.ToString().c_str());
    for (auto cfh : column_families) {
      auto cfhi = static_cast<ColumnFamilyHandleImpl*>(cfh);
      ROCKS_LOG_INFO(immutable_db_options_.info_log, "%s",
                     cfhi->GetName().c_str());
    }
    ROCKS_LOG_INFO(immutable_db_options_.info_log,
                   "=====End of column families list=====");
  }
  return s;
}

Status DBImpl::RunManualCompaction(
    ColumnFamilyData* cfd, int input_level, int output_level,
    uint32_t output_path_id, uint32_t max_subcompactions, const Slice* begin,
    const Slice* end, const std::unordered_set<uint64_t>* files_being_compact,
    bool exclusive, bool disallow_trivial_move, bool enable_lazy_compaction) {
  assert(input_level == ColumnFamilyData::kCompactAllLevels ||
         input_level >= 0);

  InternalKey begin_storage, end_storage;
  CompactionArg* ca;

  bool scheduled = false;
  bool manual_conflict = false;
  ManualCompactionState manual;
  manual.cfd = cfd;
  manual.input_level = input_level;
  manual.output_level = output_level;
  manual.output_path_id = output_path_id;
  manual.done = false;
  manual.in_progress = false;
  manual.incomplete = false;
  manual.exclusive = exclusive;
  manual.disallow_trivial_move = disallow_trivial_move;
  manual.enable_lazy_compaction = enable_lazy_compaction;
  // For universal compaction, we enforce every manual compaction to compact
  // all files.
  if (begin == nullptr ||
      (cfd->ioptions()->compaction_style == kCompactionStyleUniversal &&
       !enable_lazy_compaction) ||
      cfd->ioptions()->compaction_style == kCompactionStyleFIFO) {
    manual.begin = nullptr;
  } else {
    begin_storage.SetMinPossibleForUserKey(*begin);
    manual.begin = &begin_storage;
  }
  if (end == nullptr ||
      (cfd->ioptions()->compaction_style == kCompactionStyleUniversal &&
       !enable_lazy_compaction) ||
      cfd->ioptions()->compaction_style == kCompactionStyleFIFO) {
    manual.end = nullptr;
  } else {
    end_storage.SetMaxPossibleForUserKey(*end);
    manual.end = &end_storage;
  }

  TEST_SYNC_POINT("DBImpl::RunManualCompaction:0");
  TEST_SYNC_POINT("DBImpl::RunManualCompaction:1");
  InstrumentedMutexLock l(&mutex_);

  // When a manual compaction arrives, temporarily disable scheduling of
  // non-manual compactions and wait until the number of scheduled compaction
  // jobs drops to zero. This is needed to ensure that this manual compaction
  // can compact any range of keys/files.
  //
  // HasPendingManualCompaction() is true when at least one thread is inside
  // RunManualCompaction(), i.e. during that time no other compaction will
  // get scheduled (see MaybeScheduleFlushOrCompaction).
  //
  // Note that the following loop doesn't stop more that one thread calling
  // RunManualCompaction() from getting to the second while loop below.
  // However, only one of them will actually schedule compaction, while
  // others will wait on a condition variable until it completes.

  AddManualCompaction(&manual);
  TEST_SYNC_POINT_CALLBACK("DBImpl::RunManualCompaction:NotScheduled", &mutex_);
  if (exclusive) {
    while (bg_bottom_compaction_scheduled_ > 0 ||
           bg_compaction_scheduled_ > 0) {
      TEST_SYNC_POINT("DBImpl::RunManualCompaction:WaitScheduled");
      ROCKS_LOG_INFO(
          immutable_db_options_.info_log,
          "[%s] Manual compaction waiting for all other scheduled background "
          "compactions to finish",
          cfd->GetName().c_str());
      bg_cv_.Wait();
    }
  }

  ROCKS_LOG_INFO(immutable_db_options_.info_log,
                 "[%s] Manual compaction starting", cfd->GetName().c_str());


  // We don't check bg_error_ here, because if we get the error in compaction,
  // the compaction will set manual.status to bg_error_ and set manual.done to
  // true.
  while (!manual.done) {
    assert(HasPendingManualCompaction());
    manual_conflict = false;
    Compaction* compaction = nullptr;
    if (ShouldntRunManualCompaction(&manual) || manual.in_progress ||
        scheduled ||
        (((manual.manual_end = &manual.tmp_storage1) != nullptr) &&
         ((compaction = manual.cfd->CompactRange(
               *manual.cfd->GetLatestMutableCFOptions(), manual.input_level,
               manual.output_level, manual.output_path_id, max_subcompactions,
               manual.begin, manual.end, &manual.manual_end, &manual_conflict,
               files_being_compact, enable_lazy_compaction)) == nullptr &&
          manual_conflict))) {
      // exclusive manual compactions should not see a conflict during
      // CompactRange
      assert(!exclusive || !manual_conflict);
      // Running either this or some other manual compaction
      bg_cv_.Wait();
      if (scheduled && manual.incomplete) {
        assert(!manual.in_progress);
        scheduled = false;
        manual.incomplete = false;
      }
    } else if (!scheduled) {
      if (compaction == nullptr) {
        manual.done = true;
        bg_cv_.SignalAll();
        continue;
      }
      ca = new CompactionArg;
      ca->db = this;
      ca->prepicked_compaction = new PrepickedCompaction;
      ca->prepicked_compaction->manual_compaction_state = &manual;
      ca->prepicked_compaction->compaction = compaction;
      manual.incomplete = false;
      bg_compaction_scheduled_++;
      env_->Schedule(&DBImpl::BGWorkCompaction, ca, Env::Priority::LOW, this,
                     &DBImpl::UnscheduleCallback);
      scheduled = true;
    }
  }

  assert(!manual.in_progress);
  assert(HasPendingManualCompaction());
  RemoveManualCompaction(&manual);
  bg_cv_.SignalAll();
  return manual.status;
}

void DBImpl::GenerateFlushRequest(const autovector<ColumnFamilyData*>& cfds,
                                  FlushRequest* req) {
  assert(req != nullptr);
  req->reserve(cfds.size());
  for (const auto cfd : cfds) {
    if (nullptr == cfd) {
      // cfd may be null, see DBImpl::ScheduleFlushes
      continue;
    }
    uint64_t max_memtable_id = cfd->imm()->GetLatestMemTableID();
    req->emplace_back(cfd, max_memtable_id);
  }
}

Status DBImpl::FlushMemTable(ColumnFamilyData* cfd,
                             const FlushOptions& flush_options,
                             FlushReason flush_reason, bool writes_stopped) {
  Status s;
  uint64_t flush_memtable_id = 0;
  if (!flush_options.allow_write_stall) {
    bool flush_needed = true;
    s = WaitUntilFlushWouldNotStallWrites(cfd, &flush_needed);
    TEST_SYNC_POINT("DBImpl::FlushMemTable:StallWaitDone");
    if (!s.ok() || !flush_needed) {
      return s;
    }
  }
  FlushRequest flush_req;
  {
    WriteContext context;
    InstrumentedMutexLock guard_lock(&mutex_);

    WriteThread::Writer w;
    if (!writes_stopped) {
      write_thread_.EnterUnbatched(&w, &mutex_);
    }

    if (!cfd->mem()->IsEmpty() || !cached_recoverable_state_empty_.load()) {
      s = SwitchMemtable(cfd, &context);
    }

    if (s.ok()) {
      if (cfd->imm()->NumNotFlushed() != 0 || !cfd->mem()->IsEmpty() ||
          !cached_recoverable_state_empty_.load()) {
        flush_memtable_id = cfd->imm()->GetLatestMemTableID();
        flush_req.emplace_back(cfd, flush_memtable_id);
      }
    }

    if (s.ok() && !flush_req.empty()) {
      for (auto& elem : flush_req) {
        ColumnFamilyData* loop_cfd = elem.first;
        loop_cfd->imm()->FlushRequested();
      }
      SchedulePendingFlush(flush_req, flush_reason);
      MaybeScheduleFlushOrCompaction();
    }

    if (!writes_stopped) {
      write_thread_.ExitUnbatched(&w);
    }
  }

  if (s.ok() && flush_options.wait) {
    autovector<ColumnFamilyData*> cfds;
    autovector<const uint64_t*> flush_memtable_ids;
    for (auto& iter : flush_req) {
      cfds.push_back(iter.first);
      flush_memtable_ids.push_back(&(iter.second));
    }
    s = WaitForFlushMemTables(cfds, flush_memtable_ids,
                              (flush_reason == FlushReason::kErrorRecovery));
  }
  TEST_SYNC_POINT("FlushMemTableFinished");
  return s;
}

// Flush all elments in 'column_family_datas'
// and atomically record the result to the MANIFEST.
Status DBImpl::AtomicFlushMemTables(
    const autovector<ColumnFamilyData*>& column_family_datas,
    const FlushOptions& flush_options, FlushReason flush_reason,
    bool writes_stopped) {
  Status s;
  if (!flush_options.allow_write_stall) {
    int num_cfs_to_flush = 0;
    for (auto cfd : column_family_datas) {
      bool flush_needed = true;
      s = WaitUntilFlushWouldNotStallWrites(cfd, &flush_needed);
      if (!s.ok()) {
        return s;
      } else if (flush_needed) {
        ++num_cfs_to_flush;
      }
    }
    if (0 == num_cfs_to_flush) {
      return s;
    }
  }
  FlushRequest flush_req;
  autovector<ColumnFamilyData*> cfds;
  {
    WriteContext context;
    InstrumentedMutexLock guard_lock(&mutex_);

    WriteThread::Writer w;
    if (!writes_stopped) {
      write_thread_.EnterUnbatched(&w, &mutex_);
    }

    for (auto cfd : column_family_datas) {
      if (cfd->IsDropped()) {
        continue;
      }
      if (cfd->imm()->NumNotFlushed() != 0 || !cfd->mem()->IsEmpty() ||
          !cached_recoverable_state_empty_.load()) {
        cfds.emplace_back(cfd);
      }
    }
    for (auto cfd : cfds) {
      if (cfd->mem()->IsEmpty() && cached_recoverable_state_empty_.load()) {
        continue;
      }
      cfd->Ref();
      s = SwitchMemtable(cfd, &context);
      cfd->Unref();
      if (!s.ok()) {
        break;
      }
    }
    if (s.ok()) {
      AssignAtomicFlushSeq(cfds);
      for (auto cfd : cfds) {
        cfd->imm()->FlushRequested();
      }
      GenerateFlushRequest(cfds, &flush_req);
      SchedulePendingFlush(flush_req, flush_reason);
      MaybeScheduleFlushOrCompaction();
    }

    if (!writes_stopped) {
      write_thread_.ExitUnbatched(&w);
    }
  }
  TEST_SYNC_POINT("DBImpl::AtomicFlushMemTables:AfterScheduleFlush");

  if (s.ok() && flush_options.wait) {
    autovector<const uint64_t*> flush_memtable_ids;
    for (auto& iter : flush_req) {
      flush_memtable_ids.push_back(&(iter.second));
    }
    s = WaitForFlushMemTables(cfds, flush_memtable_ids,
                              (flush_reason == FlushReason::kErrorRecovery));
  }
  return s;
}

// Calling FlushMemTable(), whether from DB::Flush() or from Backup Engine, can
// cause write stall, for example if one memtable is being flushed already.
// This method tries to avoid write stall (similar to CompactRange() behavior)
// it emulates how the SuperVersion / LSM would change if flush happens, checks
// it against various constrains and delays flush if it'd cause write stall.
// Called should check status and flush_needed to see if flush already happened.
Status DBImpl::WaitUntilFlushWouldNotStallWrites(ColumnFamilyData* cfd,
                                                 bool* flush_needed) {
  {
    *flush_needed = true;
    InstrumentedMutexLock l(&mutex_);
    uint64_t orig_active_memtable_id = cfd->mem()->GetID();
    WriteStallCondition write_stall_condition = WriteStallCondition::kNormal;
    do {
      if (write_stall_condition != WriteStallCondition::kNormal) {
        // Same error handling as user writes: Don't wait if there's a
        // background error, even if it's a soft error. We might wait here
        // indefinitely as the pending flushes/compactions may never finish
        // successfully, resulting in the stall condition lasting indefinitely
        if (error_handler_.IsBGWorkStopped()) {
          return error_handler_.GetBGError();
        }

        TEST_SYNC_POINT("DBImpl::WaitUntilFlushWouldNotStallWrites:StallWait");
        ROCKS_LOG_INFO(immutable_db_options_.info_log,
                       "[%s] WaitUntilFlushWouldNotStallWrites"
                       " waiting on stall conditions to clear",
                       cfd->GetName().c_str());
        bg_cv_.Wait();
      }
      if (cfd->IsDropped() || shutting_down_.load(std::memory_order_acquire)) {
        return Status::ShutdownInProgress();
      }

      uint64_t earliest_memtable_id =
          std::min(cfd->mem()->GetID(), cfd->imm()->GetEarliestMemTableID());
      if (earliest_memtable_id > orig_active_memtable_id) {
        // We waited so long that the memtable we were originally waiting on was
        // flushed.
        *flush_needed = false;
        return Status::OK();
      }

      const auto& mutable_cf_options = *cfd->GetLatestMutableCFOptions();
      const auto* vstorage = cfd->current()->storage_info();

      // Skip stalling check if we're below auto-flush and auto-compaction
      // triggers. If it stalled in these conditions, that'd mean the stall
      // triggers are so low that stalling is needed for any background work. In
      // that case we shouldn't wait since background work won't be scheduled.
      if (cfd->imm()->NumNotFlushed() <
              cfd->ioptions()->min_write_buffer_number_to_merge &&
          vstorage->l0_delay_trigger_count() <
              mutable_cf_options.level0_file_num_compaction_trigger) {
        break;
      }

      // check whether one extra immutable memtable or an extra L0 file would
      // cause write stalling mode to be entered. It could still enter stall
      // mode due to pending compaction bytes, but that's less common
      write_stall_condition =
          ColumnFamilyData::GetWriteStallConditionAndCause(
              cfd->imm()->NumNotFlushed() + 1,
              vstorage->l0_delay_trigger_count() + 1,
              vstorage->estimated_compaction_needed_bytes(), mutable_cf_options)
              .first;
    } while (write_stall_condition != WriteStallCondition::kNormal);
  }
  return Status::OK();
}

// Wait for memtables to be flushed for multiple column families.
// let N = cfds.size()
// for i in [0, N),
//  1) if flush_memtable_ids[i] is not null, then the memtables with lower IDs
//     have to be flushed for THIS column family;
//  2) if flush_memtable_ids[i] is null, then all memtables in THIS column
//     family have to be flushed.
// Finish waiting when ALL column families finish flushing memtables.
// resuming_from_bg_err indicates whether the caller is trying to resume from
// background error or in normal processing.
Status DBImpl::WaitForFlushMemTables(
    const autovector<ColumnFamilyData*>& cfds,
    const autovector<const uint64_t*>& flush_memtable_ids,
    bool resuming_from_bg_err) {
  int num = static_cast<int>(cfds.size());
  // Wait until the compaction completes
  InstrumentedMutexLock l(&mutex_);
  // If the caller is trying to resume from bg error, then
  // error_handler_.IsDBStopped() is true.
  while (resuming_from_bg_err || !error_handler_.IsDBStopped()) {
    if (shutting_down_.load(std::memory_order_acquire)) {
      return Status::ShutdownInProgress();
    }
    // If an error has occurred during resumption, then no need to wait.
    if (!error_handler_.GetRecoveryError().ok()) {
      break;
    }
    // Number of column families that have been dropped.
    int num_dropped = 0;
    // Number of column families that have finished flush.
    int num_finished = 0;
    for (int i = 0; i < num; ++i) {
      if (cfds[i]->IsDropped()) {
        ++num_dropped;
      } else if (cfds[i]->imm()->NumNotFlushed() == 0 ||
                 (flush_memtable_ids[i] != nullptr &&
                  cfds[i]->imm()->GetEarliestMemTableID() >
                      *flush_memtable_ids[i])) {
        ++num_finished;
      }
    }
    if (1 == num_dropped && 1 == num) {
      return Status::InvalidArgument("Cannot flush a dropped CF");
    }
    // Column families involved in this flush request have either been dropped
    // or finished flush. Then it's time to finish waiting.
    if (num_dropped + num_finished == num) {
      break;
    }
    bg_cv_.Wait();
  }
  Status s;
  // If not resuming from bg error, and an error has caused the DB to stop,
  // then report the bg error to caller.
  if (!resuming_from_bg_err && error_handler_.IsDBStopped()) {
    s = error_handler_.GetBGError();
  }
  return s;
}

Status DBImpl::EnableAutoCompaction(
    const std::vector<ColumnFamilyHandle*>& column_family_handles) {
  Status s;
  for (auto cf_ptr : column_family_handles) {
    Status status =
        this->SetOptions(cf_ptr, {{"disable_auto_compactions", "false"}});
    if (!status.ok()) {
      s = status;
    }
  }

  return s;
}

void DBImpl::MaybeScheduleFlushOrCompaction() {
  mutex_.AssertHeld();
  if (!opened_successfully_) {
    // Compaction may introduce data race to DB open
    return;
  }
  if (bg_work_paused_ > 0) {
    // we paused the background work
    return;
  } else if (error_handler_.IsBGWorkStopped() &&
             !error_handler_.IsRecoveryInProgress()) {
    // There has been a hard error and this call is not part of the recovery
    // sequence. Bail out here so we don't get into an endless loop of
    // scheduling BG work which will again call this function
    return;
  } else if (shutting_down_.load(std::memory_order_acquire)) {
    // DB is being deleted; no more background compactions
    return;
  }
  auto bg_job_limits = GetBGJobLimits();
  bool is_flush_pool_empty =
      env_->GetBackgroundThreads(Env::Priority::HIGH) == 0;
  while (!is_flush_pool_empty && unscheduled_flushes_ > 0 &&
         bg_flush_scheduled_ < bg_job_limits.max_flushes) {
    bg_flush_scheduled_++;
    env_->Schedule(&DBImpl::BGWorkFlush, this, Env::Priority::HIGH, this);
  }

  // special case -- if high-pri (flush) thread pool is empty, then schedule
  // flushes in low-pri (compaction) thread pool.
  if (is_flush_pool_empty) {
    while (unscheduled_flushes_ > 0 &&
           bg_flush_scheduled_ + bg_compaction_scheduled_ <
               bg_job_limits.max_flushes) {
      bg_flush_scheduled_++;
      env_->Schedule(&DBImpl::BGWorkFlush, this, Env::Priority::LOW, this);
    }
  }

  if (bg_compaction_paused_ > 0) {
    // we paused the background compaction
    return;
  } else if (error_handler_.IsBGWorkStopped()) {
    // Compaction is not part of the recovery sequence from a hard error. We
    // might get here because recovery might do a flush and install a new
    // super version, which will try to schedule pending compactions. Bail
    // out here and let the higher level recovery handle compactions
    return;
  }

  if (HasExclusiveManualCompaction()) {
    // only manual compactions are allowed to run. don't schedule automatic
    // compactions
    TEST_SYNC_POINT("DBImpl::MaybeScheduleFlushOrCompaction:Conflict");
    return;
  }

  while (bg_compaction_scheduled_ < bg_job_limits.max_compactions &&
         unscheduled_compactions_ > 0) {
    CompactionArg* ca = new CompactionArg;
    ca->db = this;
    ca->prepicked_compaction = nullptr;
    bg_compaction_scheduled_++;
    unscheduled_compactions_--;
    env_->Schedule(&DBImpl::BGWorkCompaction, ca, Env::Priority::LOW, this,
                   &DBImpl::UnscheduleCallback);
  }
}

DBImpl::BGJobLimits DBImpl::GetBGJobLimits() const {
  mutex_.AssertHeld();
  bool need_speedup_compaction = write_controller_.NeedSpeedupCompaction();
  for (auto cfd : *versions_->column_family_set_) {
    need_speedup_compaction |=
        cfd->current()->storage_info()->has_space_amplification();
  }
  return GetBGJobLimits(immutable_db_options_.max_background_flushes,
                        mutable_db_options_.max_background_compactions,
                        mutable_db_options_.max_background_jobs,
                        need_speedup_compaction);
}

DBImpl::BGJobLimits DBImpl::GetBGJobLimits(int max_background_flushes,
                                           int max_background_compactions,
                                           int max_background_jobs,
                                           bool parallelize_compactions) {
  BGJobLimits res;
  if (max_background_flushes == -1 && max_background_compactions == -1) {
    // for our first stab implementing max_background_jobs, simply allocate a
    // quarter of the threads to flushes.
    res.max_flushes = std::max(1, max_background_jobs / 4);
    res.max_compactions = std::max(1, max_background_jobs - res.max_flushes);
  } else {
    // compatibility code in case users haven't migrated to max_background_jobs,
    // which automatically computes flush/compaction limits
    res.max_flushes = std::max(1, max_background_flushes);
    res.max_compactions = std::max(1, max_background_compactions);
  }
  if (!parallelize_compactions) {
    // throttle background compactions until we deem necessary
    res.max_compactions = 1;
  }
  return res;
}

void DBImpl::AddToCompactionQueue(ColumnFamilyData* cfd) {
  assert(!cfd->queued_for_compaction());
  cfd->Ref();
  compaction_queue_.push_back(cfd);
  cfd->set_queued_for_compaction(true);
}

ColumnFamilyData* DBImpl::PopFirstFromCompactionQueue() {
  assert(!compaction_queue_.empty());
  auto cfd = *compaction_queue_.begin();
  compaction_queue_.pop_front();
  assert(cfd->queued_for_compaction());
  cfd->set_queued_for_compaction(false);
  return cfd;
}

DBImpl::FlushRequest DBImpl::PopFirstFromFlushQueue() {
  assert(!flush_queue_.empty());
  FlushRequest flush_req = flush_queue_.front();
  assert(unscheduled_flushes_ >= static_cast<int>(flush_req.size()));
  unscheduled_flushes_ -= static_cast<int>(flush_req.size());
  flush_queue_.pop_front();
  // TODO: need to unset flush reason?
  return flush_req;
}

void DBImpl::SchedulePendingFlush(const FlushRequest& flush_req,
                                  FlushReason flush_reason) {
  if (flush_req.empty()) {
    return;
  }
  for (auto& iter : flush_req) {
    ColumnFamilyData* cfd = iter.first;
    cfd->Ref();
    cfd->SetFlushReason(flush_reason);
  }
  unscheduled_flushes_ += static_cast<int>(flush_req.size());
  flush_queue_.push_back(flush_req);
}

void DBImpl::SchedulePendingCompaction(ColumnFamilyData* cfd) {
  if (!cfd->queued_for_compaction() && cfd->NeedsCompaction()) {
    AddToCompactionQueue(cfd);
    ++unscheduled_compactions_;
  }
}

void DBImpl::SchedulePendingPurge(std::string fname, std::string dir_to_sync,
                                  FileType type, uint64_t number, int job_id) {
  mutex_.AssertHeld();
  PurgeFileInfo file_info(fname, dir_to_sync, type, number, job_id);
  purge_queue_.push_back(std::move(file_info));
}

void DBImpl::BGWorkFlush(void* db) {
  IOSTATS_SET_THREAD_POOL_ID(Env::Priority::HIGH);
  TEST_SYNC_POINT("DBImpl::BGWorkFlush");
  reinterpret_cast<DBImpl*>(db)->BackgroundCallFlush();
  TEST_SYNC_POINT("DBImpl::BGWorkFlush:done");
}

void DBImpl::BGWorkCompaction(void* arg) {
  CompactionArg ca = *(reinterpret_cast<CompactionArg*>(arg));
  delete reinterpret_cast<CompactionArg*>(arg);
  IOSTATS_SET_THREAD_POOL_ID(Env::Priority::LOW);
  TEST_SYNC_POINT("DBImpl::BGWorkCompaction");
  auto prepicked_compaction =
      static_cast<PrepickedCompaction*>(ca.prepicked_compaction);
  reinterpret_cast<DBImpl*>(ca.db)->BackgroundCallCompaction(
      prepicked_compaction, Env::Priority::LOW);
  delete prepicked_compaction;
}

void DBImpl::BGWorkBottomCompaction(void* arg) {
  CompactionArg ca = *(static_cast<CompactionArg*>(arg));
  delete static_cast<CompactionArg*>(arg);
  IOSTATS_SET_THREAD_POOL_ID(Env::Priority::BOTTOM);
  TEST_SYNC_POINT("DBImpl::BGWorkBottomCompaction");
  auto* prepicked_compaction = ca.prepicked_compaction;
  assert(prepicked_compaction && prepicked_compaction->compaction &&
         !prepicked_compaction->manual_compaction_state);
  ca.db->BackgroundCallCompaction(prepicked_compaction, Env::Priority::BOTTOM);
  delete prepicked_compaction;
}

void DBImpl::BGWorkPurge(void* db) {
  IOSTATS_SET_THREAD_POOL_ID(Env::Priority::HIGH);
  TEST_SYNC_POINT("DBImpl::BGWorkPurge:start");
  reinterpret_cast<DBImpl*>(db)->BackgroundCallPurge();
  TEST_SYNC_POINT("DBImpl::BGWorkPurge:end");
}

void DBImpl::UnscheduleCallback(void* arg) {
  CompactionArg ca = *(reinterpret_cast<CompactionArg*>(arg));
  delete reinterpret_cast<CompactionArg*>(arg);
  if (ca.prepicked_compaction != nullptr) {
    if (ca.prepicked_compaction->compaction != nullptr) {
      delete ca.prepicked_compaction->compaction;
    }
    delete ca.prepicked_compaction;
  }
  TEST_SYNC_POINT("DBImpl::UnscheduleCallback");
}

Status DBImpl::BackgroundFlush(bool* made_progress, JobContext* job_context,
                               LogBuffer* log_buffer, FlushReason* reason) {
  mutex_.AssertHeld();

  Status status;
  *reason = FlushReason::kOthers;
  // If BG work is stopped due to an error, but a recovery is in progress,
  // that means this flush is part of the recovery. So allow it to go through
  if (!error_handler_.IsBGWorkStopped()) {
    if (shutting_down_.load(std::memory_order_acquire)) {
      status = Status::ShutdownInProgress();
    }
  } else if (!error_handler_.IsRecoveryInProgress()) {
    status = error_handler_.GetBGError();
  }

  if (!status.ok()) {
    return status;
  }

  autovector<BGFlushArg> bg_flush_args;
  std::vector<SuperVersionContext>& superversion_contexts =
      job_context->superversion_contexts;
  while (!flush_queue_.empty()) {
    // This cfd is already referenced
    const FlushRequest& flush_req = PopFirstFromFlushQueue();
    superversion_contexts.clear();
    superversion_contexts.reserve(flush_req.size());

    for (const auto& iter : flush_req) {
      ColumnFamilyData* cfd = iter.first;
      if (cfd->IsDropped() || !cfd->imm()->IsFlushPending()) {
        // can't flush this CF, try next one
        if (cfd->Unref()) {
          delete cfd;
        }
        continue;
      }
      superversion_contexts.emplace_back(SuperVersionContext(true));
      bg_flush_args.emplace_back(cfd, iter.second,
                                 &(superversion_contexts.back()));
    }
    if (!bg_flush_args.empty()) {
      break;
    }
  }

  if (!bg_flush_args.empty()) {
    auto bg_job_limits = GetBGJobLimits();
    for (const auto& arg : bg_flush_args) {
      ColumnFamilyData* cfd = arg.cfd_;
      ROCKS_LOG_BUFFER(
          log_buffer,
          "Calling FlushMemTableToOutputFile with column "
          "family [%s], flush slots available %d, compaction slots available "
          "%d, "
          "flush slots scheduled %d, compaction slots scheduled %d",
          cfd->GetName().c_str(), bg_job_limits.max_flushes,
          bg_job_limits.max_compactions, bg_flush_scheduled_,
          bg_compaction_scheduled_);
    }
    status = FlushMemTablesToOutputFiles(bg_flush_args, made_progress,
                                         job_context, log_buffer);
    // All the CFDs in the FlushReq must have the same flush reason, so just
    // grab the first one
    *reason = bg_flush_args[0].cfd_->GetFlushReason();
    for (auto& arg : bg_flush_args) {
      ColumnFamilyData* cfd = arg.cfd_;
      if (cfd->Unref()) {
        delete cfd;
        arg.cfd_ = nullptr;
      }
    }
  }
  return status;
}

void DBImpl::BackgroundCallFlush() {
  bool made_progress = false;
  JobContext job_context(next_job_id_.fetch_add(1), true);

  TEST_SYNC_POINT("DBImpl::BackgroundCallFlush:start");

  LogBuffer log_buffer(InfoLogLevel::INFO_LEVEL,
                       immutable_db_options_.info_log.get());
  {
    InstrumentedMutexLock l(&mutex_);
    assert(bg_flush_scheduled_);
    num_running_flushes_++;

    auto pending_outputs_inserted_elem =
        CaptureCurrentFileNumberInPendingOutputs();
    FlushReason reason;

    Status s =
        BackgroundFlush(&made_progress, &job_context, &log_buffer, &reason);
    if (!s.ok() && !s.IsShutdownInProgress() &&
        reason != FlushReason::kErrorRecovery) {
      // Wait a little bit before retrying background flush in
      // case this is an environmental problem and we do not want to
      // chew up resources for failed flushes for the duration of
      // the problem.
      uint64_t error_cnt =
          default_cf_internal_stats_->BumpAndGetBackgroundErrorCount();
      bg_cv_.SignalAll();  // In case a waiter can proceed despite the error
      mutex_.Unlock();
      ROCKS_LOG_ERROR(immutable_db_options_.info_log,
                      "Waiting after background flush error: %s"
                      "Accumulated background error counts: %" PRIu64,
                      s.ToString().c_str(), error_cnt);
      log_buffer.FlushBufferToLog();
      LogFlush(immutable_db_options_.info_log);
      env_->SleepForMicroseconds(1000000);
      mutex_.Lock();
    }

    TEST_SYNC_POINT("DBImpl::BackgroundCallFlush:FlushFinish:0");
    ReleaseFileNumberFromPendingOutputs(pending_outputs_inserted_elem);

    // If flush failed, we want to delete all temporary files that we might have
    // created. Thus, we force full scan in FindObsoleteFiles()
    FindObsoleteFiles(&job_context, !s.ok() && !s.IsShutdownInProgress());
    // delete unnecessary files if any, this is done outside the mutex
    if (job_context.HaveSomethingToClean() ||
        job_context.HaveSomethingToDelete() || !log_buffer.IsEmpty()) {
      mutex_.Unlock();
      TEST_SYNC_POINT("DBImpl::BackgroundCallFlush:FilesFound");
      // Have to flush the info logs before bg_flush_scheduled_--
      // because if bg_flush_scheduled_ becomes 0 and the lock is
      // released, the deconstructor of DB can kick in and destroy all the
      // states of DB so info_log might not be available after that point.
      // It also applies to access other states that DB owns.
      log_buffer.FlushBufferToLog();
      if (job_context.HaveSomethingToDelete()) {
        PurgeObsoleteFiles(job_context);
      }
      job_context.Clean();
      mutex_.Lock();
    }
    TEST_SYNC_POINT("DBImpl::BackgroundCallFlush:ContextCleanedUp");

    assert(num_running_flushes_ > 0);
    num_running_flushes_--;
    bg_flush_scheduled_--;
    // See if there's more work to be done
    MaybeScheduleFlushOrCompaction();
    atomic_flush_install_cv_.SignalAll();
    bg_cv_.SignalAll();
    // IMPORTANT: there should be no code after calling SignalAll. This call may
    // signal the DB destructor that it's OK to proceed with destruction. In
    // that case, all DB variables will be dealloacated and referencing them
    // will cause trouble.
  }
}

void DBImpl::BackgroundCallCompaction(PrepickedCompaction* prepicked_compaction,
                                      Env::Priority bg_thread_pri) {
  bool made_progress = false;
  JobContext job_context(next_job_id_.fetch_add(1), true);
  TEST_SYNC_POINT("BackgroundCallCompaction:0");
  LogBuffer log_buffer(InfoLogLevel::INFO_LEVEL,
                       immutable_db_options_.info_log.get());
  {
    InstrumentedMutexLock l(&mutex_);

    // This call will unlock/lock the mutex to wait for current running
    // IngestExternalFile() calls to finish.
    WaitForIngestFile();

    num_running_compactions_++;

    auto pending_outputs_inserted_elem =
        CaptureCurrentFileNumberInPendingOutputs();

    assert((bg_thread_pri == Env::Priority::BOTTOM &&
            bg_bottom_compaction_scheduled_) ||
           (bg_thread_pri == Env::Priority::LOW && bg_compaction_scheduled_));
    Status s = BackgroundCompaction(&made_progress, &job_context, &log_buffer,
                                    prepicked_compaction);
    TEST_SYNC_POINT("BackgroundCallCompaction:1");
    if (!s.ok() && !s.IsShutdownInProgress()) {
      // Wait a little bit before retrying background compaction in
      // case this is an environmental problem and we do not want to
      // chew up resources for failed compactions for the duration of
      // the problem.
      uint64_t error_cnt =
          default_cf_internal_stats_->BumpAndGetBackgroundErrorCount();
      bg_cv_.SignalAll();  // In case a waiter can proceed despite the error
      mutex_.Unlock();
      log_buffer.FlushBufferToLog();
      ROCKS_LOG_ERROR(immutable_db_options_.info_log,
                      "Waiting after background compaction error: %s, "
                      "Accumulated background error counts: %" PRIu64,
                      s.ToString().c_str(), error_cnt);
      LogFlush(immutable_db_options_.info_log);
      env_->SleepForMicroseconds(1000000);
      mutex_.Lock();
    }

    ReleaseFileNumberFromPendingOutputs(pending_outputs_inserted_elem);

    // If compaction failed, we want to delete all temporary files that we might
    // have created (they might not be all recorded in job_context in case of a
    // failure). Thus, we force full scan in FindObsoleteFiles()
    FindObsoleteFiles(&job_context, !s.ok() && !s.IsShutdownInProgress());
    TEST_SYNC_POINT("DBImpl::BackgroundCallCompaction:FoundObsoleteFiles");

    // delete unnecessary files if any, this is done outside the mutex
    if (job_context.HaveSomethingToClean() ||
        job_context.HaveSomethingToDelete() || !log_buffer.IsEmpty()) {
      mutex_.Unlock();
      // Have to flush the info logs before bg_compaction_scheduled_--
      // because if bg_flush_scheduled_ becomes 0 and the lock is
      // released, the deconstructor of DB can kick in and destroy all the
      // states of DB so info_log might not be available after that point.
      // It also applies to access other states that DB owns.
      log_buffer.FlushBufferToLog();
      if (job_context.HaveSomethingToDelete()) {
        PurgeObsoleteFiles(job_context);
        TEST_SYNC_POINT("DBImpl::BackgroundCallCompaction:PurgedObsoleteFiles");
      }
      job_context.Clean();
      mutex_.Lock();
    }

    assert(num_running_compactions_ > 0);
    num_running_compactions_--;
    if (bg_thread_pri == Env::Priority::LOW) {
      bg_compaction_scheduled_--;
    } else {
      assert(bg_thread_pri == Env::Priority::BOTTOM);
      bg_bottom_compaction_scheduled_--;
    }

    versions_->GetColumnFamilySet()->FreeDeadColumnFamilies();

    // See if there's more work to be done
    MaybeScheduleFlushOrCompaction();
    if (made_progress ||
        (bg_compaction_scheduled_ == 0 &&
         bg_bottom_compaction_scheduled_ == 0) ||
        HasPendingManualCompaction() || unscheduled_compactions_ == 0) {
      // signal if
      // * made_progress -- need to wakeup DelayWrite
      // * bg_{bottom,}_compaction_scheduled_ == 0 -- need to wakeup ~DBImpl
      // * HasPendingManualCompaction -- need to wakeup RunManualCompaction
      // If none of this is true, there is no need to signal since nobody is
      // waiting for it
      bg_cv_.SignalAll();
    }
    // IMPORTANT: there should be no code after calling SignalAll. This call may
    // signal the DB destructor that it's OK to proceed with destruction. In
    // that case, all DB variables will be dealloacated and referencing them
    // will cause trouble.
  }
}

Status DBImpl::BackgroundCompaction(bool* made_progress,
                                    JobContext* job_context,
                                    LogBuffer* log_buffer,
                                    PrepickedCompaction* prepicked_compaction) {
  ManualCompactionState* manual_compaction =
      prepicked_compaction == nullptr
          ? nullptr
          : prepicked_compaction->manual_compaction_state;
  *made_progress = false;
  mutex_.AssertHeld();
  TEST_SYNC_POINT("DBImpl::BackgroundCompaction:Start");

  bool is_manual = (manual_compaction != nullptr);
  std::unique_ptr<Compaction> c;
  if (prepicked_compaction != nullptr &&
      prepicked_compaction->compaction != nullptr) {
    c.reset(prepicked_compaction->compaction);
  }
  bool is_prepicked = is_manual || c;

  // (manual_compaction->in_progress == false);
  bool trivial_move_disallowed =
      is_manual && manual_compaction->disallow_trivial_move;

  CompactionJobStats compaction_job_stats;
  Status status;
  if (!error_handler_.IsBGWorkStopped()) {
    if (shutting_down_.load(std::memory_order_acquire)) {
      status = Status::ShutdownInProgress();
    }
  } else {
    status = error_handler_.GetBGError();
    // If we get here, it means a hard error happened after this compaction
    // was scheduled by MaybeScheduleFlushOrCompaction(), but before it got
    // a chance to execute. Since we didn't pop a cfd from the compaction
    // queue, increment unscheduled_compactions_
    unscheduled_compactions_++;
  }

  if (!status.ok()) {
    if (is_manual) {
      manual_compaction->status = status;
      manual_compaction->done = true;
      manual_compaction->in_progress = false;
      manual_compaction = nullptr;
    }
    if (c) {
      c->ReleaseCompactionFiles(status);
      c.reset();
    }
    return status;
  }

  if (is_manual) {
    // another thread cannot pick up the same work
    manual_compaction->in_progress = true;
  }

  // InternalKey manual_end_storage;
  // InternalKey* manual_end = &manual_end_storage;
  bool sfm_reserved_compact_space = false;
  if (is_manual) {
    ManualCompactionState* m = manual_compaction;
    assert(m->in_progress);
    if (!c) {
      m->done = true;
      m->manual_end = nullptr;
      ROCKS_LOG_BUFFER(log_buffer,
                       "[%s] Manual compaction from level-%d from %s .. "
                       "%s; nothing to do\n",
                       m->cfd->GetName().c_str(), m->input_level,
                       (m->begin ? m->begin->DebugString().c_str() : "(begin)"),
                       (m->end ? m->end->DebugString().c_str() : "(end)"));
    } else {
      // First check if we have enough room to do the compaction
      bool enough_room = EnoughRoomForCompaction(
          m->cfd, *(c->inputs()), &sfm_reserved_compact_space, log_buffer);

      if (!enough_room) {
        // Then don't do the compaction
        c->ReleaseCompactionFiles(status);
        c.reset();
        // m's vars will get set properly at the end of this function,
        // as long as status == CompactionTooLarge
        status = Status::CompactionTooLarge();
      } else {
        ROCKS_LOG_BUFFER(
            log_buffer,
            "[%s] Manual compaction from level-%d to level-%d from %s .. "
            "%s; will stop at %s\n",
            m->cfd->GetName().c_str(), m->input_level, c->output_level(),
            (m->begin ? m->begin->DebugString().c_str() : "(begin)"),
            (m->end ? m->end->DebugString().c_str() : "(end)"),
            ((m->done || m->manual_end == nullptr)
                 ? "(end)"
                 : m->manual_end->DebugString().c_str()));
      }
    }
  } else if (!is_prepicked && !compaction_queue_.empty()) {
    if (HasExclusiveManualCompaction()) {
      // Can't compact right now, but try again later
      TEST_SYNC_POINT("DBImpl::BackgroundCompaction()::Conflict");

      // Stay in the compaction queue.
      unscheduled_compactions_++;

      return Status::OK();
    }

    // cfd is referenced here
    auto cfd = PopFirstFromCompactionQueue();
    // We unreference here because the following code will take a Ref() on
    // this cfd if it is going to use it (Compaction class holds a
    // reference).
    // This will all happen under a mutex so we don't have to be afraid of
    // somebody else deleting it.
    if (cfd->Unref()) {
      delete cfd;
      // This was the last reference of the column family, so no need to
      // compact.
      return Status::OK();
    }

    // Pick up latest mutable CF Options and use it throughout the
    // compaction job
    // Compaction makes a copy of the latest MutableCFOptions. It should be used
    // throughout the compaction procedure to make sure consistency. It will
    // eventually be installed into SuperVersion
    auto* mutable_cf_options = cfd->GetLatestMutableCFOptions();
    if (!mutable_cf_options->disable_auto_compactions && !cfd->IsDropped()) {
      // NOTE: try to avoid unnecessary copy of MutableCFOptions if
      // compaction is not necessary. Need to make sure mutex is held
      // until we make a copy in the following code
      TEST_SYNC_POINT("DBImpl::BackgroundCompaction():BeforePickCompaction");
      c.reset(cfd->PickCompaction(*mutable_cf_options, log_buffer));
      TEST_SYNC_POINT("DBImpl::BackgroundCompaction():AfterPickCompaction");

      if (c != nullptr) {
        bool enough_room = EnoughRoomForCompaction(
            cfd, *(c->inputs()), &sfm_reserved_compact_space, log_buffer);

        if (!enough_room) {
          // Then don't do the compaction
          c->ReleaseCompactionFiles(status);
          c->column_family_data()
              ->current()
              ->storage_info()
              ->ComputeCompactionScore(*(c->immutable_cf_options()),
                                       *(c->mutable_cf_options()));
          AddToCompactionQueue(cfd);
          ++unscheduled_compactions_;

          c.reset();
          // Don't need to sleep here, because BackgroundCallCompaction
          // will sleep if !s.ok()
          status = Status::CompactionTooLarge();
        } else {
          // update statistics
          MeasureTime(stats_, NUM_FILES_IN_SINGLE_COMPACTION,
                      c->inputs(0)->size());
          // There are three things that can change compaction score:
          // 1) When flush or compaction finish. This case is covered by
          // InstallSuperVersionAndScheduleWork
          // 2) When MutableCFOptions changes. This case is also covered by
          // InstallSuperVersionAndScheduleWork, because this is when the new
          // options take effect.
          // 3) When we Pick a new compaction, we "remove" those files being
          // compacted from the calculation, which then influences compaction
          // score. Here we check if we need the new compaction even without the
          // files that are currently being compacted. If we need another
          // compaction, we might be able to execute it in parallel, so we add
          // it to the queue and schedule a new thread.
          if (cfd->NeedsCompaction()) {
            // Yes, we need more compactions!
            AddToCompactionQueue(cfd);
            ++unscheduled_compactions_;
            MaybeScheduleFlushOrCompaction();
          }
        }
      }
    }
  }

  if (!c) {
    // Nothing to do
    ROCKS_LOG_BUFFER(log_buffer, "Compaction nothing to do");
  } else if (c->deletion_compaction()) {
    // TODO(icanadi) Do we want to honor snapshots here? i.e. not delete old
    // file if there is alive snapshot pointing to it
    assert(c->num_input_files(1) == 0);
    assert(c->level() == 0);
    assert(c->column_family_data()->ioptions()->compaction_style ==
           kCompactionStyleFIFO);

    compaction_job_stats.num_input_files = c->num_input_files(0);

    NotifyOnCompactionBegin(c->column_family_data(), c.get(), status,
                            compaction_job_stats, job_context->job_id);

    for (const auto& f : *c->inputs(0)) {
      c->edit()->DeleteFile(c->level(), f->fd.GetNumber());
    }
    status = versions_->LogAndApply(c->column_family_data(),
                                    *c->mutable_cf_options(), c->edit(),
                                    &mutex_, directories_.GetDbDir());
    InstallSuperVersionAndScheduleWork(
        c->column_family_data(), &job_context->superversion_contexts[0],
        *c->mutable_cf_options(), FlushReason::kAutoCompaction);
    ROCKS_LOG_BUFFER(log_buffer, "[%s] Deleted %d files\n",
                     c->column_family_data()->GetName().c_str(),
                     c->num_input_files(0));
    *made_progress = true;
  } else if (!trivial_move_disallowed && c->IsTrivialMove()) {
    TEST_SYNC_POINT("DBImpl::BackgroundCompaction:TrivialMove");
    // Instrument for event update
    // TODO(yhchiang): add op details for showing trivial-move.
    ThreadStatusUtil::SetColumnFamily(
        c->column_family_data(), c->column_family_data()->ioptions()->env,
        immutable_db_options_.enable_thread_tracking);
    ThreadStatusUtil::SetThreadOperation(ThreadStatus::OP_COMPACTION);

    compaction_job_stats.num_input_files = c->num_input_files(0);

    NotifyOnCompactionBegin(c->column_family_data(), c.get(), status,
                            compaction_job_stats, job_context->job_id);

    // Move files to next level
    int32_t moved_files = 0;
    int64_t moved_bytes = 0;
    for (unsigned int l = 0; l < c->num_input_levels(); l++) {
      if (c->level(l) == c->output_level()) {
        continue;
      }
      for (size_t i = 0; i < c->num_input_files(l); i++) {
        FileMetaData* f = c->input(l, i);
        c->edit()->DeleteFile(c->level(l), f->fd.GetNumber());
        c->edit()->AddFile(c->output_level(), f->fd.GetNumber(),
                           f->fd.GetPathId(), f->fd.GetFileSize(), f->smallest,
                           f->largest, f->fd.smallest_seqno,
                           f->fd.largest_seqno, f->marked_for_compaction,
                           f->sst_purpose, f->sst_depend);

        ROCKS_LOG_BUFFER(
            log_buffer,
            "[%s] Moving #%" PRIu64 " to level-%d %" PRIu64 " bytes\n",
            c->column_family_data()->GetName().c_str(), f->fd.GetNumber(),
            c->output_level(), f->fd.GetFileSize());
        ++moved_files;
        moved_bytes += f->fd.GetFileSize();
      }
    }

    status = versions_->LogAndApply(c->column_family_data(),
                                    *c->mutable_cf_options(), c->edit(),
                                    &mutex_, directories_.GetDbDir());
    // Use latest MutableCFOptions
    InstallSuperVersionAndScheduleWork(
        c->column_family_data(), &job_context->superversion_contexts[0],
        *c->mutable_cf_options(), FlushReason::kAutoCompaction);

    VersionStorageInfo::LevelSummaryStorage tmp;
    c->column_family_data()->internal_stats()->IncBytesMoved(c->output_level(),
                                                             moved_bytes);
    {
      event_logger_.LogToBuffer(log_buffer)
          << "job" << job_context->job_id << "event"
          << "trivial_move"
          << "destination_level" << c->output_level() << "files" << moved_files
          << "total_files_size" << moved_bytes;
    }
    ROCKS_LOG_BUFFER(
        log_buffer,
        "[%s] Moved #%d files to level-%d %" PRIu64 " bytes %s: %s\n",
        c->column_family_data()->GetName().c_str(), moved_files,
        c->output_level(), moved_bytes, status.ToString().c_str(),
        c->column_family_data()->current()->storage_info()->LevelSummary(&tmp));
    *made_progress = true;

    // Clear Instrument
    ThreadStatusUtil::ResetThreadStatus();
  } else if (!is_prepicked && c->output_level() > 0 &&
             c->output_level() ==
                 c->column_family_data()
                     ->current()
                     ->storage_info()
                     ->MaxOutputLevel(
                         immutable_db_options_.allow_ingest_behind) &&
             env_->GetBackgroundThreads(Env::Priority::BOTTOM) > 0) {
    // Forward compactions involving last level to the bottom pool if it exists,
    // such that compactions unlikely to contribute to write stalls can be
    // delayed or deprioritized.
    TEST_SYNC_POINT("DBImpl::BackgroundCompaction:ForwardToBottomPriPool");
    CompactionArg* ca = new CompactionArg;
    ca->db = this;
    ca->prepicked_compaction = new PrepickedCompaction;
    ca->prepicked_compaction->compaction = c.release();
    ca->prepicked_compaction->manual_compaction_state = nullptr;
    ++bg_bottom_compaction_scheduled_;
    env_->Schedule(&DBImpl::BGWorkBottomCompaction, ca, Env::Priority::BOTTOM,
                   this, &DBImpl::UnscheduleCallback);
  } else {
    int output_level __attribute__((__unused__));
    output_level = c->output_level();
    TEST_SYNC_POINT_CALLBACK("DBImpl::BackgroundCompaction:NonTrivial",
                             &output_level);
    SequenceNumber earliest_write_conflict_snapshot;
    std::vector<SequenceNumber> snapshot_seqs =
        snapshots_.GetAll(&earliest_write_conflict_snapshot);

    auto snapshot_checker = snapshot_checker_.get();
    if (use_custom_gc_ && snapshot_checker == nullptr) {
      snapshot_checker = DisableGCSnapshotChecker::Instance();
    }
    assert(is_snapshot_supported_ || snapshots_.empty());
    CompactionJob compaction_job(
        job_context->job_id, c.get(), immutable_db_options_,
        env_options_for_compaction_, versions_.get(), &shutting_down_,
        preserve_deletes_seqnum_.load(), log_buffer, directories_.GetDbDir(),
        GetDataDir(c->column_family_data(), c->output_path_id()), stats_,
        &mutex_, &error_handler_, snapshot_seqs, earliest_write_conflict_snapshot,
        snapshot_checker, table_cache_, &event_logger_,
        c->mutable_cf_options()->paranoid_file_checks,
        c->mutable_cf_options()->report_bg_io_stats, dbname_,
        &compaction_job_stats);
    compaction_job.Prepare();

    NotifyOnCompactionBegin(c->column_family_data(), c.get(), status,
                            compaction_job_stats, job_context->job_id);

    mutex_.Unlock();
    compaction_job.Run();
    TEST_SYNC_POINT("DBImpl::BackgroundCompaction:NonTrivial:AfterRun");
    mutex_.Lock();

    status = compaction_job.Install(*c->mutable_cf_options());
    if (status.ok()) {
      InstallSuperVersionAndScheduleWork(
          c->column_family_data(), &job_context->superversion_contexts[0],
          *c->mutable_cf_options(), FlushReason::kAutoCompaction);
    }
    *made_progress = true;
  }
  if (c != nullptr) {
    c->ReleaseCompactionFiles(status);
    *made_progress = true;

#ifndef ROCKSDB_LITE
    // Need to make sure SstFileManager does its bookkeeping
    auto sfm = static_cast<SstFileManagerImpl*>(
        immutable_db_options_.sst_file_manager.get());
    if (sfm && sfm_reserved_compact_space) {
      sfm->OnCompactionCompletion(c.get());
    }
#endif  // ROCKSDB_LITE

    NotifyOnCompactionCompleted(c->column_family_data(), c.get(), status,
                                compaction_job_stats, job_context->job_id);
  }

  if (status.ok() || status.IsCompactionTooLarge()) {
    // Done
  } else if (status.IsShutdownInProgress()) {
    // Ignore compaction errors found during shutting down
  } else {
    ROCKS_LOG_WARN(immutable_db_options_.info_log, "Compaction error: %s",
                   status.ToString().c_str());
    error_handler_.SetBGError(status, BackgroundErrorReason::kCompaction);
    if (c != nullptr && !is_manual && !error_handler_.IsBGWorkStopped()) {
      // Put this cfd back in the compaction queue so we can retry after some
      // time
      auto cfd = c->column_family_data();
      assert(cfd != nullptr);
      // Since this compaction failed, we need to recompute the score so it
      // takes the original input files into account
      c->column_family_data()
          ->current()
          ->storage_info()
          ->ComputeCompactionScore(*(c->immutable_cf_options()),
                                   *(c->mutable_cf_options()));
      if (!cfd->queued_for_compaction()) {
        AddToCompactionQueue(cfd);
        ++unscheduled_compactions_;
      }
    }
  }
  // this will unref its input_version and column_family_data
  c.reset();

  if (is_manual) {
    ManualCompactionState* m = manual_compaction;
    if (!status.ok()) {
      m->status = status;
      m->done = true;
    }
    // For universal compaction:
    //   Because universal compaction always happens at level 0, so one
    //   compaction will pick up all overlapped files. No files will be
    //   filtered out due to size limit and left for a successive compaction.
    //   So we can safely conclude the current compaction.
    //
    //   Also note that, if we don't stop here, then the current compaction
    //   writes a new file back to level 0, which will be used in successive
    //   compaction. Hence the manual compaction will never finish.
    //
    // Stop the compaction if manual_end points to nullptr -- this means
    // that we compacted the whole range. manual_end should always point
    // to nullptr in case of universal compaction
    if (m->manual_end == nullptr) {
      m->done = true;
    }
    if (!m->done) {
      // We only compacted part of the requested range.  Update *m
      // to the range that is left to be compacted.
      // Universal and FIFO compactions should always compact the whole range
      if (m->cfd->ioptions()->compaction_style == kCompactionStyleUniversal &&
          m->enable_lazy_compaction) {
        // do nothing
      } else {
        assert(m->cfd->ioptions()->compaction_style !=
                   kCompactionStyleUniversal ||
               m->cfd->ioptions()->num_levels > 1);
        assert(m->cfd->ioptions()->compaction_style != kCompactionStyleFIFO);
        m->tmp_storage = *m->manual_end;
        m->begin = &m->tmp_storage;
      }
      m->incomplete = true;
    }
    m->in_progress = false;  // not being processed anymore
  }
  TEST_SYNC_POINT("DBImpl::BackgroundCompaction:Finish");
  return status;
}

bool DBImpl::HasPendingManualCompaction() {
  return (!manual_compaction_dequeue_.empty());
}

void DBImpl::AddManualCompaction(DBImpl::ManualCompactionState* m) {
  manual_compaction_dequeue_.push_back(m);
}

void DBImpl::RemoveManualCompaction(DBImpl::ManualCompactionState* m) {
  // Remove from queue
  std::deque<ManualCompactionState*>::iterator it =
      manual_compaction_dequeue_.begin();
  while (it != manual_compaction_dequeue_.end()) {
    if (m == (*it)) {
      it = manual_compaction_dequeue_.erase(it);
      return;
    }
    it++;
  }
  assert(false);
  return;
}

bool DBImpl::ShouldntRunManualCompaction(ManualCompactionState* m) {
  if (num_running_ingest_file_ > 0) {
    // We need to wait for other IngestExternalFile() calls to finish
    // before running a manual compaction.
    return true;
  }
  if (m->exclusive) {
    return (bg_bottom_compaction_scheduled_ > 0 ||
            bg_compaction_scheduled_ > 0);
  }
  std::deque<ManualCompactionState*>::iterator it =
      manual_compaction_dequeue_.begin();
  bool seen = false;
  while (it != manual_compaction_dequeue_.end()) {
    if (m == (*it)) {
      it++;
      seen = true;
      continue;
    } else if (MCOverlap(m, (*it)) && (!seen && !(*it)->in_progress)) {
      // Consider the other manual compaction *it, conflicts if:
      // overlaps with m
      // and (*it) is ahead in the queue and is not yet in progress
      return true;
    }
    it++;
  }
  return false;
}

bool DBImpl::HaveManualCompaction(ColumnFamilyData* cfd) {
  // Remove from priority queue
  std::deque<ManualCompactionState*>::iterator it =
      manual_compaction_dequeue_.begin();
  while (it != manual_compaction_dequeue_.end()) {
    if ((*it)->exclusive) {
      return true;
    }
    if ((cfd == (*it)->cfd) && (!((*it)->in_progress || (*it)->done))) {
      // Allow automatic compaction if manual compaction is
      // in progress
      return true;
    }
    it++;
  }
  return false;
}

bool DBImpl::HasExclusiveManualCompaction() {
  // Remove from priority queue
  std::deque<ManualCompactionState*>::iterator it =
      manual_compaction_dequeue_.begin();
  while (it != manual_compaction_dequeue_.end()) {
    if ((*it)->exclusive) {
      return true;
    }
    it++;
  }
  return false;
}

bool DBImpl::MCOverlap(ManualCompactionState* m, ManualCompactionState* m1) {
  if ((m->exclusive) || (m1->exclusive)) {
    return true;
  }
  if (m->cfd != m1->cfd) {
    return false;
  }
  return true;
}

// SuperVersionContext gets created and destructed outside of the lock --
// we use this conveniently to:
// * malloc one SuperVersion() outside of the lock -- new_superversion
// * delete SuperVersion()s outside of the lock -- superversions_to_free
//
// However, if InstallSuperVersionAndScheduleWork() gets called twice with the
// same sv_context, we can't reuse the SuperVersion() that got
// malloced because
// first call already used it. In that rare case, we take a hit and create a
// new SuperVersion() inside of the mutex. We do similar thing
// for superversion_to_free

void DBImpl::InstallSuperVersionAndScheduleWork(
    ColumnFamilyData* cfd, SuperVersionContext* sv_context,
    const MutableCFOptions& mutable_cf_options,
    FlushReason /* flush_reason */) {
  // TODO(yanqin) investigate if 'flush_reason' can be removed since it's not
  // used.
  mutex_.AssertHeld();

  // Update max_total_in_memory_state_
  size_t old_memtable_size = 0;
  auto* old_sv = cfd->GetSuperVersion();
  if (old_sv) {
    old_memtable_size = old_sv->mutable_cf_options.write_buffer_size *
                        old_sv->mutable_cf_options.max_write_buffer_number;
  }

  // this branch is unlikely to step in
  if (UNLIKELY(sv_context->new_superversion == nullptr)) {
    sv_context->NewSuperVersion();
  }
  cfd->InstallSuperVersion(sv_context, &mutex_, mutable_cf_options);

  // Whenever we install new SuperVersion, we might need to issue new flushes or
  // compactions.
  SchedulePendingCompaction(cfd);
  MaybeScheduleFlushOrCompaction();

  // Update max_total_in_memory_state_
  max_total_in_memory_state_ = max_total_in_memory_state_ - old_memtable_size +
                               mutable_cf_options.write_buffer_size *
                                   mutable_cf_options.max_write_buffer_number;
}

// ShouldPurge is called by FindObsoleteFiles when doing a full scan,
// and db mutex (mutex_) should already be held. This function performs a
// linear scan of an vector (files_grabbed_for_purge_) in search of a
// certain element. We expect FindObsoleteFiles with full scan to occur once
// every 10 hours by default, and the size of the vector is small.
// Therefore, the cost is affordable even if the mutex is held.
// Actually, the current implementation of FindObsoleteFiles with
// full_scan=true can issue I/O requests to obtain list of files in
// directories, e.g. env_->getChildren while holding db mutex.
// In the future, if we want to reduce the cost of search, we may try to keep
// the vector sorted.
bool DBImpl::ShouldPurge(uint64_t file_number) const {
  for (auto fn : files_grabbed_for_purge_) {
    if (file_number == fn) {
      return false;
    }
  }
  for (const auto& purge_file_info : purge_queue_) {
    if (purge_file_info.number == file_number) {
      return false;
    }
  }
  return true;
}

// MarkAsGrabbedForPurge is called by FindObsoleteFiles, and db mutex
// (mutex_) should already be held.
void DBImpl::MarkAsGrabbedForPurge(uint64_t file_number) {
  files_grabbed_for_purge_.emplace_back(file_number);
}

void DBImpl::SetSnapshotChecker(SnapshotChecker* snapshot_checker) {
  InstrumentedMutexLock l(&mutex_);
  // snapshot_checker_ should only set once. If we need to set it multiple
  // times, we need to make sure the old one is not deleted while it is still
  // using by a compaction job.
  assert(!snapshot_checker_);
  snapshot_checker_.reset(snapshot_checker);
}
}  // namespace rocksdb<|MERGE_RESOLUTION|>--- conflicted
+++ resolved
@@ -638,10 +638,6 @@
   if (flush_needed) {
     FlushOptions fo;
     fo.allow_write_stall = options.allow_write_stall;
-<<<<<<< HEAD
-    s = FlushMemTable(cfd, fo, FlushReason::kManualCompaction,
-                      false /* writes_stopped*/);
-=======
     if (immutable_db_options_.atomic_flush) {
       autovector<ColumnFamilyData*> cfds;
       mutex_.Lock();
@@ -653,7 +649,6 @@
       s = FlushMemTable(cfd, fo, FlushReason::kManualCompaction,
                         false /* writes_stopped*/);
     }
->>>>>>> 641fae60
     if (!s.ok()) {
       LogFlush(immutable_db_options_.info_log);
       return s;
