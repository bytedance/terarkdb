//  Copyright (c) 2011-present, Facebook, Inc.  All rights reserved.
//  This source code is licensed under both the GPLv2 (found in the
//  COPYING file in the root directory) and Apache 2.0 License
//  (found in the LICENSE.Apache file in the root directory).
//
// Copyright (c) 2011 The LevelDB Authors. All rights reserved.
// Use of this source code is governed by a BSD-style license that can be
// found in the LICENSE file. See the AUTHORS file for names of contributors.
//
// The representation of a DBImpl consists of a set of Versions.  The
// newest version is called "current".  Older versions may be kept
// around to provide a consistent view to live iterators.
//
// Each Version keeps track of a set of Table files per level.  The
// entire set of versions is maintained in a VersionSet.
//
// Version,VersionSet are thread-compatible, but require external
// synchronization on all accesses.

#pragma once
#include <atomic>
#include <deque>
#include <limits>
#include <map>
#include <memory>
#include <set>
#include <string>
#include <unordered_set>
#include <utility>
#include <vector>

#include "db/column_family.h"
#include "db/compaction.h"
#include "db/compaction_picker.h"
#include "db/dbformat.h"
#include "db/file_indexer.h"
#include "db/log_reader.h"
#include "db/range_del_aggregator.h"
#include "db/read_callback.h"
#include "db/table_cache.h"
#include "db/version_builder.h"
#include "db/version_edit.h"
#include "db/write_controller.h"
#include "monitoring/instrumented_mutex.h"
#include "options/db_options.h"
#include "port/port.h"
#include "rocksdb/env.h"
#include "rocksdb/terark_namespace.h"

namespace TERARKDB_NAMESPACE {

namespace log {
class Writer;
}

class Compaction;
class LogBuffer;
class LookupKey;
class MemTable;
class Version;
class VersionSet;
class WriteBufferManager;
class MergeContext;
class ColumnFamilySet;
class TableCache;
class MergeIteratorBuilder;

// Return the smallest index i such that file_level.files[i]->largest >= key.
// Return file_level.num_files if there is no such file.
// REQUIRES: "file_level.files" contains a sorted list of
// non-overlapping files.
extern int FindFile(const InternalKeyComparator& icmp,
                    const LevelFilesBrief& file_level, const Slice& key);

// Returns true iff some file in "files" overlaps the user key range
// [*smallest,*largest].
// smallest==nullptr represents a key smaller than all keys in the DB.
// largest==nullptr represents a key largest than all keys in the DB.
// REQUIRES: If disjoint_sorted_files, file_level.files[]
// contains disjoint ranges in sorted order.
extern bool SomeFileOverlapsRange(const InternalKeyComparator& icmp,
                                  bool disjoint_sorted_files,
                                  const LevelFilesBrief& file_level,
                                  const Slice* smallest_user_key,
                                  const Slice* largest_user_key);

// Generate LevelFilesBrief from vector<FdWithKeyRange*>
// Would copy smallest_key and largest_key data to sequential memory
// arena: Arena used to allocate the memory
extern void DoGenerateLevelFilesBrief(LevelFilesBrief* file_level,
                                      const std::vector<FileMetaData*>& files,
                                      Arena* arena);

class VersionStorageInfo {
 public:
  VersionStorageInfo(const InternalKeyComparator* internal_comparator,
                     const Comparator* user_comparator, int num_levels,
                     CompactionStyle compaction_style,
                     bool _force_consistency_checks);
  ~VersionStorageInfo();

  void Reserve(int level, size_t size) { files_[level].reserve(size); }

  void AddFile(int level, FileMetaData* f,
               bool (*exists)(void*, uint64_t) = nullptr,
               void* exists_args = nullptr, Logger* info_log = nullptr);

  uint64_t FileSize(const FileMetaData* f, uint64_t file_number = uint64_t(-1),
                    uint64_t entry_count = 0) const;

  uint64_t FileSizeWithBlob(const FileMetaData* f, bool recursive = true,
                            double ratio = 1) const;

  void SetFinalized();

  // Update num_non_empty_levels_.
  void UpdateNumNonEmptyLevels();

  void GenerateFileIndexer() {
    file_indexer_.UpdateIndex(&arena_, num_non_empty_levels_, files_);
  }

  // Update the accumulated stats from a file-meta.
  void UpdateAccumulatedStats(FileMetaData* file_meta);

  void ComputeCompensatedSizes();

  // Updates internal structures that keep track of compaction scores
  // We use compaction scores to figure out which compaction to do next
  // REQUIRES: db_mutex held!!
  void ComputeCompactionScore(const ImmutableCFOptions& immutable_cf_options,
                              const MutableCFOptions& mutable_cf_options);

  // Estimate est_comp_needed_bytes_
  void EstimateCompactionBytesNeeded(
      const MutableCFOptions& mutable_cf_options);

  // This computes files_marked_for_compaction_ and is called by
  // ComputeCompactionScore()
  void ComputeFilesMarkedForCompaction();

  // This computes bottommost_files_marked_for_compaction_ and is called by
  // ComputeCompactionScore() or UpdateOldestSnapshot().
  //
  // Among bottommost files (assumes they've already been computed), marks the
  // ones that have keys that would be eliminated if recompacted, according to
  // the seqnum of the oldest existing snapshot. Must be called every time
  // oldest snapshot changes as that is when bottom-level files can become
  // eligible for compaction.
  //
  // REQUIRES: DB mutex held
  void ComputeBottommostFilesMarkedForCompaction();

  // Generate level_files_brief_ from files_
  void GenerateLevelFilesBrief();
  // Sort all files for this version based on their file size and
  // record results in files_by_compaction_pri_. The largest files are listed
  // first.
  void UpdateFilesByCompactionPri(CompactionPri compaction_pri);

  void GenerateLevel0NonOverlapping();
  bool level0_non_overlapping() const { return level0_non_overlapping_; }

  // Check whether each file in this version is bottommost (i.e., nothing in its
  // key-range could possibly exist in an older file/level).
  // REQUIRES: This version has not been saved
  void GenerateBottommostFiles();

  // Updates the oldest snapshot and related internal state, like the bottommost
  // files marked for compaction.
  // REQUIRES: DB mutex held
  void UpdateOldestSnapshot(SequenceNumber _oldest_snapshot_seqnum);
  void oldest_snapshot_seqnum(SequenceNumber _oldest_snapshot_seqnum) {
    oldest_snapshot_seqnum_ = _oldest_snapshot_seqnum;
  }
  SequenceNumber oldest_snapshot_seqnum() const {
    return oldest_snapshot_seqnum_;
  }

  int MaxInputLevel() const;
  int MaxOutputLevel(bool allow_ingest_behind) const;

  // Return level number that has idx'th highest score
  int CompactionScoreLevel(int idx) const { return compaction_level_[idx]; }

  // Return idx'th highest score
  double CompactionScore(int idx) const { return compaction_score_[idx]; }

  void GetOverlappingInputs(
      int level, const InternalKey* begin,  // nullptr means before all keys
      const InternalKey* end,               // nullptr means after all keys
      std::vector<FileMetaData*>* inputs,
      int hint_index = -1,        // index of overlap file
      int* file_index = nullptr,  // return index of overlap file
      bool expand_range = true,   // if set, returns files which overlap the
                                  // range and overlap each other. If false,
                                  // then just files intersecting the range
      InternalKey** next_smallest = nullptr)  // if non-null, returns the
      const;  // smallest key of next file not included
  void GetCleanInputsWithinInterval(
      int level, const InternalKey* begin,  // nullptr means before all keys
      const InternalKey* end,               // nullptr means after all keys
      std::vector<FileMetaData*>* inputs,
      int hint_index = -1,        // index of overlap file
      int* file_index = nullptr)  // return index of overlap file
      const;

  void GetOverlappingInputsRangeBinarySearch(
      int level,                 // level > 0
      const InternalKey* begin,  // nullptr means before all keys
      const InternalKey* end,    // nullptr means after all keys
      std::vector<FileMetaData*>* inputs,
      int hint_index,                // index of overlap file
      int* file_index,               // return index of overlap file
      bool within_interval = false,  // if set, force the inputs within interval
      InternalKey** next_smallest = nullptr)  // if non-null, returns the
      const;  // smallest key of next file not included

  void ExtendFileRangeOverlappingInterval(
      int level,
      const InternalKey* begin,  // nullptr means before all keys
      const InternalKey* end,    // nullptr means after all keys
      unsigned int index,        // start extending from this index
      int* startIndex,           // return the startIndex of input range
      int* endIndex)             // return the endIndex of input range
      const;

  void ExtendFileRangeWithinInterval(
      int level,
      const InternalKey* begin,  // nullptr means before all keys
      const InternalKey* end,    // nullptr means after all keys
      unsigned int index,        // start extending from this index
      int* startIndex,           // return the startIndex of input range
      int* endIndex)             // return the endIndex of input range
      const;

  // Returns true iff some file in the specified level overlaps
  // some part of [*smallest_user_key,*largest_user_key].
  // smallest_user_key==NULL represents a key smaller than all keys in the DB.
  // largest_user_key==NULL represents a key largest than all keys in the DB.
  bool OverlapInLevel(int level, const Slice* smallest_user_key,
                      const Slice* largest_user_key);

  // Returns true iff the first or last file in inputs contains
  // an overlapping user key to the file "just outside" of it (i.e.
  // just after the last file, or just before the first file)
  // REQUIRES: "*inputs" is a sorted list of non-overlapping files
  bool HasOverlappingUserKey(const std::vector<FileMetaData*>* inputs,
                             int level);

  // Set picker compaction fail
  void SetPickCompactionFail() { is_pick_compaction_fail = true; }

  // Is picker compaction fail
  bool IsPickCompactionFail() const { return is_pick_compaction_fail; }

  // Set picker garbage collection fail
  void SetPickGarbageCollectionFail() {
    is_pick_garbage_collection_fail = true;
  }

  // Is picker garbage collection fail
  bool IsPickGarbageCollectionFail() const {
    return is_pick_garbage_collection_fail;
  }

  int num_levels() const { return num_levels_; }

  double total_garbage_ratio() const { return total_garbage_ratio_; }

  bool blob_marked_for_compaction() const {
    return blob_marked_for_compaction_;
  }

  bool has_space_amplification() const { return !space_amplification_.empty(); }

  bool has_space_amplification(int level) const {
    return space_amplification_.find(level) != space_amplification_.end();
  }

  bool has_map_sst(int level) const {
    auto find = space_amplification_.find(level);
    return find != space_amplification_.end() &&
           (find->second & kHasMapSst) != 0;
  }

  bool has_range_deletion(int level) const {
    auto find = space_amplification_.find(level);
    return find != space_amplification_.end() &&
           (find->second & kHasRangeDeletion) != 0;
  }

  bool has_marked_for_compaction(int level) const {
    auto find = space_amplification_.find(level);
    return find != space_amplification_.end() &&
           (find->second & kMarkedForCompaction) != 0;
  }

  void set_read_amplification(const std::vector<double>& read_amp) {
    read_amplification_ = read_amp;
  }

  double read_amplification(int level) const {
    return read_amplification_[level];
  }
  double read_amplification() const {
    return std::accumulate(read_amplification_.begin(),
                           read_amplification_.end(), 0.);
  }

  // REQUIRES: This version has been saved (see VersionSet::SaveTo)
  int num_non_empty_levels() const {
    assert(finalized_);
    return num_non_empty_levels_;
  }

  // REQUIRES: This version has been finalized.
  // (CalculateBaseBytes() is called)
  // This may or may not return number of level files. It is to keep backward
  // compatible behavior in universal compaction.
  int l0_delay_trigger_count() const { return l0_delay_trigger_count_; }

  void set_l0_delay_trigger_count(int v) { l0_delay_trigger_count_ = v; }

  // REQUIRES: This version has been saved (see VersionSet::SaveTo)
  int NumLevelFiles(int level) const {
    assert(finalized_);
    return static_cast<int>(files_[level].size());
  }

  // Return the combined file size of all files at the specified level.
  uint64_t NumLevelBytes(int level) const;

  // REQUIRES: This version has been saved (see VersionSet::SaveTo)
  const std::vector<FileMetaData*>& LevelFiles(int level) const {
    return files_[level];
  }

  // REQUIRES: This version has been saved (see VersionSet::SaveTo)
  const DependenceMap& dependence_map() const { return dependence_map_; }

  const TERARKDB_NAMESPACE::LevelFilesBrief& LevelFilesBrief(int level) const {
    assert(level < static_cast<int>(level_files_brief_.size()));
    return level_files_brief_[level];
  }

  // REQUIRES: This version has been saved (see VersionSet::SaveTo)
  const std::vector<int>& FilesByCompactionPri(int level) const {
    assert(finalized_);
    return files_by_compaction_pri_[level];
  }

  // REQUIRES: This version has been saved (see VersionSet::SaveTo)
  // REQUIRES: DB mutex held during access
  const autovector<std::pair<int, FileMetaData*>>& FilesMarkedForCompaction()
      const {
    assert(finalized_);
    return files_marked_for_compaction_;
  }

  // REQUIRES: This version has been saved (see VersionSet::SaveTo)
  // REQUIRES: DB mutex held during access
  const autovector<std::pair<int, FileMetaData*>>&
  BottommostFilesMarkedForCompaction() const {
    assert(finalized_);
    return bottommost_files_marked_for_compaction_;
  }

  int base_level() const { return base_level_; }
  double level_multiplier() const { return level_multiplier_; }

  // REQUIRES: lock is held
  // Set the index that is used to offset into files_by_compaction_pri_ to find
  // the next compaction candidate file.
  void SetNextCompactionIndex(int level, int index) {
    next_file_to_compact_by_size_[level] = index;
  }

  // REQUIRES: lock is held
  int NextCompactionIndex(int level) const {
    return next_file_to_compact_by_size_[level];
  }

  // REQUIRES: This version has been saved (see VersionSet::SaveTo)
  const FileIndexer& file_indexer() const {
    assert(finalized_);
    return file_indexer_;
  }

  // Only the first few entries of files_by_compaction_pri_ are sorted.
  // There is no need to sort all the files because it is likely
  // that on a running system, we need to look at only the first
  // few largest files because a new version is created every few
  // seconds/minutes (because of concurrent compactions).
  static const size_t kNumberFilesToSort = 50;

  // Return a human-readable short (single-line) summary of the number
  // of files per level.  Uses *scratch as backing store.
  struct LevelSummaryStorage {
    char buffer[1000];
  };
  struct FileSummaryStorage {
    char buffer[3000];
  };
  const char* LevelSummary(LevelSummaryStorage* scratch) const;
  // Return a human-readable short (single-line) summary of files
  // in a specified level.  Uses *scratch as backing store.
  const char* LevelFileSummary(FileSummaryStorage* scratch, int level) const;

  // Return the maximum overlapping data (in bytes) at next level for any
  // file at a level >= 1.
  int64_t MaxNextLevelOverlappingBytes();

  // Return a human readable string that describes this version's contents.
  std::string DebugString(bool hex = false) const;

  uint64_t GetAverageValueSize() const {
    double long_cnt = 0, long_weight = 0, short_cnt = 0, short_weight = 0;
    if (blob_num_entries_ > blob_num_antiquation_) {
      long_cnt = blob_num_entries_ - blob_num_antiquation_;
    }
    if (blob_num_entries_ > blob_num_deletions_) {
      long_weight = blob_num_entries_ - blob_num_deletions_;
    }
    if (lsm_num_entries_ > lsm_num_deletions_ + long_cnt) {
      short_cnt = lsm_num_entries_ - lsm_num_deletions_ - long_cnt;
    }
    short_weight = short_cnt;
    if (long_weight == 0 && short_weight == 0) {
      return 0;
    }
    double long_avg = 0, short_avg = 0;
    if (long_cnt != 0) {
      long_avg = blob_file_size_ / long_cnt;
    }
    if (short_cnt != 0) {
      short_avg = lsm_file_size_ / short_cnt;
    }
    return uint64_t(short_avg * short_weight + long_avg * long_weight) /
           (short_weight + long_weight);
  }

  uint64_t GetEstimatedActiveKeys() const;

  double GetEstimatedCompressionRatioAtLevel(int level) const;

  // re-initializes the index that is used to offset into
  // files_by_compaction_pri_
  // to find the next compaction candidate file.
  void ResetNextCompactionIndex(int level) {
    next_file_to_compact_by_size_[level] = 0;
  }

  const InternalKeyComparator* InternalComparator() {
    return internal_comparator_;
  }

  // Returns maximum total bytes of data on a given level.
  uint64_t MaxBytesForLevel(int level) const;

  // Must be called after any change to MutableCFOptions.
  void CalculateBaseBytes(const ImmutableCFOptions& ioptions,
                          const MutableCFOptions& options);

  // Returns an estimate of the amount of live data in bytes.
  uint64_t EstimateLiveDataSize() const;

  uint64_t estimated_compaction_needed_bytes() const {
    return estimated_compaction_needed_bytes_;
  }

  void TEST_set_estimated_compaction_needed_bytes(uint64_t v) {
    estimated_compaction_needed_bytes_ = v;
  }

  bool force_consistency_checks() const { return force_consistency_checks_; }

  // Returns whether any key in [`smallest_key`, `largest_key`] could appear in
  // an older L0 file than `last_l0_idx` or in a greater level than `last_level`
  //
  // @param last_level Level after which we check for overlap
  // @param last_l0_idx If `last_level == 0`, index of L0 file after which we
  //    check for overlap; otherwise, must be -1
  bool RangeMightExistAfterSortedRun(const Slice& smallest_user_key,
                                     const Slice& largest_user_key,
                                     int last_level, int last_l0_idx);

  VersionBuilder::Context* ReleaseVersionBuilderContext() {
    return version_builder_context_.release();
  }
  void ResetVersionBuilderContext(VersionBuilder::Context* context) {
    return version_builder_context_.reset(context);
  }

 private:
  const InternalKeyComparator* internal_comparator_;
  const Comparator* user_comparator_;
  int num_levels_;            // Number of levels
  int num_non_empty_levels_;  // Number of levels. Any level larger than it
                              // is guaranteed to be empty.
  // Per-level max bytes
  std::vector<uint64_t> level_max_bytes_;

  // A short brief metadata of files per level
  autovector<TERARKDB_NAMESPACE::LevelFilesBrief> level_files_brief_;
  FileIndexer file_indexer_;
  Arena arena_;  // Used to allocate space for file_levels_

  CompactionStyle compaction_style_;

  // List of files per level, files in each level are arranged
  // in increasing order of keys
  std::vector<FileMetaData*>* files_;

  // Dependence files both in files[-1] and dependence_map
  DependenceMap dependence_map_;

  // Level that L0 data should be compacted to. All levels < base_level_ should
  // be empty. -1 if it is not level-compaction so it's not applicable.
  int base_level_;

  double level_multiplier_;

  // A list for the same set of files that are stored in files_,
  // but files in each level are now sorted based on file
  // size. The file with the largest size is at the front.
  // This vector stores the index of the file from files_.
  std::vector<std::vector<int>> files_by_compaction_pri_;

  // If true, means that files in L0 have keys with non overlapping ranges
  bool level0_non_overlapping_;

  // An index into files_by_compaction_pri_ that specifies the first
  // file that is not yet compacted
  std::vector<int> next_file_to_compact_by_size_;

  // Only the first few entries of files_by_compaction_pri_ are sorted.
  // There is no need to sort all the files because it is likely
  // that on a running system, we need to look at only the first
  // few largest files because a new version is created every few
  // seconds/minutes (because of concurrent compactions).
  static const size_t number_of_files_to_sort_ = 50;

  // This vector contains list of files marked for compaction and also not
  // currently being compacted. It is protected by DB mutex. It is calculated in
  // ComputeCompactionScore()
  autovector<std::pair<int, FileMetaData*>> files_marked_for_compaction_;

  // These files are considered bottommost because none of their keys can exist
  // at lower levels. They are not necessarily all in the same level. The marked
  // ones are eligible for compaction because they contain duplicate key
  // versions that are no longer protected by snapshot. These variables are
  // protected by DB mutex and are calculated in `GenerateBottommostFiles()` and
  // `ComputeBottommostFilesMarkedForCompaction()`.
  autovector<std::pair<int, FileMetaData*>> bottommost_files_;
  autovector<std::pair<int, FileMetaData*>>
      bottommost_files_marked_for_compaction_;

  // Threshold for needing to mark another bottommost file. Maintain it so we
  // can quickly check when releasing a snapshot whether more bottommost files
  // became eligible for compaction. It's defined as the min of the max nonzero
  // seqnums of unmarked bottommost files.
  SequenceNumber bottommost_files_mark_threshold_ = kMaxSequenceNumber;

  // Monotonically increases as we release old snapshots. Zero indicates no
  // snapshots have been released yet. When no snapshots remain we set it to the
  // current seqnum, which needs to be protected as a snapshot can still be
  // created that references it.
  SequenceNumber oldest_snapshot_seqnum_ = 0;

  // Level that should be compacted next and its compaction score.
  // Score < 1 means compaction is not strictly needed.  These fields
  // are initialized by Finalize().
  // The most critical level to be compacted is listed first
  // These are used to pick the best compaction level
  std::vector<double> compaction_score_;
  std::vector<int> compaction_level_;

  enum {
    kHasMapSst = 1ULL << 0,
    kHasRangeDeletion = 1ULL << 1,
    kMarkedForCompaction = 1ULL << 2,
  };
  std::unordered_map<int, int> space_amplification_;
  std::vector<double> read_amplification_;

  int l0_delay_trigger_count_ = 0;  // Count used to trigger slow down and stop
                                    // for number of L0 files.

  uint64_t blob_file_size_;
  uint64_t blob_num_entries_;
  uint64_t blob_num_deletions_;
  uint64_t blob_num_antiquation_;
  uint64_t lsm_file_size_;
  uint64_t lsm_num_entries_;
  uint64_t lsm_num_deletions_;
  // Estimated bytes needed to be compacted until all levels' size is down to
  // target sizes.
  uint64_t estimated_compaction_needed_bytes_;

  // Store quantity of files that needs gc.
  double total_garbage_ratio_;

  bool finalized_;

  bool is_pick_compaction_fail;
  bool is_pick_garbage_collection_fail;

  // If set to true, we will run consistency checks even if RocksDB
  // is compiled in release mode
  bool force_consistency_checks_;

  bool blob_marked_for_compaction_;

<<<<<<< HEAD
=======
  std::unique_ptr<VersionBuilder::Context> version_builder_context_;

>>>>>>> b5b00b9d
  friend class Version;
  friend class VersionSet;
  // No copying allowed
  VersionStorageInfo(const VersionStorageInfo&) = delete;
  void operator=(const VersionStorageInfo&) = delete;
};

class Version : public SeparateHelper, private LazyBufferState {
 public:
  // Append to *iters a sequence of iterators that will
  // yield the contents of this Version when merged together.
  // REQUIRES: This version has been saved (see VersionSet::SaveTo)
  void AddIterators(const ReadOptions&, const EnvOptions& soptions,
                    MergeIteratorBuilder* merger_iter_builder,
                    RangeDelAggregator* range_del_agg);

  void AddIteratorsForLevel(const ReadOptions&, const EnvOptions& soptions,
                            MergeIteratorBuilder* merger_iter_builder,
                            int level, RangeDelAggregator* range_del_agg);

  Status OverlapWithLevelIterator(const ReadOptions&, const EnvOptions&,
                                  const Slice& smallest_user_key,
                                  const Slice& largest_user_key, int level,
                                  bool* overlap);

  // Lookup the value for key.  If found, store it in *val and
  // return OK.  Else return a non-OK status.
  // Uses *operands to store merge_operator operations to apply later.
  //
  // If the ReadOptions.read_tier is set to do a read-only fetch, then
  // *value_found will be set to false if it cannot be determined whether
  // this value exists without doing IO.
  //
  // If the key is Deleted, *status will be set to NotFound and
  //                        *key_exists will be set to true.
  // If no key was found, *status will be set to NotFound and
  //                      *key_exists will be set to false.
  // If seq is non-null, *seq will be set to the sequence number found
  // for the key if a key was found.
  //
  // REQUIRES: lock is not held
  void Get(const ReadOptions&, const Slice& user_key, const LookupKey& key,
           LazyBuffer* value, Status* status, MergeContext* merge_context,
           SequenceNumber* max_covering_tombstone_seq,
           bool* value_found = nullptr, bool* key_exists = nullptr,
           SequenceNumber* seq = nullptr, ReadCallback* callback = nullptr);

  void GetKey(const Slice& user_key, const Slice& ikey, Status* status,
              ValueType* type, SequenceNumber* seq, LazyBuffer* value);

  // Loads some stats information from files. Call without mutex held. It needs
  // to be called before applying the version to the version set.
  void PrepareApply(const MutableCFOptions& mutable_cf_options);

  // Reference count management (so Versions do not disappear out from
  // under live iterators)
  void Ref();
  // Decrease reference count. Delete the object if no reference left
  // and return true. Otherwise, return false.
  bool Unref();

  // Add all files listed in the current version to *live.
  void AddLiveFiles(std::vector<FileDescriptor>* live);

  // Return a human readable string that describes this version's contents.
  std::string DebugString(bool hex = false, bool print_stats = false) const;

  // Returns the version number of this version
  uint64_t GetVersionNumber() const { return version_number_; }

  // REQUIRES: lock is held
  // On success, "tp" will contains the table properties of the file
  // specified in "file_meta".  If the file name of "file_meta" is
  // known ahead, passing it by a non-null "fname" can save a
  // file-name conversion.
  Status GetTableProperties(std::shared_ptr<const TableProperties>* tp,
                            const FileMetaData* file_meta,
                            const std::string* fname = nullptr) const;

  // REQUIRES: lock is held
  // On success, *props will be populated with all SSTables' table properties.
  // The keys of `props` are the sst file name, the values of `props` are the
  // tables' properties, represented as std::shared_ptr.
  Status GetPropertiesOfAllTables(TablePropertiesCollection* props);
  Status GetPropertiesOfAllTables(TablePropertiesCollection* props, int level);
  Status GetPropertiesOfTablesInRange(const Range* range, std::size_t n,
                                      TablePropertiesCollection* props,
                                      bool include_blob = true) const;

  // REQUIRES: lock is held
  // On success, "tp" will contains the aggregated table property among
  // the table properties of all sst files in this version.
  Status GetAggregatedTableProperties(
      std::shared_ptr<const TableProperties>* tp, int level = -1);

  uint64_t GetEstimatedActiveKeys() {
    return storage_info_.GetEstimatedActiveKeys();
  }

  size_t GetMemoryUsageByTableReaders();

  // REQUIRES: lock is held
  double GetCompactionLoad() const;

  double GetGarbageCollectionLoad() const;

  ColumnFamilyData* cfd() const { return cfd_; }

  void ForEachVersionList(void (*callback)(Version*), void* args);

  // Return the next Version in the linked list.
  Version* Next() const { return next_; }

  int TEST_refs() const { return refs_; }

  VersionStorageInfo* storage_info() { return &storage_info_; }

  VersionSet* version_set() { return vset_; }

  void GetColumnFamilyMetaData(ColumnFamilyMetaData* cf_meta);

  uint64_t GetSstFilesSize();

  const MutableCFOptions& GetMutableCFOptions() { return mutable_cf_options_; }

 private:
  Env* env_;
  friend class VersionSet;

  const InternalKeyComparator* internal_comparator() const {
    return storage_info_.internal_comparator_;
  }
  const Comparator* user_comparator() const {
    return storage_info_.user_comparator_;
  }

  bool PrefixMayMatch(const ReadOptions& read_options,
                      InternalIterator* level_iter,
                      const Slice& internal_prefix) const;

  // Returns true if the filter blocks in the specified level will not be
  // checked during read operations. In certain cases (trivial move or preload),
  // the filter block may already be cached, but we still do not access it such
  // that it eventually expires from the cache.
  bool IsFilterSkipped(int level, bool is_file_last_in_level = false);

  // The helper function of UpdateAccumulatedStats, which may fill the missing
  // fields of file_meta from its associated TableProperties.
  // Returns true if it does initialize FileMetaData.
  bool MaybeInitializeFileMetaData(FileMetaData* file_meta);

  // Update the accumulated stats associated with the current version.
  // This accumulated stats will be used in compaction.
  void UpdateAccumulatedStats(bool update_stats);

  // Sort all files for this version based on their file size and
  // record results in files_by_compaction_pri_. The largest files are listed
  // first.
  void UpdateFilesByCompactionPri();

  ColumnFamilyData* cfd_;  // ColumnFamilyData to which this Version belongs
  Logger* info_log_;
  Statistics* db_statistics_;
  TableCache* table_cache_;
  const MergeOperator* merge_operator_;

  VersionStorageInfo storage_info_;
  VersionSet* vset_;  // VersionSet to which this Version belongs
  Version* next_;     // Next version in linked list
  Version* prev_;     // Previous version in linked list
  int refs_;          // Number of live refs to this version
  const EnvOptions env_options_;
  const MutableCFOptions mutable_cf_options_;

  // A version number that uniquely represents this version. This is
  // used for debugging and logging purposes only.
  uint64_t version_number_;

  Version(ColumnFamilyData* cfd, VersionSet* vset, const EnvOptions& env_opt,
          MutableCFOptions mutable_cf_options, uint64_t version_number = 0);

  ~Version();

  void destroy(LazyBuffer* /*buffer*/) const override {}

  Status pin_buffer(LazyBuffer* /*buffer*/) const override {
    return Status::OK();
  }

  Status fetch_buffer(LazyBuffer* buffer) const override;

  LazyBuffer TransToCombined(const Slice& user_key, uint64_t sequence,
                             const LazyBuffer& value) const override;

  // No copying allowed
  Version(const Version&);
  void operator=(const Version&);
};

struct ObsoleteFileInfo {
  FileMetaData* metadata;
  std::string path;

  ObsoleteFileInfo() noexcept : metadata(nullptr) {}
  ObsoleteFileInfo(FileMetaData* f, const std::string& file_path)
      : metadata(f), path(file_path) {}

  ObsoleteFileInfo(const ObsoleteFileInfo&) = delete;
  ObsoleteFileInfo& operator=(const ObsoleteFileInfo&) = delete;

  ObsoleteFileInfo(ObsoleteFileInfo&& rhs) noexcept : ObsoleteFileInfo() {
    *this = std::move(rhs);
  }

  ObsoleteFileInfo& operator=(ObsoleteFileInfo&& rhs) noexcept {
    path = std::move(rhs.path);
    metadata = rhs.metadata;
    rhs.metadata = nullptr;

    return *this;
  }

  void DeleteMetadata() {
    delete metadata;
    metadata = nullptr;
  }
};

namespace {
class BaseReferencedVersionBuilder;
}

class VersionSet {
 public:
  VersionSet(const std::string& dbname, const ImmutableDBOptions* db_options,
             const EnvOptions& env_options, bool seq_per_batch,
             Cache* table_cache, WriteBufferManager* write_buffer_manager,
             WriteController* write_controller);
  ~VersionSet();

  // Apply *edit to the current version to form a new descriptor that
  // is both saved to persistent state and installed as the new
  // current version.  Will release *mu while actually writing to the file.
  // column_family_options has to be set if edit is column family add
  // REQUIRES: *mu is held on entry.
  // REQUIRES: no other thread concurrently calls LogAndApply()
  Status LogAndApply(
      ColumnFamilyData* column_family_data,
      const MutableCFOptions& mutable_cf_options, VersionEdit* edit,
      InstrumentedMutex* mu, Directory* db_directory = nullptr,
      bool new_descriptor_log = false,
      const ColumnFamilyOptions* column_family_options = nullptr) {
    autovector<ColumnFamilyData*> cfds;
    cfds.emplace_back(column_family_data);
    autovector<const MutableCFOptions*> mutable_cf_options_list;
    mutable_cf_options_list.emplace_back(&mutable_cf_options);
    autovector<autovector<VersionEdit*>> edit_lists;
    autovector<VersionEdit*> edit_list;
    edit_list.emplace_back(edit);
    edit_lists.emplace_back(edit_list);
    return LogAndApply(cfds, mutable_cf_options_list, edit_lists, mu,
                       db_directory, new_descriptor_log, column_family_options);
  }
  // The batch version. If edit_list.size() > 1, caller must ensure that
  // no edit in the list column family add or drop
  Status LogAndApply(
      ColumnFamilyData* column_family_data,
      const MutableCFOptions& mutable_cf_options,
      const autovector<VersionEdit*>& edit_list, InstrumentedMutex* mu,
      Directory* db_directory = nullptr, bool new_descriptor_log = false,
      const ColumnFamilyOptions* column_family_options = nullptr) {
    autovector<ColumnFamilyData*> cfds;
    cfds.emplace_back(column_family_data);
    autovector<const MutableCFOptions*> mutable_cf_options_list;
    mutable_cf_options_list.emplace_back(&mutable_cf_options);
    autovector<autovector<VersionEdit*>> edit_lists;
    edit_lists.emplace_back(edit_list);
    return LogAndApply(cfds, mutable_cf_options_list, edit_lists, mu,
                       db_directory, new_descriptor_log, column_family_options);
  }

  // The across-multi-cf batch version. If edit_lists contain more than
  // 1 version edits, caller must ensure that no edit in the []list is column
  // family manipulation.
  Status LogAndApply(
      const autovector<ColumnFamilyData*>& cfds,
      const autovector<const MutableCFOptions*>& mutable_cf_options_list,
      const autovector<autovector<VersionEdit*>>& edit_lists,
      InstrumentedMutex* mu, Directory* db_directory = nullptr,
      bool new_descriptor_log = false,
      const ColumnFamilyOptions* new_cf_options = nullptr);

  // Recover the last saved descriptor from persistent storage.
  // If read_only == true, Recover() will not complain if some column families
  // are not opened
  Status Recover(const std::vector<ColumnFamilyDescriptor>& column_families,
                 bool read_only = false);

  // Reads a manifest file and returns a list of column families in
  // column_families.
  static Status ListColumnFamilies(std::vector<std::string>* column_families,
                                   const std::string& dbname, Env* env);

#ifndef ROCKSDB_LITE
  // Try to reduce the number of levels. This call is valid when
  // only one level from the new max level to the old
  // max level containing files.
  // The call is static, since number of levels is immutable during
  // the lifetime of a RocksDB instance. It reduces number of levels
  // in a DB by applying changes to manifest.
  // For example, a db currently has 7 levels [0-6], and a call to
  // to reduce to 5 [0-4] can only be executed when only one level
  // among [4-6] contains files.
  static Status ReduceNumberOfLevels(const std::string& dbname,
                                     const Options* options,
                                     const EnvOptions& env_options,
                                     int new_levels);

  // printf contents (for debugging)
  Status DumpManifest(Options& options, std::string& manifestFileName,
                      bool verbose, bool hex = false, bool json = false);

#endif  // ROCKSDB_LITE

  // Return the current manifest file number
  uint64_t manifest_file_number() const { return manifest_file_number_; }

  uint64_t options_file_number() const { return options_file_number_; }

  uint64_t pending_manifest_file_number() const {
    return pending_manifest_file_number_;
  }

  uint64_t current_next_file_number() const { return next_file_number_.load(); }

  uint64_t min_log_number_to_keep_2pc() const {
    return min_log_number_to_keep_2pc_.load();
  }

  // Allocate and return a new file number
  uint64_t NewFileNumber() { return next_file_number_.fetch_add(1); }

  // Fetch And Add n new file number
  uint64_t FetchAddFileNumber(uint64_t n) {
    return next_file_number_.fetch_add(n);
  }

  // Return the last sequence number.
  uint64_t LastSequence() const {
    return last_sequence_.load(std::memory_order_acquire);
  }

  // Note: memory_order_acquire must be sufficient.
  uint64_t LastAllocatedSequence() const {
    return last_allocated_sequence_.load(std::memory_order_seq_cst);
  }

  // Note: memory_order_acquire must be sufficient.
  uint64_t LastPublishedSequence() const {
    return last_published_sequence_.load(std::memory_order_seq_cst);
  }

  // Set the last sequence number to s.
  void SetLastSequence(uint64_t s) {
    assert(s >= last_sequence_);
    // Last visible sequence must always be less than last written seq
    assert(!db_options_->two_write_queues || s <= last_allocated_sequence_);
    last_sequence_.store(s, std::memory_order_release);
  }

  // Note: memory_order_release must be sufficient
  void SetLastPublishedSequence(uint64_t s) {
    assert(s >= last_published_sequence_);
    last_published_sequence_.store(s, std::memory_order_seq_cst);
  }

  // Note: memory_order_release must be sufficient
  void SetLastAllocatedSequence(uint64_t s) {
    assert(s >= last_allocated_sequence_);
    last_allocated_sequence_.store(s, std::memory_order_seq_cst);
  }

  // Note: memory_order_release must be sufficient
  uint64_t FetchAddLastAllocatedSequence(uint64_t s) {
    return last_allocated_sequence_.fetch_add(s, std::memory_order_seq_cst);
  }

  // Mark the specified file number as used.
  // REQUIRED: this is only called during single-threaded recovery or repair.
  void MarkFileNumberUsed(uint64_t number);

  // Mark the specified log number as deleted
  // REQUIRED: this is only called during single-threaded recovery or repair, or
  // from ::LogAndApply where the global mutex is held.
  void MarkMinLogNumberToKeep2PC(uint64_t number);

  // Return the log file number for the log file that is currently
  // being compacted, or zero if there is no such log file.
  uint64_t prev_log_number() const { return prev_log_number_; }

  // Returns the minimum log number which still has data not flushed to any SST
  // file.
  // In non-2PC mode, all the log numbers smaller than this number can be safely
  // deleted.
  uint64_t MinLogNumberWithUnflushedData() const {
    return PreComputeMinLogNumberWithUnflushedData(nullptr);
  }
  // Returns the minimum log number which still has data not flushed to any SST
  // file, except data from `cfd_to_skip`.
  uint64_t PreComputeMinLogNumberWithUnflushedData(
      const ColumnFamilyData* cfd_to_skip) const {
    uint64_t min_log_num = port::kMaxUint64;
    for (auto cfd : *column_family_set_) {
      if (cfd == cfd_to_skip) {
        continue;
      }
      // It's safe to ignore dropped column families here:
      // cfd->IsDropped() becomes true after the drop is persisted in MANIFEST.
      if (min_log_num > cfd->GetLogNumber() && !cfd->IsDropped()) {
        min_log_num = cfd->GetLogNumber();
      }
    }
    return min_log_num;
  }

  // Create an iterator that reads over the compaction inputs for "*c".
  // The caller should delete the iterator when no longer needed.
  InternalIterator* MakeInputIterator(
      const Compaction* c, RangeDelAggregator* range_del_agg,
      const EnvOptions& env_options_compactions);

  // Add all files listed in any live version to *live.
  void AddLiveFiles(std::vector<FileDescriptor>* live_list);

  // Return the approximate size of data to be scanned for range [start, end)
  // in levels [start_level, end_level). If end_level == 0 it will search
  // through all non-empty levels
  uint64_t ApproximateSize(Version* v, const Slice& start, const Slice& end,
                           int start_level = 0, int end_level = -1);

  // Return the size of the current manifest file
  uint64_t manifest_file_size() const { return manifest_file_size_; }

  // verify that the files that we started with for a compaction
  // still exist in the current version and in the same original level.
  // This ensures that a concurrent compaction did not erroneously
  // pick the same files to compact.
  bool VerifyCompactionFileConsistency(Compaction* c);

  Status GetMetadataForFile(uint64_t number, int* filelevel,
                            FileMetaData** metadata, ColumnFamilyData** cfd);

  // This function doesn't support leveldb SST filenames
  void GetLiveFilesMetaData(std::vector<LiveFileMetaData>* metadata);

  void GetObsoleteFiles(std::vector<ObsoleteFileInfo>* files,
                        std::vector<std::string>* manifest_filenames,
                        uint64_t min_pending_output);

  ColumnFamilySet* GetColumnFamilySet() { return column_family_set_.get(); }
  const EnvOptions& env_options() { return env_options_; }
  void ChangeEnvOptions(const MutableDBOptions& new_options) {
    env_options_.writable_file_max_buffer_size =
        new_options.writable_file_max_buffer_size;
  }

  const ImmutableDBOptions* db_options() const { return db_options_; }

  static uint64_t GetNumLiveVersions(Version* dummy_versions);

  static uint64_t GetTotalSstFilesSize(Version* dummy_versions);

  ColumnFamilyData* TEST_CreateColumnFamily(
      const ColumnFamilyOptions& cf_options, VersionEdit* edit) {
    return CreateColumnFamily(cf_options, edit);
  }

 private:
  struct ManifestWriter;

  friend class Version;
  friend class DBImpl;

  struct LogReporter : public log::Reader::Reporter {
    Status* status;
    virtual void Corruption(size_t /*bytes*/, const Status& s) override {
      if (this->status->ok()) *this->status = s;
    }
  };

  // ApproximateSize helper
  uint64_t ApproximateSizeLevel0(Version* v, const LevelFilesBrief& files_brief,
                                 const Slice& start, const Slice& end);

  uint64_t ApproximateSize(Version* v, const FdWithKeyRange& f,
                           const Slice& key);

  // Save current contents to *log
  Status WriteSnapshot(log::Writer* log);

  void AppendVersion(ColumnFamilyData* column_family_data, Version* v);

  ColumnFamilyData* CreateColumnFamily(const ColumnFamilyOptions& cf_options,
                                       VersionEdit* edit);

  Status ApplyOneVersionEdit(
      VersionEdit& edit,
      const std::unordered_map<std::string, ColumnFamilyOptions>& name_to_opts,
      std::unordered_map<int, std::string>& column_families_not_found,
      std::unordered_map<uint32_t, BaseReferencedVersionBuilder*>& builders,
      bool* have_log_number, uint64_t* log_number, bool* have_prev_log_number,
      uint64_t* previous_log_number, bool* have_next_file, uint64_t* next_file,
      bool* have_last_sequence, SequenceNumber* last_sequence,
      uint64_t* min_log_number_to_keep, uint32_t* max_column_family);

  Status ProcessManifestWrites(std::deque<ManifestWriter>& writers,
                               InstrumentedMutex* mu, Directory* db_directory,
                               bool new_descriptor_log,
                               const ColumnFamilyOptions* new_cf_options);

  std::unique_ptr<ColumnFamilySet> column_family_set_;

  Env* const env_;
  const std::string dbname_;
  const ImmutableDBOptions* const db_options_;
  std::atomic<uint64_t> next_file_number_;
  // Any log number equal or lower than this should be ignored during recovery,
  // and is qualified for being deleted in 2PC mode. In non-2PC mode, this
  // number is ignored.
  std::atomic<uint64_t> min_log_number_to_keep_2pc_ = {0};
  uint64_t manifest_file_number_;
  uint64_t options_file_number_;
  uint64_t pending_manifest_file_number_;
  // The last seq visible to reads. It normally indicates the last sequence in
  // the memtable but when using two write queues it could also indicate the
  // last sequence in the WAL visible to reads.
  std::atomic<uint64_t> last_sequence_;
  // The last seq that is already allocated. It is applicable only when we have
  // two write queues. In that case seq might or might not have appreated in
  // memtable but it is expected to appear in the WAL.
  // We have last_sequence <= last_allocated_sequence_
  std::atomic<uint64_t> last_allocated_sequence_;
  // The last allocated sequence that is also published to the readers. This is
  // applicable only when last_seq_same_as_publish_seq_ is not set. Otherwise
  // last_sequence_ also indicates the last published seq.
  // We have last_sequence <= last_published_sequence_ <=
  // last_allocated_sequence_
  std::atomic<uint64_t> last_published_sequence_;
  uint64_t prev_log_number_;  // 0 or backing store for memtable being compacted

  // Opened lazily
  std::unique_ptr<log::Writer> descriptor_log_;

  // generates a increasing version number for every new version
  uint64_t current_version_number_;

  // Queue of writers to the manifest file
  std::deque<ManifestWriter*> manifest_writers_;

  // Current size of manifest file
  uint64_t manifest_file_size_;

  // VersionEdit count of manifest file
  uint64_t manifest_edit_count_;

  std::vector<ObsoleteFileInfo> obsolete_files_;
  std::vector<std::string> obsolete_manifests_;

  const bool seq_per_batch_;

  // env options for all reads and writes except compactions
  EnvOptions env_options_;

  // No copying allowed
  VersionSet(const VersionSet&);
  void operator=(const VersionSet&);

  void LogAndApplyCFHelper(VersionEdit* edit);

 public:
  void LogAndApplyHelper(ColumnFamilyData* cfd, VersionBuilder* b, Version* v,
                         VersionEdit* edit, InstrumentedMutex* mu,
                         bool apply = true);
};

}  // namespace TERARKDB_NAMESPACE<|MERGE_RESOLUTION|>--- conflicted
+++ resolved
@@ -612,11 +612,8 @@
 
   bool blob_marked_for_compaction_;
 
-<<<<<<< HEAD
-=======
   std::unique_ptr<VersionBuilder::Context> version_builder_context_;
 
->>>>>>> b5b00b9d
   friend class Version;
   friend class VersionSet;
   // No copying allowed
