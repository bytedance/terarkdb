//  Copyright (c) 2011-present, Facebook, Inc.  All rights reserved.
//  This source code is licensed under both the GPLv2 (found in the
//  COPYING file in the root directory) and Apache 2.0 License
//  (found in the LICENSE.Apache file in the root directory).
//
// Copyright (c) 2011 The LevelDB Authors. All rights reserved.
// Use of this source code is governed by a BSD-style license that can be
// found in the LICENSE file. See the AUTHORS file for names of contributors.

#include "db/version_set.h"

#ifndef __STDC_FORMAT_MACROS
#define __STDC_FORMAT_MACROS
#endif

#include <inttypes.h>
#include <stdio.h>

#include <algorithm>
#include <list>
#include <map>
#include <string>
#include <unordered_map>
#include <vector>

#include "db/compaction.h"
#include "db/log_reader.h"
#include "db/log_writer.h"
#include "db/memtable.h"
#include "db/merge_context.h"
#include "db/merge_helper.h"
#include "db/table_cache.h"
#include "db/version_builder.h"
#include "monitoring/file_read_sample.h"
#include "monitoring/perf_context_imp.h"
#include "monitoring/persistent_stats_history.h"
#include "rocksdb/env.h"
#include "rocksdb/merge_operator.h"
#include "rocksdb/terark_namespace.h"
#include "rocksdb/write_buffer_manager.h"
#include "table/format.h"
#include "table/get_context.h"
#include "table/internal_iterator.h"
#include "table/merging_iterator.h"
#include "table/meta_blocks.h"
#include "table/plain_table_factory.h"
#include "table/table_reader.h"
#include "table/two_level_iterator.h"
#include "util/c_style_callback.h"
#include "util/coding.h"
#include "util/file_reader_writer.h"
#include "util/filename.h"
#include "util/logging.h"
#include "util/stop_watch.h"
#include "util/string_util.h"
#include "util/sync_point.h"
#include "utilities/util/valvec.hpp"

namespace TERARKDB_NAMESPACE {

namespace {

// Find File in LevelFilesBrief data structure
// Within an index range defined by left and right
int FindFileInRange(const InternalKeyComparator& icmp,
                    const LevelFilesBrief& file_level, const Slice& key,
                    uint32_t left, uint32_t right) {
  return static_cast<int>(
      terark::lower_bound_ex_n(file_level.files, left, right, key,
                               TERARK_FIELD(largest_key), "" < icmp));
}

Status OverlapWithIterator(const Comparator* ucmp,
                           const Slice& smallest_user_key,
                           const Slice& largest_user_key,
                           InternalIterator* iter, bool* overlap) {
  InternalKey range_start(smallest_user_key, kMaxSequenceNumber,
                          kValueTypeForSeek);
  iter->Seek(range_start.Encode());
  if (!iter->status().ok()) {
    return iter->status();
  }

  *overlap = false;
  if (iter->Valid()) {
    ParsedInternalKey seek_result;
    if (!ParseInternalKey(iter->key(), &seek_result)) {
      return Status::Corruption("DB have corrupted keys");
    }

    if (ucmp->Compare(seek_result.user_key, largest_user_key) <= 0) {
      *overlap = true;
    }
  }

  return iter->status();
}

// Class to help choose the next file to search for the particular key.
// Searches and returns files level by level.
// We can search level-by-level since entries never hop across
// levels. Therefore we are guaranteed that if we find data
// in a smaller level, later levels are irrelevant (unless we
// are MergeInProgress).
class FilePicker {
 public:
  FilePicker(std::vector<FileMetaData*>* files, const Slice& user_key,
             const Slice& ikey, autovector<LevelFilesBrief>* file_levels,
             unsigned int num_levels, FileIndexer* file_indexer,
             const Comparator* user_comparator,
             const InternalKeyComparator* internal_comparator)
      : num_levels_(num_levels),
        curr_level_(static_cast<unsigned int>(-1)),
        returned_file_level_(static_cast<unsigned int>(-1)),
        hit_file_level_(static_cast<unsigned int>(-1)),
        search_left_bound_(0),
        search_right_bound_(FileIndexer::kLevelMaxIndex),
#ifndef NDEBUG
        files_(files),
#endif
        level_files_brief_(file_levels),
        is_hit_file_last_in_level_(false),
        curr_file_level_(nullptr),
        user_key_(user_key),
        ikey_(ikey),
        file_indexer_(file_indexer),
        user_comparator_(user_comparator),
        internal_comparator_(internal_comparator) {
#ifdef NDEBUG
    (void)files;
#endif
    // Setup member variables to search first level.
    search_ended_ = !PrepareNextLevel();
    if (!search_ended_) {
      // Prefetch Level 0 table data to avoid cache miss if possible.
      for (unsigned int i = 0; i < (*level_files_brief_)[0].num_files; ++i) {
        auto* r = (*level_files_brief_)[0].files[i].fd.table_reader;
        if (r) {
          r->Prepare(ikey);
        }
      }
    }
  }

  int GetCurrentLevel() const { return curr_level_; }

  FdWithKeyRange* GetNextFile() {
    while (!search_ended_) {  // Loops over different levels.
      while (curr_index_in_curr_level_ < curr_file_level_->num_files) {
        // Loops over all files in current level.
        FdWithKeyRange* f = &curr_file_level_->files[curr_index_in_curr_level_];
        hit_file_level_ = curr_level_;
        is_hit_file_last_in_level_ =
            curr_index_in_curr_level_ == curr_file_level_->num_files - 1;
        int cmp_largest = -1;

        // Do key range filtering of files or/and fractional cascading if:
        // (1) not all the files are in level 0, or
        // (2) there are more than 3 current level files
        // If there are only 3 or less current level files in the system, we
        // skip the key range filtering. In this case, more likely, the system
        // is highly tuned to minimize number of tables queried by each query,
        // so it is unlikely that key range filtering is more efficient than
        // querying the files.
        if (num_levels_ > 1 || curr_file_level_->num_files > 3) {
          // Check if key is within a file's range. If search left bound and
          // right bound point to the same find, we are sure key falls in
          // range.
          assert(curr_level_ == 0 ||
                 curr_index_in_curr_level_ == start_index_in_curr_level_ ||
                 user_comparator_->Compare(
                     user_key_, ExtractUserKey(f->smallest_key)) <= 0);

          int cmp_smallest = user_comparator_->Compare(
              user_key_, ExtractUserKey(f->smallest_key));
          if (cmp_smallest >= 0) {
            cmp_largest = user_comparator_->Compare(
                user_key_, ExtractUserKey(f->largest_key));
          }

          // Setup file search bound for the next level based on the
          // comparison results
          if (curr_level_ > 0) {
            file_indexer_->GetNextLevelIndex(
                curr_level_, curr_index_in_curr_level_, cmp_smallest,
                cmp_largest, &search_left_bound_, &search_right_bound_);
          }
          // Key falls out of current file's range
          if (cmp_smallest < 0 || cmp_largest > 0) {
            if (curr_level_ == 0) {
              ++curr_index_in_curr_level_;
              continue;
            } else {
              // Search next level.
              break;
            }
          }
        }
#ifndef NDEBUG
        // Sanity check to make sure that the files are correctly sorted
        if (prev_file_) {
          if (curr_level_ != 0) {
            int comp_sign = internal_comparator_->Compare(
                prev_file_->largest_key, f->smallest_key);
            assert(comp_sign < 0);
          } else {
            // level == 0, the current file cannot be newer than the previous
            // one. Use compressed data structure, has no attribute seqNo
            assert(curr_index_in_curr_level_ > 0);
            assert(
                !NewestFirstBySeqNo(files_[0][curr_index_in_curr_level_],
                                    files_[0][curr_index_in_curr_level_ - 1]));
          }
        }
        prev_file_ = f;
#endif
        returned_file_level_ = curr_level_;
        if (curr_level_ > 0 && cmp_largest < 0) {
          // No more files to search in this level.
          search_ended_ = !PrepareNextLevel();
        } else {
          ++curr_index_in_curr_level_;
        }
        return f;
      }
      // Start searching next level.
      search_ended_ = !PrepareNextLevel();
    }
    // Search ended.
    return nullptr;
  }

  // getter for current file level
  // for GET_HIT_L0, GET_HIT_L1 & GET_HIT_L2_AND_UP counts
  unsigned int GetHitFileLevel() { return hit_file_level_; }

  // Returns true if the most recent "hit file" (i.e., one returned by
  // GetNextFile()) is at the last index in its level.
  bool IsHitFileLastInLevel() { return is_hit_file_last_in_level_; }

 private:
  unsigned int num_levels_;
  unsigned int curr_level_;
  unsigned int returned_file_level_;
  unsigned int hit_file_level_;
  int32_t search_left_bound_;
  int32_t search_right_bound_;
#ifndef NDEBUG
  std::vector<FileMetaData*>* files_;
#endif
  autovector<LevelFilesBrief>* level_files_brief_;
  bool search_ended_;
  bool is_hit_file_last_in_level_;
  LevelFilesBrief* curr_file_level_;
  unsigned int curr_index_in_curr_level_;
  unsigned int start_index_in_curr_level_;
  Slice user_key_;
  Slice ikey_;
  FileIndexer* file_indexer_;
  const Comparator* user_comparator_;
  const InternalKeyComparator* internal_comparator_;
#ifndef NDEBUG
  FdWithKeyRange* prev_file_;
#endif

  // Setup local variables to search next level.
  // Returns false if there are no more levels to search.
  bool PrepareNextLevel() {
    curr_level_++;
    while (curr_level_ < num_levels_) {
      curr_file_level_ = &(*level_files_brief_)[curr_level_];
      if (curr_file_level_->num_files == 0) {
        // When current level is empty, the search bound generated from upper
        // level must be [0, -1] or [0, FileIndexer::kLevelMaxIndex] if it is
        // also empty.
        assert(search_left_bound_ == 0);
        assert(search_right_bound_ == -1 ||
               search_right_bound_ == FileIndexer::kLevelMaxIndex);
        // Since current level is empty, it will need to search all files in
        // the next level
        search_left_bound_ = 0;
        search_right_bound_ = FileIndexer::kLevelMaxIndex;
        curr_level_++;
        continue;
      }

      // Some files may overlap each other. We find
      // all files that overlap user_key and process them in order from
      // newest to oldest. In the context of merge-operator, this can occur at
      // any level. Otherwise, it only occurs at Level-0 (since Put/Deletes
      // are always compacted into a single entry).
      int32_t start_index;
      if (curr_level_ == 0) {
        // On Level-0, we read through all files to check for overlap.
        start_index = 0;
      } else {
        // On Level-n (n>=1), files are sorted. Binary search to find the
        // earliest file whose largest key >= ikey. Search left bound and
        // right bound are used to narrow the range.
        if (search_left_bound_ <= search_right_bound_) {
          if (search_right_bound_ == FileIndexer::kLevelMaxIndex) {
            search_right_bound_ =
                static_cast<int32_t>(curr_file_level_->num_files) - 1;
          }
          // `search_right_bound_` is an inclusive upper-bound, but since it was
          // determined based on user key, it is still possible the lookup key
          // falls to the right of `search_right_bound_`'s corresponding file.
          // So, pass a limit one higher, which allows us to detect this case.
          start_index =
              FindFileInRange(*internal_comparator_, *curr_file_level_, ikey_,
                              static_cast<uint32_t>(search_left_bound_),
                              static_cast<uint32_t>(search_right_bound_) + 1);
          if (start_index == search_right_bound_ + 1) {
            // `ikey_` comes after `search_right_bound_`. The lookup key does
            // not exist on this level, so let's skip this level and do a full
            // binary search on the next level.
            search_left_bound_ = 0;
            search_right_bound_ = FileIndexer::kLevelMaxIndex;
            curr_level_++;
            continue;
          }
        } else {
          // search_left_bound > search_right_bound, key does not exist in
          // this level. Since no comparison is done in this level, it will
          // need to search all files in the next level.
          search_left_bound_ = 0;
          search_right_bound_ = FileIndexer::kLevelMaxIndex;
          curr_level_++;
          continue;
        }
      }
      start_index_in_curr_level_ = start_index;
      curr_index_in_curr_level_ = start_index;
#ifndef NDEBUG
      prev_file_ = nullptr;
#endif
      return true;
    }
    // curr_level_ = num_levels_. So, no more levels to search.
    return false;
  }
};
}  // anonymous namespace

VersionStorageInfo::~VersionStorageInfo() { delete[](files_ - 1); }

Version::~Version() {
  assert(refs_ == 0);

  // Remove from linked list
  prev_->next_ = next_;
  next_->prev_ = prev_;

  // Drop references to files
  for (int level = -1; level < storage_info_.num_levels_; level++) {
    for (size_t i = 0; i < storage_info_.files_[level].size(); i++) {
      FileMetaData* f = storage_info_.files_[level][i];
      if (f->Unref()) {
        assert(cfd_ != nullptr);
        uint32_t path_id = f->fd.GetPathId();
        assert(path_id < cfd_->ioptions()->cf_paths.size());
        vset_->obsolete_files_.push_back(
            ObsoleteFileInfo(f, cfd_->ioptions()->cf_paths[path_id].path));
      }
    }
  }
}

int FindFile(const InternalKeyComparator& icmp,
             const LevelFilesBrief& file_level, const Slice& key) {
  return FindFileInRange(icmp, file_level, key, 0,
                         static_cast<uint32_t>(file_level.num_files));
}

void DoGenerateLevelFilesBrief(LevelFilesBrief* file_level,
                               const std::vector<FileMetaData*>& files,
                               Arena* arena) {
  assert(file_level);
  assert(arena);

  size_t num = files.size();
  file_level->num_files = num;
  char* mem = arena->AllocateAligned(num * sizeof(FdWithKeyRange));
  file_level->files = new (mem) FdWithKeyRange[num];

  for (size_t i = 0; i < num; i++) {
    Slice smallest_key = files[i]->smallest.Encode();
    Slice largest_key = files[i]->largest.Encode();

    // Copy key slice to sequential memory
    size_t smallest_size = smallest_key.size();
    size_t largest_size = largest_key.size();
    mem = arena->AllocateAligned(smallest_size + largest_size);
    memcpy(mem, smallest_key.data(), smallest_size);
    memcpy(mem + smallest_size, largest_key.data(), largest_size);

    FdWithKeyRange& f = file_level->files[i];
    f.fd = files[i]->fd;
    f.file_metadata = files[i];
    f.smallest_key = Slice(mem, smallest_size);
    f.largest_key = Slice(mem + smallest_size, largest_size);
  }
}

static bool AfterFile(const Comparator* ucmp, const Slice* user_key,
                      const FdWithKeyRange* f) {
  // nullptr user_key occurs before all keys and is therefore never after *f
  return (user_key != nullptr &&
          ucmp->Compare(*user_key, ExtractUserKey(f->largest_key)) > 0);
}

static bool BeforeFile(const Comparator* ucmp, const Slice* user_key,
                       const FdWithKeyRange* f) {
  // nullptr user_key occurs after all keys and is therefore never before *f
  return (user_key != nullptr &&
          ucmp->Compare(*user_key, ExtractUserKey(f->smallest_key)) < 0);
}

bool SomeFileOverlapsRange(const InternalKeyComparator& icmp,
                           bool disjoint_sorted_files,
                           const LevelFilesBrief& file_level,
                           const Slice* smallest_user_key,
                           const Slice* largest_user_key) {
  const Comparator* ucmp = icmp.user_comparator();
  if (!disjoint_sorted_files) {
    // Need to check against all files
    for (size_t i = 0; i < file_level.num_files; i++) {
      const FdWithKeyRange* f = &(file_level.files[i]);
      if (AfterFile(ucmp, smallest_user_key, f) ||
          BeforeFile(ucmp, largest_user_key, f)) {
        // No overlap
      } else {
        return true;  // Overlap
      }
    }
    return false;
  }

  // Binary search over file list
  uint32_t index = 0;
  if (smallest_user_key != nullptr) {
    // Find the leftmost possible internal key for smallest_user_key
    InternalKey small;
    small.SetMinPossibleForUserKey(*smallest_user_key);
    index = FindFile(icmp, file_level, small.Encode());
  }

  if (index >= file_level.num_files) {
    // beginning of range is after all files, so no overlap.
    return false;
  }

  return !BeforeFile(ucmp, largest_user_key, &file_level.files[index]);
}

namespace {

class LevelIterator final : public InternalIterator, public Snapshot {
 public:
  LevelIterator(TableCache* table_cache, const ReadOptions& read_options,
                const EnvOptions& env_options,
                const InternalKeyComparator& icomparator,
                const LevelFilesBrief* flevel,
                const DependenceMap& dependence_map,
                const SliceTransform* prefix_extractor, bool should_sample,
                HistogramImpl* file_read_hist, bool for_compaction,
                bool skip_filters, int level, RangeDelAggregator* range_del_agg)
      : table_cache_(table_cache),
        read_options_(read_options),
        snapshot_(0),
        env_options_(env_options),
        icomparator_(icomparator),
        flevel_(flevel),
        dependence_map_(dependence_map),
        prefix_extractor_(prefix_extractor),
        file_read_hist_(file_read_hist),
        should_sample_(should_sample),
        for_compaction_(for_compaction),
        skip_filters_(skip_filters),
        file_index_(flevel_->num_files),
        level_(level),
        range_del_agg_(range_del_agg) {
    // Empty level is not supported.
    assert(flevel_ != nullptr && flevel_->num_files > 0);
    if (read_options_.snapshot != nullptr) {
      snapshot_ = read_options_.snapshot->GetSequenceNumber();
      read_options_.snapshot = this;
    }
  }

  virtual ~LevelIterator() { delete file_iter_.Set(nullptr); }

  SequenceNumber GetSequenceNumber() const override { return snapshot_; }

  virtual void Seek(const Slice& target) override;
  virtual void SeekForPrev(const Slice& target) override;
  virtual void SeekToFirst() override;
  virtual void SeekToLast() override;
  virtual void Next() override;
  virtual void Prev() override;

  virtual bool Valid() const override { return file_iter_.Valid(); }
  virtual Slice key() const override {
    assert(file_iter_.Valid());
    return file_iter_.key();
  }
  virtual LazyBuffer value() const override {
    assert(file_iter_.Valid());
    return file_iter_.value();
  }
  virtual Status status() const override {
    return file_iter_.iter() ? file_iter_.status() : Status::OK();
  }

 private:
  void SkipEmptyFileForward();
  void SkipEmptyFileBackward();
  void SetFileIterator(InternalIterator* iter);
  void InitFileIterator(size_t new_file_index);

  const Slice& file_smallest_key(size_t file_index) {
    assert(file_index < flevel_->num_files);
    return flevel_->files[file_index].smallest_key;
  }

  bool KeyReachedUpperBound(const Slice& internal_key) {
    return read_options_.iterate_upper_bound != nullptr &&
           icomparator_.user_comparator()->Compare(
               ExtractUserKey(internal_key),
               *read_options_.iterate_upper_bound) >= 0;
  }

  InternalIterator* NewFileIterator() {
    assert(file_index_ < flevel_->num_files);
    auto file_meta = flevel_->files[file_index_];
    if (should_sample_) {
      sample_file_read_inc(file_meta.file_metadata);
    }
    return table_cache_->NewIterator(
        read_options_, env_options_, icomparator_, *file_meta.file_metadata,
        dependence_map_, range_del_agg_, prefix_extractor_,
        nullptr /* don't need reference to table */, file_read_hist_,
        for_compaction_, nullptr /* arena */, skip_filters_, level_);
  }

  TableCache* table_cache_;
  ReadOptions read_options_;
  SequenceNumber snapshot_;
  const EnvOptions& env_options_;
  const InternalKeyComparator& icomparator_;
  const LevelFilesBrief* flevel_;
  const DependenceMap& dependence_map_;
  mutable FileDescriptor current_value_;
  const SliceTransform* prefix_extractor_;

  HistogramImpl* file_read_hist_;
  bool should_sample_;
  bool for_compaction_;
  bool skip_filters_;
  size_t file_index_;
  int level_;
  RangeDelAggregator* range_del_agg_;
  IteratorWrapper file_iter_;  // May be nullptr
};

void LevelIterator::Seek(const Slice& target) {
  size_t new_file_index = FindFile(icomparator_, *flevel_, target);

  InitFileIterator(new_file_index);
  if (file_iter_.iter() != nullptr) {
    file_iter_.Seek(target);
  }
  SkipEmptyFileForward();
}

void LevelIterator::SeekForPrev(const Slice& target) {
  size_t new_file_index = FindFile(icomparator_, *flevel_, target);
  if (new_file_index >= flevel_->num_files) {
    new_file_index = flevel_->num_files - 1;
  }

  InitFileIterator(new_file_index);
  if (file_iter_.iter() != nullptr) {
    file_iter_.SeekForPrev(target);
    SkipEmptyFileBackward();
  }
}

void LevelIterator::SeekToFirst() {
  InitFileIterator(0);
  if (file_iter_.iter() != nullptr) {
    file_iter_.SeekToFirst();
  }
  SkipEmptyFileForward();
}

void LevelIterator::SeekToLast() {
  InitFileIterator(flevel_->num_files - 1);
  if (file_iter_.iter() != nullptr) {
    file_iter_.SeekToLast();
  }
  SkipEmptyFileBackward();
}

void LevelIterator::Next() {
  assert(Valid());
  file_iter_.Next();
  SkipEmptyFileForward();
}

void LevelIterator::Prev() {
  assert(Valid());
  file_iter_.Prev();
  SkipEmptyFileBackward();
}

void LevelIterator::SkipEmptyFileForward() {
  while (file_iter_.iter() == nullptr ||
         (!file_iter_.Valid() && file_iter_.status().ok() &&
          !file_iter_.iter()->IsOutOfBound())) {
    // Move to next file
    if (file_index_ >= flevel_->num_files - 1) {
      // Already at the last file
      file_iter_.SetValid(false);
      return;
    }
    if (KeyReachedUpperBound(file_smallest_key(file_index_ + 1))) {
      file_iter_.SetValid(false);
      return;
    }
    InitFileIterator(file_index_ + 1);
    if (file_iter_.iter() != nullptr) {
      file_iter_.SeekToFirst();
    }
  }
}

void LevelIterator::SkipEmptyFileBackward() {
  while (file_iter_.iter() == nullptr ||
         (!file_iter_.Valid() && file_iter_.status().ok())) {
    // Move to previous file
    if (file_index_ == 0) {
      // Already the first file
      file_iter_.SetValid(false);
      return;
    }
    InitFileIterator(file_index_ - 1);
    if (file_iter_.iter() != nullptr) {
      file_iter_.SeekToLast();
    }
  }
}

void LevelIterator::SetFileIterator(InternalIterator* iter) {
  delete file_iter_.Set(iter);
}

void LevelIterator::InitFileIterator(size_t new_file_index) {
  if (new_file_index >= flevel_->num_files) {
    file_index_ = new_file_index;
    SetFileIterator(nullptr);
    return;
  } else {
    // If the file iterator shows incomplete, we try it again if users seek
    // to the same file, as this time we may go to a different data block
    // which is cached in block cache.
    //
    if (file_iter_.iter() != nullptr && !file_iter_.status().IsIncomplete() &&
        new_file_index == file_index_) {
      // file_iter_ is already constructed with this iterator, so
      // no need to change anything
    } else {
      file_index_ = new_file_index;
      InternalIterator* iter = NewFileIterator();
      SetFileIterator(iter);
    }
  }
}

// A wrapper of version builder which references the current version in
// constructor and unref it in the destructor.
// Both of the constructor and destructor need to be called inside DB Mutex.
class BaseReferencedVersionBuilder {
 public:
  explicit BaseReferencedVersionBuilder(ColumnFamilyData* cfd)
      : version_builder_(new VersionBuilder(
            cfd->current()->version_set()->env_options(), cfd->table_cache(),
            cfd->current()->storage_info(), cfd->ioptions()->info_log)),
        version_(cfd->current()) {
    version_->Ref();
  }
  ~BaseReferencedVersionBuilder() {
    delete version_builder_;
    version_->Unref();
  }
  VersionBuilder* version_builder() { return version_builder_; }
  VersionStorageInfo* version_storage() { return version_->storage_info(); }
  void PushEdit(VersionEdit* edit, VersionSet* versions,
                InstrumentedMutex* mu) {
    edit_list_.push_back(edit);
    versions->LogAndApplyHelper(version_->cfd(), version_builder_, version_,
                                edit, mu, false);
  }
  void DoApplyAndSaveTo(VersionStorageInfo* vstorage) {
    for (auto edit : edit_list_) {
      version_builder_->Apply(edit);
    }
    version_builder_->SaveTo(vstorage);
  }

 private:
  VersionBuilder* version_builder_;
  Version* version_;
  std::vector<VersionEdit*> edit_list_;
};
}  // anonymous namespace

Status Version::GetTableProperties(std::shared_ptr<const TableProperties>* tp,
                                   const FileMetaData* file_meta,
                                   const std::string* fname) const {
  auto table_cache = cfd_->table_cache();
  auto ioptions = cfd_->ioptions();
  Status s = table_cache->GetTableProperties(
      env_options_, cfd_->internal_comparator(), *file_meta, tp,
      mutable_cf_options_.prefix_extractor.get(), true /* no io */);
  if (s.ok()) {
    return s;
  }

  // We only ignore error type `Incomplete` since it's by design that we
  // disallow table when it's not in table cache.
  if (!s.IsIncomplete()) {
    return s;
  }

  // 2. Table is not present in table cache, we'll read the table properties
  // directly from the properties block in the file.
  std::unique_ptr<RandomAccessFile> file;
  std::string file_name;
  if (fname != nullptr) {
    file_name = *fname;
  } else {
    file_name = TableFileName(ioptions->cf_paths, file_meta->fd.GetNumber(),
                              file_meta->fd.GetPathId());
  }
  s = ioptions->env->NewRandomAccessFile(file_name, &file, env_options_);
  if (!s.ok()) {
    return s;
  }

  TableProperties* raw_table_properties;
  // By setting the magic number to kInvalidTableMagicNumber, we can by
  // pass the magic number check in the footer.
  std::unique_ptr<RandomAccessFileReader> file_reader(
      new RandomAccessFileReader(
          std::move(file), file_name, nullptr /* env */, nullptr /* stats */,
          0 /* hist_type */, nullptr /* file_read_hist */,
          nullptr /* rate_limiter */, false /* for_compaction*/,
          ioptions->listeners));
  s = ReadTableProperties(
      file_reader.get(), file_meta->fd.GetFileSize(),
      Footer::kInvalidTableMagicNumber /* table's magic number */, *ioptions,
      &raw_table_properties, false /* compression_type_missing */);
  if (!s.ok()) {
    return s;
  }
  RecordTick(ioptions->statistics, NUMBER_DIRECT_LOAD_TABLE_PROPERTIES);

  *tp = std::shared_ptr<const TableProperties>(raw_table_properties);
  return s;
}

Status Version::GetPropertiesOfAllTables(TablePropertiesCollection* props) {
  Status s;
  for (int level = -1; level < storage_info_.num_levels_; level++) {
    s = GetPropertiesOfAllTables(props, level);
    if (!s.ok()) {
      return s;
    }
  }

  return Status::OK();
}

Status Version::GetPropertiesOfAllTables(TablePropertiesCollection* props,
                                         int level) {
  for (const auto file_meta : storage_info_.files_[level]) {
    auto fname =
        TableFileName(cfd_->ioptions()->cf_paths, file_meta->fd.GetNumber(),
                      file_meta->fd.GetPathId());
    // 1. If the table is already present in table cache, load table
    // properties from there.
    std::shared_ptr<const TableProperties> table_properties;
    Status s = GetTableProperties(&table_properties, file_meta, &fname);
    if (s.ok()) {
      props->insert({fname, table_properties});
    } else {
      return s;
    }
  }

  return Status::OK();
}

Status Version::GetPropertiesOfTablesInRange(const Range* range, std::size_t n,
                                             TablePropertiesCollection* props,
                                             bool include_blob) const {
  auto push_props = [&](FileMetaData* file_meta, Status* s) {
    auto fname =
        TableFileName(cfd_->ioptions()->cf_paths, file_meta->fd.GetNumber(),
                      file_meta->fd.GetPathId());
    if (props->count(fname) == 0) {
      // 1. If the table is already present in table cache, load table
      // properties from there.
      std::shared_ptr<const TableProperties> table_properties;
      *s = GetTableProperties(&table_properties, file_meta, &fname);
      if (s->ok()) {
        props->insert({fname, table_properties});
      }
    }
  };
  Status s;
  for (int level = 0; level < storage_info_.num_non_empty_levels(); level++) {
    for (decltype(n) i = 0; i < n; i++) {
      // Convert user_key into a corresponding internal key.
      InternalKey k1(range[i].start, kMaxSequenceNumber, kValueTypeForSeek);
      InternalKey k2(range[i].limit, kMaxSequenceNumber, kValueTypeForSeek);
      std::vector<FileMetaData*> files;
      storage_info_.GetOverlappingInputs(level, &k1, &k2, &files, -1, nullptr,
                                         false);
      for (size_t j = 0; j < files.size(); ++j) {
        auto file_meta = files[j];
        if (!file_meta->prop.is_map_sst()) {
          push_props(file_meta, &s);
          if (!s.ok()) {
            return s;
          }
        } else if (!include_blob) {
          continue;
        }
        for (auto& dependence : file_meta->prop.dependence) {
          auto find =
              storage_info_.dependence_map_.find(dependence.file_number);
          if (find == storage_info_.dependence_map_.end()) {
            return Status::Aborted(
                "Version::GetPropertiesOfTablesInRange missing dependence sst");
          }
          if (file_meta->prop.is_map_sst()) {
            files.push_back(find->second);
          } else {
            push_props(find->second, &s);
            if (!s.ok()) {
              return s;
            }
          }
        }
      }
    }
  }

  return Status::OK();
}

Status Version::GetAggregatedTableProperties(
    std::shared_ptr<const TableProperties>* tp, int level) {
  TablePropertiesCollection props;
  Status s;
  if (level < 0) {
    s = GetPropertiesOfAllTables(&props);
  } else {
    s = GetPropertiesOfAllTables(&props, level);
  }
  if (!s.ok()) {
    return s;
  }

  auto* new_tp = new TableProperties();
  for (const auto& item : props) {
    new_tp->Add(*item.second);
  }
  tp->reset(new_tp);
  return Status::OK();
}

size_t Version::GetMemoryUsageByTableReaders() {
  size_t total_usage = 0;
  for (auto& file_level : storage_info_.level_files_brief_) {
    for (size_t i = 0; i < file_level.num_files; i++) {
      total_usage += cfd_->table_cache()->GetMemoryUsageByTableReader(
          env_options_, cfd_->internal_comparator(), file_level.files[i].fd,
          mutable_cf_options_.prefix_extractor.get());
    }
  }
  for (auto file_meta : storage_info_.LevelFiles(-1)) {
    total_usage += cfd_->table_cache()->GetMemoryUsageByTableReader(
        env_options_, cfd_->internal_comparator(), file_meta->fd,
        mutable_cf_options_.prefix_extractor.get());
  }
  return total_usage;
}

double Version::GetCompactionLoad() const {
  double read_amp = storage_info_.read_amplification();
  int level_add = cfd_->ioptions()->num_levels - 1;
  int slowdown = mutable_cf_options_.level0_slowdown_writes_trigger + level_add;
  int stop = mutable_cf_options_.level0_stop_writes_trigger + level_add;
  if (read_amp < slowdown) {
    return 0;
  } else if (read_amp >= stop) {
    return 1;
  }
  return (read_amp - slowdown) / std::max(1, stop - slowdown);
}

double Version::GetGarbageCollectionLoad() const {
  double sum = 0, antiquated = 0;
  for (auto f : storage_info_.LevelFiles(-1)) {
    if (!f->is_gc_permitted() || f->being_compacted) {
      continue;
    }
    sum += f->prop.num_entries;
    antiquated += f->num_antiquation;
  }
  return sum > 0 ? antiquated / sum : sum;
}

void Version::GetColumnFamilyMetaData(ColumnFamilyMetaData* cf_meta) {
  assert(cf_meta);
  assert(cfd_);

  cf_meta->name = cfd_->GetName();
  cf_meta->size = 0;
  cf_meta->file_count = 0;
  cf_meta->levels.clear();

  auto* ioptions = cfd_->ioptions();
  auto* vstorage = storage_info();

  for (int level = 0; level < cfd_->NumberLevels(); level++) {
    uint64_t level_size = 0;
    cf_meta->file_count += vstorage->LevelFiles(level).size();
    std::vector<SstFileMetaData> files;
    for (const auto& file : vstorage->LevelFiles(level)) {
      uint32_t path_id = file->fd.GetPathId();
      std::string file_path;
      if (path_id < ioptions->cf_paths.size()) {
        file_path = ioptions->cf_paths[path_id].path;
      } else {
        assert(!ioptions->cf_paths.empty());
        file_path = ioptions->cf_paths.back().path;
      }
      files.emplace_back(SstFileMetaData{
          MakeTableFileName("", file->fd.GetNumber()), file_path,
          static_cast<size_t>(file->fd.GetFileSize()), file->fd.smallest_seqno,
          file->fd.largest_seqno, file->smallest.user_key().ToString(),
          file->largest.user_key().ToString(),
          file->stats.num_reads_sampled.load(std::memory_order_relaxed),
          file->being_compacted});
      auto& back = files.back();
      back.num_entries = file->prop.num_entries;
      back.num_deletions = file->prop.num_deletions;
      level_size += file->fd.GetFileSize();
    }
    cf_meta->levels.emplace_back(level, level_size, std::move(files));
    cf_meta->size += level_size;
  }
}

uint64_t Version::GetSstFilesSize() {
  uint64_t sst_files_size = 0;
  for (int level = -1; level < storage_info_.num_levels_; level++) {
    for (const auto& file_meta : storage_info_.LevelFiles(level)) {
      sst_files_size += file_meta->fd.GetFileSize();
    }
  }
  return sst_files_size;
}

uint64_t VersionStorageInfo::GetEstimatedActiveKeys() const {
  // Estimation will be inaccurate when:
  // (1) there exist merge keys
  // (2) keys are directly overwritten
  // (3) deletion on non-existing keys
  if (lsm_num_entries_ <= lsm_num_deletions_) {
    return 0;
  }
  return lsm_num_entries_ - lsm_num_deletions_;
}

double VersionStorageInfo::GetEstimatedCompressionRatioAtLevel(
    int level) const {
  assert(level < num_levels_);

  struct {
    std::pair<uint64_t, uint64_t> (*callback)(void* args, const FileMetaData* f,
                                              uint64_t file_number);
    void* args;
  } get_file_info;
  auto get_file_size_lambda = [this, &get_file_info](
                                  const FileMetaData* f,
                                  uint64_t file_number = uint64_t(
                                      -1)) -> std::pair<uint64_t, uint64_t> {
    if (f == nullptr) {
      auto find = dependence_map_.find(file_number);
      if (find == dependence_map_.end()) {
        // TODO log error
        return {};
      }
      f = find->second;
    } else {
      assert(file_number == uint64_t(-1));
    }
    uint64_t file_size = f->fd.GetFileSize();
    uint64_t data_size = f->prop.raw_key_size + f->prop.raw_value_size;
    if (f->prop.is_map_sst()) {
      for (auto& dependence : f->prop.dependence) {
        auto pair = get_file_info.callback(get_file_info.args, nullptr,
                                           dependence.file_number);
        file_size += pair.first;
        data_size += pair.second;
      }
    }
    return std::make_pair(file_size, data_size);
  };
  get_file_info.callback = c_style_callback(get_file_size_lambda);
  get_file_info.args = &get_file_size_lambda;

  uint64_t sum_file_size_bytes = 0;
  uint64_t sum_data_size_bytes = 0;
  for (auto* file_meta : files_[level]) {
    auto pair = get_file_size_lambda(file_meta);
    sum_file_size_bytes += pair.first;
    sum_data_size_bytes += pair.second;
  }
  if (sum_file_size_bytes == 0) {
    return -1.0;
  }
  return static_cast<double>(sum_data_size_bytes) / sum_file_size_bytes;
}

void Version::AddIterators(const ReadOptions& read_options,
                           const EnvOptions& soptions,
                           MergeIteratorBuilder* merge_iter_builder,
                           RangeDelAggregator* range_del_agg) {
  assert(storage_info_.finalized_);

  for (int level = 0; level < storage_info_.num_non_empty_levels(); level++) {
    AddIteratorsForLevel(read_options, soptions, merge_iter_builder, level,
                         range_del_agg);
  }
}

void Version::AddIteratorsForLevel(const ReadOptions& read_options,
                                   const EnvOptions& soptions,
                                   MergeIteratorBuilder* merge_iter_builder,
                                   int level,
                                   RangeDelAggregator* range_del_agg) {
  assert(storage_info_.finalized_);
  if (level >= storage_info_.num_non_empty_levels()) {
    // This is an empty level
    return;
  } else if (storage_info_.LevelFilesBrief(level).num_files == 0) {
    // No files in this level
    return;
  }

  bool should_sample = should_sample_file_read();

  auto* arena = merge_iter_builder->GetArena();
  if (level <= 0 || storage_info_.LevelFilesBrief(level).num_files == 1) {
    // Merge all level zero files together since they may overlap.
    // Or there is only one file ...
    for (size_t i = 0; i < storage_info_.LevelFilesBrief(level).num_files;
         i++) {
      const auto& file = storage_info_.LevelFilesBrief(level).files[i];
      merge_iter_builder->AddIterator(cfd_->table_cache()->NewIterator(
          read_options, soptions, cfd_->internal_comparator(),
          *file.file_metadata, storage_info_.dependence_map(), range_del_agg,
          mutable_cf_options_.prefix_extractor.get(), nullptr,
          cfd_->internal_stats()->GetFileReadHist(level), false, arena,
          false /* skip_filters */, 0 /* level */));
    }
    if (should_sample) {
      // Count ones for every L0 files. This is done per iterator creation
      // rather than Seek(), while files in other levels are recored per seek.
      // If users execute one range query per iterator, there may be some
      // discrepancy here.
      for (FileMetaData* meta : storage_info_.LevelFiles(0)) {
        sample_file_read_inc(meta);
      }
    }
  } else if (storage_info_.LevelFilesBrief(level).num_files > 0) {
    // For levels > 0, we can use a concatenating iterator that sequentially
    // walks through the non-overlapping files in the level, opening them
    // lazily.
    auto* mem = arena->AllocateAligned(sizeof(LevelIterator));
    merge_iter_builder->AddIterator(new (mem) LevelIterator(
        cfd_->table_cache(), read_options, soptions,
        cfd_->internal_comparator(), &storage_info_.LevelFilesBrief(level),
        storage_info_.dependence_map(),
        mutable_cf_options_.prefix_extractor.get(), should_sample_file_read(),
        cfd_->internal_stats()->GetFileReadHist(level),
        false /* for_compaction */, IsFilterSkipped(level), level,
        range_del_agg));
  }
}

Status Version::OverlapWithLevelIterator(const ReadOptions& read_options,
                                         const EnvOptions& env_options,
                                         const Slice& smallest_user_key,
                                         const Slice& largest_user_key,
                                         int level, bool* overlap) {
  assert(storage_info_.finalized_);

  auto icmp = cfd_->internal_comparator();
  auto ucmp = icmp.user_comparator();

  Arena arena;
  Status status;
  ReadRangeDelAggregator range_del_agg(&icmp,
                                       kMaxSequenceNumber /* upper_bound */);

  *overlap = false;

  if (level == 0 || storage_info_.LevelFilesBrief(level).num_files == 1) {
    for (size_t i = 0; i < storage_info_.LevelFilesBrief(level).num_files;
         i++) {
      const auto file = &storage_info_.LevelFilesBrief(level).files[i];
      if (AfterFile(ucmp, &smallest_user_key, file) ||
          BeforeFile(ucmp, &largest_user_key, file)) {
        continue;
      }
      ScopedArenaIterator iter(cfd_->table_cache()->NewIterator(
          read_options, env_options, cfd_->internal_comparator(),
          *file->file_metadata, storage_info_.dependence_map(), &range_del_agg,
          mutable_cf_options_.prefix_extractor.get(), nullptr,
          cfd_->internal_stats()->GetFileReadHist(level), false, &arena,
          false /* skip_filters */, 0 /* level */));
      status = OverlapWithIterator(ucmp, smallest_user_key, largest_user_key,
                                   iter.get(), overlap);
      if (!status.ok() || *overlap) {
        break;
      }
    }
  } else if (storage_info_.LevelFilesBrief(level).num_files > 0) {
    auto mem = arena.AllocateAligned(sizeof(LevelIterator));
    ScopedArenaIterator iter(new (mem) LevelIterator(
        cfd_->table_cache(), read_options, env_options,
        cfd_->internal_comparator(), &storage_info_.LevelFilesBrief(level),
        storage_info_.dependence_map(),
        mutable_cf_options_.prefix_extractor.get(), should_sample_file_read(),
        cfd_->internal_stats()->GetFileReadHist(level),
        false /* for_compaction */, IsFilterSkipped(level), level,
        &range_del_agg));
    status = OverlapWithIterator(ucmp, smallest_user_key, largest_user_key,
                                 iter.get(), overlap);
  }

  if (status.ok() && *overlap == false &&
      range_del_agg.IsRangeOverlapped(smallest_user_key, largest_user_key)) {
    *overlap = true;
  }
  return status;
}

VersionStorageInfo::VersionStorageInfo(
    const InternalKeyComparator* internal_comparator,
    const Comparator* user_comparator, int levels,
    CompactionStyle compaction_style, bool _force_consistency_checks)
    : internal_comparator_(internal_comparator),
      user_comparator_(user_comparator),
      // cfd is nullptr if Version is dummy
      num_levels_(levels),
      num_non_empty_levels_(0),
      file_indexer_(user_comparator),
      compaction_style_(compaction_style),
      files_(new std::vector<FileMetaData*>[num_levels_ + 1]),
      base_level_(num_levels_ == 1 ? -1 : 1),
      level_multiplier_(0.0),
      files_by_compaction_pri_(num_levels_),
      level0_non_overlapping_(false),
      next_file_to_compact_by_size_(num_levels_),
      compaction_score_(num_levels_),
      compaction_level_(num_levels_),
      l0_delay_trigger_count_(0),
      blob_file_size_(0),
      blob_num_entries_(0),
      blob_num_deletions_(0),
      blob_num_antiquation_(0),
      lsm_file_size_(0),
      lsm_num_entries_(0),
      lsm_num_deletions_(0),
      estimated_compaction_needed_bytes_(0),
      total_garbage_ratio_(0),
      finalized_(false),
      is_pick_compaction_fail(false),
      is_pick_garbage_collection_fail(false),
      force_consistency_checks_(_force_consistency_checks),
      blob_marked_for_compaction_(false) {
  ++files_;  // level -1 used for dependence files
}

Version::Version(ColumnFamilyData* column_family_data, VersionSet* vset,
                 const EnvOptions& env_opt,
                 const MutableCFOptions mutable_cf_options,
                 uint64_t version_number)
    : env_(vset->env_),
      cfd_(column_family_data),
      info_log_((cfd_ == nullptr) ? nullptr : cfd_->ioptions()->info_log),
      db_statistics_((cfd_ == nullptr) ? nullptr
                                       : cfd_->ioptions()->statistics),
      table_cache_((cfd_ == nullptr) ? nullptr : cfd_->table_cache()),
      merge_operator_((cfd_ == nullptr) ? nullptr
                                        : cfd_->ioptions()->merge_operator),
      storage_info_(
          (cfd_ == nullptr) ? nullptr : &cfd_->internal_comparator(),
          (cfd_ == nullptr) ? nullptr : cfd_->user_comparator(),
          cfd_ == nullptr ? 0 : cfd_->NumberLevels(),
          cfd_ == nullptr ? kCompactionStyleLevel
                          : cfd_->ioptions()->compaction_style,
          cfd_ == nullptr ? false : cfd_->ioptions()->force_consistency_checks),
      vset_(vset),
      next_(this),
      prev_(this),
      refs_(0),
      env_options_(env_opt),
      mutable_cf_options_(mutable_cf_options),
      version_number_(version_number) {}

Status Version::fetch_buffer(LazyBuffer* buffer) const {
  auto context = get_context(buffer);
  Slice user_key(reinterpret_cast<const char*>(context->data[0]),
                 context->data[1]);
  uint64_t sequence = context->data[2];
  auto pair = *reinterpret_cast<DependenceMap::value_type*>(context->data[3]);
  bool value_found = false;
  SequenceNumber context_seq;
  GetContext get_context(cfd_->internal_comparator().user_comparator(), nullptr,
                         cfd_->ioptions()->info_log, db_statistics_,
                         GetContext::kNotFound, user_key, buffer, &value_found,
                         nullptr, nullptr, nullptr, env_, &context_seq);
  IterKey iter_key;
  iter_key.SetInternalKey(user_key, sequence, kValueTypeForSeek);
  auto s = table_cache_->Get(
      ReadOptions(), cfd_->internal_comparator(), *pair.second,
      storage_info_.dependence_map(), iter_key.GetInternalKey(), &get_context,
      mutable_cf_options_.prefix_extractor.get(), nullptr, true);
  if (!s.ok()) {
    return s;
  }
  if (context_seq != sequence || (get_context.State() != GetContext::kFound &&
                                  get_context.State() != GetContext::kMerge)) {
    if (get_context.State() == GetContext::kCorrupt) {
      return std::move(get_context).CorruptReason();
    } else {
      char buf[128];
      snprintf(buf, sizeof buf,
               "file number = %" PRIu64 "(%" PRIu64 "), sequence = %" PRIu64,
               pair.second->fd.GetNumber(), pair.first, sequence);
      return Status::Corruption("Separate value missing", buf);
    }
  }
  assert(buffer->file_number() == pair.second->fd.GetNumber());
  return Status::OK();
}

LazyBuffer Version::TransToCombined(const Slice& user_key, uint64_t sequence,
                                    const LazyBuffer& value) const {
  auto s = value.fetch();
  if (!s.ok()) {
    return LazyBuffer(std::move(s));
  }
  uint64_t file_number = SeparateHelper::DecodeFileNumber(value.slice());
  auto& dependence_map = storage_info_.dependence_map();
  auto find = dependence_map.find(file_number);
  if (find == dependence_map.end()) {
    return LazyBuffer(Status::Corruption("Separate value dependence missing"));
  } else {
    return LazyBuffer(
        this,
        {reinterpret_cast<uint64_t>(user_key.data()), user_key.size(), sequence,
         reinterpret_cast<uint64_t>(&*find)},
        Slice::Invalid(), find->second->fd.GetNumber());
  }
}

void Version::Get(const ReadOptions& read_options, const Slice& user_key,
                  const LookupKey& k, LazyBuffer* value, Status* status,
                  MergeContext* merge_context,
                  SequenceNumber* max_covering_tombstone_seq, bool* value_found,
                  bool* key_exists, SequenceNumber* seq,
                  ReadCallback* callback) {
  Slice ikey = k.internal_key();

  assert(status->ok() || status->IsMergeInProgress());

  if (key_exists != nullptr) {
    // will falsify below if not found
    *key_exists = true;
  }

  GetContext get_context(
      user_comparator(), merge_operator_, info_log_, db_statistics_,
      status->ok() ? GetContext::kNotFound : GetContext::kMerge, user_key,
      value, value_found, merge_context, this, max_covering_tombstone_seq,
      this->env_, seq, callback);

  FilePicker fp(
      storage_info_.files_, user_key, ikey, &storage_info_.level_files_brief_,
      storage_info_.num_non_empty_levels_, &storage_info_.file_indexer_,
      user_comparator(), internal_comparator());
  FdWithKeyRange* f = fp.GetNextFile();

  while (f != nullptr) {
    if (get_context.is_finished()) {
      // The remaining files we look at will only contain covered keys, so we
      // stop here.
      break;
    }
    if (get_context.sample()) {
      sample_file_read_inc(f->file_metadata);
    }

    bool timer_enabled =
        GetPerfLevel() >= PerfLevel::kEnableTimeExceptForMutex &&
        get_perf_context()->per_level_perf_context_enabled;
    StopWatchNano timer(env_, timer_enabled /* auto_start */);
    *status = table_cache_->Get(
        read_options, *internal_comparator(), *f->file_metadata,
        storage_info_.dependence_map(), ikey, &get_context,
        mutable_cf_options_.prefix_extractor.get(),
        cfd_->internal_stats()->GetFileReadHist(fp.GetHitFileLevel()),
        IsFilterSkipped(static_cast<int>(fp.GetHitFileLevel()),
                        fp.IsHitFileLastInLevel()),
        fp.GetCurrentLevel());
    // TODO: examine the behavior for corrupted key
    if (timer_enabled) {
      PERF_COUNTER_BY_LEVEL_ADD(get_from_table_nanos, timer.ElapsedNanos(),
                                fp.GetCurrentLevel());
    }
    if (!status->ok()) {
      return;
    }

    // report the counters before returning
    if (get_context.State() != GetContext::kNotFound &&
        get_context.State() != GetContext::kMerge &&
        db_statistics_ != nullptr) {
      get_context.ReportCounters();
    }
    switch (get_context.State()) {
      case GetContext::kNotFound:
        // Keep searching in other files
        break;
      case GetContext::kMerge:
        // TODO: update per-level perfcontext user_key_return_count for kMerge
        break;
      case GetContext::kFound:
        if (fp.GetHitFileLevel() == 0) {
          RecordTick(db_statistics_, GET_HIT_L0);
        } else if (fp.GetHitFileLevel() == 1) {
          RecordTick(db_statistics_, GET_HIT_L1);
        } else if (fp.GetHitFileLevel() >= 2) {
          RecordTick(db_statistics_, GET_HIT_L2_AND_UP);
        }
        PERF_COUNTER_BY_LEVEL_ADD(user_key_return_count, 1,
                                  fp.GetHitFileLevel());
        return;
      case GetContext::kDeleted:
        // Use empty error message for speed
        *status = Status::NotFound();
        return;
      case GetContext::kCorrupt:
        *status = std::move(get_context).CorruptReason();
        return;
    }
    f = fp.GetNextFile();
  }

  if (db_statistics_ != nullptr) {
    get_context.ReportCounters();
  }
  if (GetContext::kMerge == get_context.State()) {
    if (!merge_operator_) {
      *status = Status::InvalidArgument(
          "merge_operator is not properly initialized.");
      return;
    }
    // merge_operands are in saver and we hit the beginning of the key history
    // do a final merge of nullptr and operands;
    *status = MergeHelper::TimedFullMerge(
        merge_operator_, user_key, nullptr, merge_context->GetOperands(), value,
        info_log_, db_statistics_, env_, true);
    if (status->ok()) {
      value->pin(LazyBufferPinLevel::Internal);
    }
  } else {
    if (key_exists != nullptr) {
      *key_exists = false;
    }
    *status = Status::NotFound();  // Use an empty error message for speed
  }
}

void Version::GetKey(const Slice& user_key, const Slice& ikey, Status* status,
                     ValueType* type, SequenceNumber* seq, LazyBuffer* value) {
  bool value_found;
  GetContext get_context(cfd_->internal_comparator().user_comparator(), nullptr,
                         cfd_->ioptions()->info_log, db_statistics_,
                         GetContext::kNotFound, user_key, value, &value_found,
                         nullptr, nullptr, nullptr, env_, seq);
  ReadOptions options;

  FilePicker fp(
      storage_info_.files_, user_key, ikey, &storage_info_.level_files_brief_,
      storage_info_.num_non_empty_levels_, &storage_info_.file_indexer_,
      user_comparator(), internal_comparator());
  SequenceNumber ikey_seq = GetInternalKeySeqno(ikey);
  FdWithKeyRange* f = fp.GetNextFile();

  while (f != nullptr) {
    if (f->fd.smallest_seqno > ikey_seq || f->fd.largest_seqno < ikey_seq) {
      // fast path
      f = fp.GetNextFile();
      continue;
    }
    *status =
        table_cache_->Get(options, *internal_comparator(), *f->file_metadata,
                          storage_info_.dependence_map(), ikey, &get_context,
                          mutable_cf_options_.prefix_extractor.get(), nullptr,
                          true, fp.GetCurrentLevel());
    if (!status->ok()) {
      return;
    }
    switch (get_context.State()) {
      case GetContext::kNotFound:
        break;
      case GetContext::kMerge:
        *type = get_context.is_index() ? kTypeMergeIndex : kTypeMerge;
        return;
      case GetContext::kFound:
        *type = get_context.is_index() ? kTypeValueIndex : kTypeValue;
        return;
      case GetContext::kDeleted:
        *status = Status::NotFound();
        return;
      case GetContext::kCorrupt:
        *status = std::move(get_context).CorruptReason();
        return;
    }
    f = fp.GetNextFile();
  }
  *status = Status::NotFound();
}

bool Version::IsFilterSkipped(int level, bool is_file_last_in_level) {
  // Reaching the bottom level implies misses at all upper levels, so we'll
  // skip checking the filters when we predict a hit.
  return cfd_->OptimizeFiltersForHits() &&
         (level > 0 || is_file_last_in_level) &&
         level == storage_info_.num_non_empty_levels() - 1;
}

void VersionStorageInfo::GenerateLevelFilesBrief() {
  level_files_brief_.resize(num_non_empty_levels_);
  for (int level = 0; level < num_non_empty_levels_; level++) {
    DoGenerateLevelFilesBrief(&level_files_brief_[level], files_[level],
                              &arena_);
  }
}

void Version::PrepareApply(const MutableCFOptions& mutable_cf_options) {
  storage_info_.ComputeCompensatedSizes();
  storage_info_.UpdateNumNonEmptyLevels();
  storage_info_.CalculateBaseBytes(*cfd_->ioptions(), mutable_cf_options);
  storage_info_.UpdateFilesByCompactionPri(cfd_->ioptions()->compaction_pri);
  storage_info_.GenerateFileIndexer();
  storage_info_.GenerateLevelFilesBrief();
  storage_info_.GenerateLevel0NonOverlapping();
  storage_info_.GenerateBottommostFiles();
}

void VersionStorageInfo::UpdateAccumulatedStats(FileMetaData* file_meta) {
  if (file_meta->is_gc_forbidden()) {
    lsm_file_size_ += file_meta->fd.GetFileSize();
    lsm_num_entries_ += file_meta->prop.num_entries;
    lsm_num_deletions_ += file_meta->prop.num_deletions;
  } else {
    blob_file_size_ += file_meta->fd.GetFileSize();
    blob_num_entries_ += file_meta->prop.num_entries;
    blob_num_deletions_ += file_meta->prop.num_deletions;
    blob_num_antiquation_ += file_meta->num_antiquation;
  }
}

void VersionStorageInfo::ComputeCompensatedSizes() {
  uint64_t average_value_size = GetAverageValueSize();

  struct {
    uint64_t (*callback)(void* args, const FileMetaData* f,
                         uint64_t file_number, uint64_t entry_count);
    void* args;
  } compute_compensated_size;
  auto compute_compensated_size_lambda =
      [this, average_value_size, &compute_compensated_size](
          const FileMetaData* f, uint64_t file_number = uint64_t(-1),
          uint64_t entry_count = 0) -> uint64_t {
    if (f == nullptr) {
      auto find = dependence_map_.find(file_number);
      if (find == dependence_map_.end()) {
        // TODO log error
        return 0;
      }
      f = find->second;
    } else {
      assert(file_number == uint64_t(-1));
    }
    uint64_t file_size = 0;
    if (f->prop.is_map_sst()) {
      for (auto& dependence : f->prop.dependence) {
        file_size += compute_compensated_size.callback(
            compute_compensated_size.args, nullptr, dependence.file_number,
            dependence.entry_count);
      }
    } else {
      file_size =
          FileSizeWithBlob(f) + f->prop.num_deletions * average_value_size * 2;
    }
    return entry_count == 0 ? file_size
                            : file_size * entry_count /
                                  std::max<uint64_t>(1, f->prop.num_entries);
  };
  compute_compensated_size.callback =
      c_style_callback(compute_compensated_size_lambda);
  compute_compensated_size.args = &compute_compensated_size_lambda;

  // compute the compensated size
  for (int level = -1; level < num_levels_; level++) {
    for (auto* file_meta : files_[level]) {
      // Here we only compute compensated_file_size for those file_meta
      // which compensated_file_size is uninitialized (== 0). This is true only
      // for files that have been created right now and no other thread has
      // access to them. That's why we can safely mutate compensated_file_size.
      if (file_meta->compensated_file_size == 0) {
        file_meta->compensated_file_size =
            compute_compensated_size_lambda(file_meta);
      }
    }
  }
}

int VersionStorageInfo::MaxInputLevel() const {
  if (compaction_style_ == kCompactionStyleLevel) {
    return num_levels() - 2;
  }
  return 0;
}

int VersionStorageInfo::MaxOutputLevel(bool allow_ingest_behind) const {
  if (allow_ingest_behind) {
    assert(num_levels() > 1);
    return num_levels() - 2;
  }
  return num_levels() - 1;
}

void VersionStorageInfo::EstimateCompactionBytesNeeded(
    const MutableCFOptions& mutable_cf_options) {
  // Only implemented for level-based compaction
  if (compaction_style_ != kCompactionStyleLevel) {
    estimated_compaction_needed_bytes_ = 0;
    return;
  }

  // Start from Level 0, if level 0 qualifies compaction to level 1,
  // we estimate the size of compaction.
  // Then we move on to the next level and see whether it qualifies compaction
  // to the next level. The size of the level is estimated as the actual size
  // on the level plus the input bytes from the previous level if there is any.
  // If it exceeds, take the exceeded bytes as compaction input and add the size
  // of the compaction size to tatal size.
  // We keep doing it to Level 2, 3, etc, until the last level and return the
  // accumulated bytes.

  uint64_t bytes_compact_to_next_level = 0;
  uint64_t level_size = 0;
  for (auto* f : files_[0]) {
    level_size += f->fd.GetFileSize();
  }
  // Level 0
  bool level0_compact_triggered = false;
  if (static_cast<int>(files_[0].size()) >=
          mutable_cf_options.level0_file_num_compaction_trigger ||
      level_size >= mutable_cf_options.max_bytes_for_level_base) {
    level0_compact_triggered = true;
    estimated_compaction_needed_bytes_ = level_size;
    bytes_compact_to_next_level = level_size;
  } else {
    estimated_compaction_needed_bytes_ = 0;
  }

  // Level 1 and up.
  uint64_t bytes_next_level = 0;
  for (int level = base_level(); level <= MaxInputLevel(); level++) {
    level_size = 0;
    if (bytes_next_level > 0) {
#ifndef NDEBUG
      uint64_t level_size2 = 0;
      for (auto* f : files_[level]) {
        level_size2 += f->fd.GetFileSize();
      }
      assert(level_size2 == bytes_next_level);
#endif
      level_size = bytes_next_level;
      bytes_next_level = 0;
    } else {
      for (auto* f : files_[level]) {
        level_size += f->fd.GetFileSize();
      }
    }
    if (level == base_level() && level0_compact_triggered) {
      // Add base level size to compaction if level0 compaction triggered.
      estimated_compaction_needed_bytes_ += level_size;
    }
    // Add size added by previous compaction
    level_size += bytes_compact_to_next_level;
    bytes_compact_to_next_level = 0;
    uint64_t level_target = MaxBytesForLevel(level);
    if (level_size > level_target) {
      bytes_compact_to_next_level = level_size - level_target;
      // Estimate the actual compaction fan-out ratio as size ratio between
      // the two levels.

      assert(bytes_next_level == 0);
      if (level + 1 < num_levels_) {
        for (auto* f : files_[level + 1]) {
          bytes_next_level += f->fd.GetFileSize();
        }
      }
      if (bytes_next_level > 0) {
        assert(level_size > 0);
        estimated_compaction_needed_bytes_ += static_cast<uint64_t>(
            static_cast<double>(bytes_compact_to_next_level) *
            (static_cast<double>(bytes_next_level) /
                 static_cast<double>(level_size) +
             1));
      }
    }
  }
}

void VersionStorageInfo::ComputeCompactionScore(
    const ImmutableCFOptions& immutable_cf_options,
    const MutableCFOptions& mutable_cf_options) {
  for (int level = 0; level <= MaxInputLevel(); level++) {
    double score;
    if (level == 0) {
      // We treat level-0 specially by bounding the number of files
      // instead of number of bytes for two reasons:
      //
      // (1) With larger write-buffer sizes, it is nice not to do too
      // many level-0 compactions.
      //
      // (2) The files in level-0 are merged on every read and
      // therefore we wish to avoid too many files when the individual
      // file size is small (perhaps because of a small write-buffer
      // setting, or very high compression ratios, or lots of
      // overwrites/deletions).
      int num_sorted_runs = 0;
      uint64_t total_size = 0;
      for (auto* f : files_[level]) {
        if (!f->being_compacted) {
          total_size += f->compensated_file_size;
          num_sorted_runs++;
        }
      }
      if (compaction_style_ == kCompactionStyleUniversal) {
        // For universal compaction, we use level0 score to indicate
        // compaction score for the whole DB. Adding other levels as if
        // they are L0 files.
        for (int i = 1; i < num_levels(); i++) {
          if (!files_[i].empty() && !files_[i][0]->being_compacted) {
            num_sorted_runs++;
          }
        }
      }

      score = static_cast<double>(num_sorted_runs) /
              mutable_cf_options.level0_file_num_compaction_trigger;
      if (compaction_style_ == kCompactionStyleLevel && num_levels() > 1) {
        // Level-based involves L0->L0 compactions that can lead to oversized
        // L0 files. Take into account size as well to avoid later giant
        // compactions to the base level.
        score =
            std::max(score, static_cast<double>(total_size) /
                                mutable_cf_options.max_bytes_for_level_base);
      }
    } else {
      // Compute the ratio of current size to size limit.
      uint64_t level_bytes_no_compacting = 0;
      for (auto f : files_[level]) {
        if (!f->being_compacted) {
          level_bytes_no_compacting += f->compensated_file_size;
        }
      }
      score = static_cast<double>(level_bytes_no_compacting) /
              MaxBytesForLevel(level);
    }
    compaction_level_[level] = level;
    compaction_score_[level] = score;
  }

  // sort all the levels based on their score. Higher scores get listed
  // first. Use bubble sort because the number of entries are small.
  for (int i = 0; i < num_levels() - 2; i++) {
    for (int j = i + 1; j < num_levels() - 1; j++) {
      if (compaction_score_[i] < compaction_score_[j]) {
        double score = compaction_score_[i];
        int level = compaction_level_[i];
        compaction_score_[i] = compaction_score_[j];
        compaction_level_[i] = compaction_level_[j];
        compaction_score_[j] = score;
        compaction_level_[j] = level;
      }
    }
  }

  // Calculate total_garbage_ratio_ as criterion for NeedsGarbageCollection().
  uint64_t num_antiquation = 0;
  uint64_t num_entries = 0;
  bool marked = false;
  for (auto& f : LevelFiles(-1)) {
    if (!f->is_gc_permitted()) {
      continue;
    }
<<<<<<< HEAD
    // if a file being_compacted, gc_status must be kGarbageCollectionForbidden
=======
    // if a file being_compacted, gc_status must be kGarbageCollectionCandidate
>>>>>>> b5b00b9d
    marked |= f->marked_for_compaction;
    num_antiquation += f->num_antiquation;
    num_entries += f->prop.num_entries;
  }
  blob_marked_for_compaction_ = marked;
  total_garbage_ratio_ = num_antiquation / std::max<double>(1, num_entries);

  is_pick_compaction_fail = false;
  ComputeFilesMarkedForCompaction();
  ComputeBottommostFilesMarkedForCompaction();
  EstimateCompactionBytesNeeded(mutable_cf_options);
}

void VersionStorageInfo::ComputeFilesMarkedForCompaction() {
  files_marked_for_compaction_.clear();
  int last_qualify_level = 0;

  // Do not include files from the last level with data
  // If table properties collector suggests a file on the last level,
  // we should not move it to a new level.
  for (int level = num_levels() - 1; level >= 1; level--) {
    if (!files_[level].empty()) {
      last_qualify_level = level - 1;
      break;
    }
  }

  for (int level = 0; level <= last_qualify_level; level++) {
    for (auto* f : files_[level]) {
      if (!f->being_compacted && f->marked_for_compaction) {
        files_marked_for_compaction_.emplace_back(level, f);
      }
    }
  }
  std::sort(files_marked_for_compaction_.begin(),
            files_marked_for_compaction_.end());
}

namespace {

// used to sort files by size
struct Fsize {
  size_t index;
  FileMetaData* file;
};

}  // anonymous namespace

void VersionStorageInfo::AddFile(int level, FileMetaData* f,
                                 bool (*exists)(void*, uint64_t),
                                 void* exists_args, Logger* info_log) {
  auto* level_files = &files_[level];
// Must not overlap
#ifndef NDEBUG
  if (level > 0 && !level_files->empty() &&
      internal_comparator_->Compare(level_files->back()->largest,
                                    f->smallest) >= 0) {
    auto* f2 = level_files->back();
    if (info_log != nullptr) {
      Error(info_log,
            "Adding new file %" PRIu64
            " range (%s, %s) to level %d but overlapping "
            "with existing file %" PRIu64 " %s %s",
            f->fd.GetNumber(), f->smallest.DebugString(true).c_str(),
            f->largest.DebugString(true).c_str(), level, f2->fd.GetNumber(),
            f2->smallest.DebugString(true).c_str(),
            f2->largest.DebugString(true).c_str());
      LogFlush(info_log);
    }
    assert(false);
  }
#else
  (void)info_log;
#endif
  f->Ref();
  level_files->push_back(f);
  dependence_map_.emplace(f->fd.GetNumber(), f);
  if (level == -1) {
    // Function exists indicates if subject file were relying by other files.
    // When this function is not set, dependence_map_ will update with subject
    // file's property.
    if (exists == nullptr) {
      for (auto file_number : f->prop.inheritance) {
        assert(dependence_map_.count(file_number) == 0);
        dependence_map_.emplace(file_number, f);
      }
    } else {
      for (auto file_number : f->prop.inheritance) {
        assert(dependence_map_.count(file_number) == 0);
        if (exists(exists_args, file_number)) {
          dependence_map_.emplace(file_number, f);
        }
      }
    }
  } else {
    if (f->prop.is_map_sst()) {
      space_amplification_[level] |= kHasMapSst;
    }
    if (f->marked_for_compaction) {
      space_amplification_[level] |= kMarkedForCompaction;
    }
  }
  if (f->prop.has_range_deletions()) {
    space_amplification_[level] |= kHasRangeDeletion;
  }
}

uint64_t VersionStorageInfo::FileSize(const FileMetaData* f,
                                      uint64_t file_number,
                                      uint64_t entry_count) const {
  if (f == nullptr) {
    auto find = dependence_map_.find(file_number);
    if (find == dependence_map_.end()) {
      // TODO log error
      return 0;
    }
    f = find->second;
  } else {
    assert(file_number == uint64_t(-1));
  }
  uint64_t file_size = f->fd.GetFileSize();
  if (f->prop.is_map_sst()) {
    for (auto& dependence : f->prop.dependence) {
      file_size +=
          FileSize(nullptr, dependence.file_number, dependence.entry_count);
    }
  }
  assert(entry_count <= std::max<uint64_t>(1, f->prop.num_entries));
  return entry_count == 0
             ? file_size
             : uint64_t(double(file_size) * entry_count /
                        std::max<uint64_t>(1, f->prop.num_entries));
}

uint64_t VersionStorageInfo::FileSizeWithBlob(const FileMetaData* f,
                                              bool recursive,
                                              double ratio) const {
  uint64_t file_size = f->fd.GetFileSize();
  if (recursive || f->prop.is_map_sst()) {
    for (auto& dependence : f->prop.dependence) {
      auto find = dependence_map_.find(dependence.file_number);
      if (find == dependence_map_.end()) {
        // TODO log error
        continue;
      }
      double new_ratio =
          find->second->prop.num_entries == 0
              ? ratio
              : ratio * dependence.entry_count / find->second->prop.num_entries;
      file_size +=
          FileSizeWithBlob(find->second, f->prop.is_map_sst(), new_ratio);
    }
  }
  return uint64_t(ratio * file_size);
}

// Version::PrepareApply() need to be called before calling the function, or
// following functions called:
// 1. UpdateNumNonEmptyLevels();
// 2. CalculateBaseBytes();
// 3. UpdateFilesByCompactionPri();
// 4. GenerateFileIndexer();
// 5. GenerateLevelFilesBrief();
// 6. GenerateLevel0NonOverlapping();
// 7. GenerateBottommostFiles();
void VersionStorageInfo::SetFinalized() {
  finalized_ = true;
#ifndef NDEBUG
  if (compaction_style_ != kCompactionStyleLevel) {
    // Not level based compaction.
    return;
  }
  assert(base_level_ < 0 || num_levels() == 1 ||
         (base_level_ >= 1 && base_level_ < num_levels()));
  // Verify all levels newer than base_level are empty except L0
  for (int level = 1; level < base_level(); level++) {
    assert(NumLevelBytes(level) == 0);
  }
  uint64_t max_bytes_prev_level = 0;
  for (int level = base_level(); level < num_levels() - 1; level++) {
    if (LevelFiles(level).size() == 0) {
      continue;
    }
    assert(MaxBytesForLevel(level) >= max_bytes_prev_level);
    max_bytes_prev_level = MaxBytesForLevel(level);
  }
  int num_empty_non_l0_level = 0;
  for (int level = 0; level < num_levels(); level++) {
    assert(LevelFiles(level).size() == 0 ||
           LevelFiles(level).size() == LevelFilesBrief(level).num_files);
    if (level > 0 && NumLevelBytes(level) > 0) {
      num_empty_non_l0_level++;
    }
    if (LevelFiles(level).size() > 0) {
      assert(level < num_non_empty_levels());
    }
  }
  assert(compaction_level_.size() > 0);
  assert(compaction_level_.size() == compaction_score_.size());
#endif
}

void VersionStorageInfo::UpdateNumNonEmptyLevels() {
  num_non_empty_levels_ = num_levels_;
  for (int i = num_levels_ - 1; i >= 0; i--) {
    if (files_[i].size() != 0) {
      return;
    } else {
      num_non_empty_levels_ = i;
    }
  }
}

namespace {
// Sort `temp` based on ratio of overlapping size over file size
void SortFileByOverlappingRatio(
    const InternalKeyComparator& icmp, const std::vector<FileMetaData*>& files,
    const std::vector<FileMetaData*>& next_level_files,
    std::vector<Fsize>* temp) {
  std::unordered_map<uint64_t, uint64_t> file_to_order;
  auto next_level_it = next_level_files.begin();

  for (auto& file : files) {
    uint64_t overlapping_bytes = 0;
    // Skip files in next level that is smaller than current file
    while (next_level_it != next_level_files.end() &&
           icmp.Compare((*next_level_it)->largest, file->smallest) < 0) {
      next_level_it++;
    }

    while (next_level_it != next_level_files.end() &&
           icmp.Compare((*next_level_it)->smallest, file->largest) < 0) {
      overlapping_bytes += (*next_level_it)->fd.file_size;

      if (icmp.Compare((*next_level_it)->largest, file->largest) > 0) {
        // next level file cross large boundary of current file.
        break;
      }
      next_level_it++;
    }

    assert(file->fd.file_size != 0);
    file_to_order[file->fd.GetNumber()] =
        overlapping_bytes * 1024u / file->fd.file_size;
  }

  terark::sort_ex_a(*temp, [&](const Fsize& f) {
    return file_to_order[f.file->fd.GetNumber()];
  });
}
}  // namespace

void VersionStorageInfo::UpdateFilesByCompactionPri(
    CompactionPri compaction_pri) {
  if (compaction_style_ == kCompactionStyleNone ||
      compaction_style_ == kCompactionStyleUniversal) {
    // don't need this
    return;
  }
  // No need to sort the highest level because it is never compacted.
  for (int level = 0; level < num_levels() - 1; level++) {
    const std::vector<FileMetaData*>& files = files_[level];
    auto& files_by_compaction_pri = files_by_compaction_pri_[level];
    assert(files_by_compaction_pri.size() == 0);

    // populate a temp vector for sorting based on size
    std::vector<Fsize> temp(files.size());
    for (size_t i = 0; i < files.size(); i++) {
      temp[i].index = i;
      temp[i].file = files[i];
    }

    // sort the top number_of_files_to_sort_ based on file size
    size_t num = VersionStorageInfo::kNumberFilesToSort;
    if (num > temp.size()) {
      num = temp.size();
    }
    switch (compaction_pri) {
      case kByCompensatedSize:
        std::partial_sort(temp.begin(), temp.begin() + num, temp.end(),
                          TERARK_CMP(file->compensated_file_size, >));
        break;
      case kOldestLargestSeqFirst:
        terark::sort_a(temp, TERARK_CMP(file->fd.largest_seqno, <));
        break;
      case kOldestSmallestSeqFirst:
        terark::sort_a(temp, TERARK_CMP(file->fd.smallest_seqno, <));
        break;
      case kMinOverlappingRatio:
        SortFileByOverlappingRatio(*internal_comparator_, files_[level],
                                   files_[level + 1], &temp);
        break;
      default:
        assert(false);
    }
    assert(temp.size() == files.size());

    // initialize files_by_compaction_pri_
    for (size_t i = 0; i < temp.size(); i++) {
      files_by_compaction_pri.push_back(static_cast<int>(temp[i].index));
    }
    next_file_to_compact_by_size_[level] = 0;
    assert(files_[level].size() == files_by_compaction_pri_[level].size());
  }
}

void VersionStorageInfo::GenerateLevel0NonOverlapping() {
  assert(!finalized_);
  level0_non_overlapping_ = true;
  if (level_files_brief_.size() == 0) {
    return;
  }

  // A copy of L0 files sorted by smallest key
  std::vector<FdWithKeyRange> level0_sorted_file(
      level_files_brief_[0].files,
      level_files_brief_[0].files + level_files_brief_[0].num_files);
  auto icmp = internal_comparator_;
  terark::sort_a(level0_sorted_file, TERARK_FIELD(smallest_key) < *icmp);

  for (size_t i = 1; i < level0_sorted_file.size(); ++i) {
    FdWithKeyRange& f = level0_sorted_file[i];
    FdWithKeyRange& prev = level0_sorted_file[i - 1];
    if (icmp->Compare(prev.largest_key, f.smallest_key) >= 0) {
      level0_non_overlapping_ = false;
      break;
    }
  }
}

void VersionStorageInfo::GenerateBottommostFiles() {
  assert(!finalized_);
  assert(bottommost_files_.empty());
  for (size_t level = 0; level < level_files_brief_.size(); ++level) {
    for (size_t file_idx = 0; file_idx < level_files_brief_[level].num_files;
         ++file_idx) {
      const FdWithKeyRange& f = level_files_brief_[level].files[file_idx];
      int l0_file_idx;
      if (level == 0) {
        l0_file_idx = static_cast<int>(file_idx);
      } else {
        l0_file_idx = -1;
      }
      Slice smallest_user_key = ExtractUserKey(f.smallest_key);
      Slice largest_user_key = ExtractUserKey(f.largest_key);
      if (!RangeMightExistAfterSortedRun(smallest_user_key, largest_user_key,
                                         static_cast<int>(level),
                                         l0_file_idx)) {
        bottommost_files_.emplace_back(static_cast<int>(level),
                                       f.file_metadata);
      }
    }
  }
}

void VersionStorageInfo::UpdateOldestSnapshot(SequenceNumber seqnum) {
  assert(seqnum >= oldest_snapshot_seqnum_);
  oldest_snapshot_seqnum_ = seqnum;
  if (oldest_snapshot_seqnum_ > bottommost_files_mark_threshold_) {
    ComputeBottommostFilesMarkedForCompaction();
  }
}

void VersionStorageInfo::ComputeBottommostFilesMarkedForCompaction() {
  bottommost_files_marked_for_compaction_.clear();
  bottommost_files_mark_threshold_ = kMaxSequenceNumber;
  for (auto& level_and_file : bottommost_files_) {
    auto meta = level_and_file.second;
<<<<<<< HEAD
    if (!meta->being_compacted && meta->prop.has_snapshots()) {
=======
    if (meta->being_compacted) {
      continue;
    }
    if (meta->marked_for_compaction) {
      bottommost_files_marked_for_compaction_.push_back(level_and_file);
    } else if (meta->prop.has_snapshots()) {
>>>>>>> b5b00b9d
      // largest_seqno might be nonzero due to containing the final key in an
      // earlier compaction, whose seqnum we didn't zero out. Multiple deletions
      // ensures the file really contains deleted or overwritten keys.
      if (meta->fd.largest_seqno < oldest_snapshot_seqnum_) {
        bottommost_files_marked_for_compaction_.push_back(level_and_file);
      } else {
        bottommost_files_mark_threshold_ =
            std::min(bottommost_files_mark_threshold_, meta->fd.largest_seqno);
      }
    }
  }
  std::sort(bottommost_files_marked_for_compaction_.begin(),
            bottommost_files_marked_for_compaction_.end());
}

void Version::Ref() { ++refs_; }

bool Version::Unref() {
  assert(refs_ >= 1);
  --refs_;
  if (refs_ == 0) {
    delete this;
    return true;
  }
  return false;
}

bool VersionStorageInfo::OverlapInLevel(int level,
                                        const Slice* smallest_user_key,
                                        const Slice* largest_user_key) {
  if (level >= num_non_empty_levels_) {
    // empty level, no overlap
    return false;
  }
  return SomeFileOverlapsRange(*internal_comparator_, (level > 0),
                               level_files_brief_[level], smallest_user_key,
                               largest_user_key);
}

// Store in "*inputs" all files in "level" that overlap [begin,end]
// If hint_index is specified, then it points to a file in the
// overlapping range.
// The file_index returns a pointer to any file in an overlapping range.
void VersionStorageInfo::GetOverlappingInputs(
    int level, const InternalKey* begin, const InternalKey* end,
    std::vector<FileMetaData*>* inputs, int hint_index, int* file_index,
    bool expand_range, InternalKey** next_smallest) const {
  if (level >= num_non_empty_levels_) {
    // this level is empty, no overlapping inputs
    return;
  }

  inputs->clear();
  if (file_index) {
    *file_index = -1;
  }
  const Comparator* user_cmp = user_comparator_;
  if (level > 0) {
    GetOverlappingInputsRangeBinarySearch(level, begin, end, inputs, hint_index,
                                          file_index, false, next_smallest);
    return;
  }

  if (next_smallest) {
    // next_smallest key only makes sense for non-level 0, where files are
    // non-overlapping
    *next_smallest = nullptr;
  }

  Slice user_begin, user_end;
  if (begin != nullptr) {
    user_begin = begin->user_key();
  }
  if (end != nullptr) {
    user_end = end->user_key();
  }

  // index stores the file index need to check.
  std::list<size_t> index;
  for (size_t i = 0; i < level_files_brief_[level].num_files; i++) {
    index.emplace_back(i);
  }

  while (!index.empty()) {
    bool found_overlapping_file = false;
    auto iter = index.begin();
    while (iter != index.end()) {
      FdWithKeyRange* f = &(level_files_brief_[level].files[*iter]);
      const Slice file_start = ExtractUserKey(f->smallest_key);
      const Slice file_limit = ExtractUserKey(f->largest_key);
      if (begin != nullptr && user_cmp->Compare(file_limit, user_begin) < 0) {
        // "f" is completely before specified range; skip it
        iter++;
      } else if (end != nullptr &&
                 user_cmp->Compare(file_start, user_end) > 0) {
        // "f" is completely after specified range; skip it
        iter++;
      } else {
        // if overlap
        inputs->emplace_back(files_[level][*iter]);
        found_overlapping_file = true;
        // record the first file index.
        if (file_index && *file_index == -1) {
          *file_index = static_cast<int>(*iter);
        }
        // the related file is overlap, erase to avoid checking again.
        iter = index.erase(iter);
        if (expand_range) {
          if (begin != nullptr &&
              user_cmp->Compare(file_start, user_begin) < 0) {
            user_begin = file_start;
          }
          if (end != nullptr && user_cmp->Compare(file_limit, user_end) > 0) {
            user_end = file_limit;
          }
        }
      }
    }
    // if all the files left are not overlap, break
    if (!found_overlapping_file) {
      break;
    }
  }
}

// Store in "*inputs" files in "level" that within range [begin,end]
// Guarantee a "clean cut" boundary between the files in inputs
// and the surrounding files and the maxinum number of files.
// This will ensure that no parts of a key are lost during compaction.
// If hint_index is specified, then it points to a file in the range.
// The file_index returns a pointer to any file in an overlapping range.
void VersionStorageInfo::GetCleanInputsWithinInterval(
    int level, const InternalKey* begin, const InternalKey* end,
    std::vector<FileMetaData*>* inputs, int hint_index, int* file_index) const {
  inputs->clear();
  if (file_index) {
    *file_index = -1;
  }
  if (level >= num_non_empty_levels_ || level == 0 ||
      level_files_brief_[level].num_files == 0) {
    // this level is empty, no inputs within range
    // also don't support clean input interval within L0
    return;
  }

  const auto& level_files = level_files_brief_[level];
  if (begin == nullptr) {
    begin = &level_files.files[0].file_metadata->smallest;
  }
  if (end == nullptr) {
    end = &level_files.files[level_files.num_files - 1].file_metadata->largest;
  }

  GetOverlappingInputsRangeBinarySearch(level, begin, end, inputs, hint_index,
                                        file_index, true /* within_interval */);
}

// Store in "*inputs" all files in "level" that overlap [begin,end]
// Employ binary search to find at least one file that overlaps the
// specified range. From that file, iterate backwards and
// forwards to find all overlapping files.
// if within_range is set, then only store the maximum clean inputs
// within range [begin, end]. "clean" means there is a boudnary
// between the files in "*inputs" and the surrounding files
void VersionStorageInfo::GetOverlappingInputsRangeBinarySearch(
    int level, const InternalKey* begin, const InternalKey* end,
    std::vector<FileMetaData*>* inputs, int hint_index, int* file_index,
    bool within_interval, InternalKey** next_smallest) const {
  assert(level > 0);
  int min = 0;
  int mid = 0;
  int max = static_cast<int>(files_[level].size()) - 1;
  bool foundOverlap = false;
  auto user_cmp = user_comparator_;

  // if the caller already knows the index of a file that has overlap,
  // then we can skip the binary search.
  if (hint_index != -1) {
    mid = hint_index;
    foundOverlap = true;
  }

  while (!foundOverlap && min <= max) {
    mid = (min + max) / 2;
    FdWithKeyRange* f = &(level_files_brief_[level].files[mid]);
    auto& smallest = f->file_metadata->smallest;
    auto& largest = f->file_metadata->largest;
    if ((!within_interval && sstableKeyCompare(user_cmp, begin, largest) > 0) ||
        (within_interval && sstableKeyCompare(user_cmp, begin, smallest) > 0)) {
      min = mid + 1;
    } else if ((!within_interval &&
                sstableKeyCompare(user_cmp, smallest, end) > 0) ||
               (within_interval &&
                sstableKeyCompare(user_cmp, largest, end) > 0)) {
      max = mid - 1;
    } else {
      foundOverlap = true;
      break;
    }
  }

  // If there were no overlapping files, return immediately.
  if (!foundOverlap) {
    if (next_smallest) {
      next_smallest = nullptr;
    }
    return;
  }
  // returns the index where an overlap is found
  if (file_index) {
    *file_index = mid;
  }

  int start_index, end_index;
  if (within_interval) {
    ExtendFileRangeWithinInterval(level, begin, end, mid, &start_index,
                                  &end_index);
  } else {
    ExtendFileRangeOverlappingInterval(level, begin, end, mid, &start_index,
                                       &end_index);
    assert(end_index >= start_index);
  }
  // insert overlapping files into vector
  for (int i = start_index; i <= end_index; i++) {
    inputs->push_back(files_[level][i]);
  }

  if (next_smallest != nullptr) {
    // Provide the next key outside the range covered by inputs
    if (++end_index < static_cast<int>(files_[level].size())) {
      **next_smallest = files_[level][end_index]->smallest;
    } else {
      *next_smallest = nullptr;
    }
  }
}

// Store in *start_index and *end_index the range of all files in
// "level" that overlap [begin,end]
// The mid_index specifies the index of at least one file that
// overlaps the specified range. From that file, iterate backward
// and forward to find all overlapping files.
// Use FileLevel in searching, make it faster
void VersionStorageInfo::ExtendFileRangeOverlappingInterval(
    int level, const InternalKey* begin, const InternalKey* end,
    unsigned int mid_index, int* start_index, int* end_index) const {
  auto user_cmp = user_comparator_;
  const FdWithKeyRange* files = level_files_brief_[level].files;
#ifndef NDEBUG
  {
    // assert that the file at mid_index overlaps with the range
    assert(mid_index < level_files_brief_[level].num_files);
    const FdWithKeyRange* f = &files[mid_index];
    auto& smallest = f->file_metadata->smallest;
    auto& largest = f->file_metadata->largest;
    if (sstableKeyCompare(user_cmp, begin, smallest) <= 0) {
      assert(sstableKeyCompare(user_cmp, smallest, end) <= 0);
    } else {
      // fprintf(stderr, "ExtendFileRangeOverlappingInterval\n%s - %s\n%s"
      //                 " - %s\n%d %d\n",
      //         begin ? begin->DebugString().c_str() : "(null)",
      //         end ? end->DebugString().c_str() : "(null)",
      //         smallest->DebugString().c_str(),
      //         largest->DebugString().c_str(),
      //         sstableKeyCompare(user_cmp, smallest, begin),
      //         sstableKeyCompare(user_cmp, largest, begin));
      assert(sstableKeyCompare(user_cmp, begin, largest) <= 0);
    }
  }
#endif
  *start_index = mid_index + 1;
  *end_index = mid_index;
  int count __attribute__((__unused__));
  count = 0;

  // check backwards from 'mid' to lower indices
  for (int i = mid_index; i >= 0; i--) {
    const FdWithKeyRange* f = &files[i];
    auto& largest = f->file_metadata->largest;
    if (sstableKeyCompare(user_cmp, begin, largest) <= 0) {
      *start_index = i;
      assert((count++, true));
    } else {
      break;
    }
  }
  // check forward from 'mid+1' to higher indices
  for (unsigned int i = mid_index + 1; i < level_files_brief_[level].num_files;
       i++) {
    const FdWithKeyRange* f = &files[i];
    auto& smallest = f->file_metadata->smallest;
    if (sstableKeyCompare(user_cmp, smallest, end) <= 0) {
      assert((count++, true));
      *end_index = i;
    } else {
      break;
    }
  }
  assert(count == *end_index - *start_index + 1);
}

// Store in *start_index and *end_index the clean range of all files in
// "level" within [begin,end]
// The mid_index specifies the index of at least one file within
// the specified range. From that file, iterate backward
// and forward to find all overlapping files and then "shrink" to
// the clean range required.
// Use FileLevel in searching, make it faster
void VersionStorageInfo::ExtendFileRangeWithinInterval(
    int level, const InternalKey* begin, const InternalKey* end,
    unsigned int mid_index, int* start_index, int* end_index) const {
  assert(level != 0);
  auto* user_cmp = user_comparator_;
  const FdWithKeyRange* files = level_files_brief_[level].files;
#ifndef NDEBUG
  {
    // assert that the file at mid_index is within the range
    assert(mid_index < level_files_brief_[level].num_files);
    const FdWithKeyRange* f = &files[mid_index];
    auto& smallest = f->file_metadata->smallest;
    auto& largest = f->file_metadata->largest;
    assert(sstableKeyCompare(user_cmp, begin, smallest) <= 0 &&
           sstableKeyCompare(user_cmp, largest, end) <= 0);
  }
#endif
  ExtendFileRangeOverlappingInterval(level, begin, end, mid_index, start_index,
                                     end_index);
  int left = *start_index;
  int right = *end_index;
  // shrink from left to right
  while (left <= right) {
    auto& smallest = files[left].file_metadata->smallest;
    if (sstableKeyCompare(user_cmp, begin, smallest) > 0) {
      left++;
      continue;
    }
    if (left > 0) {  // If not first file
      auto& largest = files[left - 1].file_metadata->largest;
      if (sstableKeyCompare(user_cmp, smallest, largest) == 0) {
        left++;
        continue;
      }
    }
    break;
  }
  // shrink from right to left
  while (left <= right) {
    auto& largest = files[right].file_metadata->largest;
    if (sstableKeyCompare(user_cmp, largest, end) > 0) {
      right--;
      continue;
    }
    if (right < static_cast<int>(level_files_brief_[level].num_files) -
                    1) {  // If not the last file
      auto& smallest = files[right + 1].file_metadata->smallest;
      if (sstableKeyCompare(user_cmp, smallest, largest) == 0) {
        // The last user key in range overlaps with the next file's first key
        right--;
        continue;
      }
    }
    break;
  }

  *start_index = left;
  *end_index = right;
}

uint64_t VersionStorageInfo::NumLevelBytes(int level) const {
  assert(level >= 0);
  assert(level < num_levels());
  return TotalFileSize(files_[level]);
}

const char* VersionStorageInfo::LevelSummary(
    LevelSummaryStorage* scratch) const {
  int len = 0;
  if (compaction_style_ == kCompactionStyleLevel && num_levels() > 1) {
    assert(base_level_ < static_cast<int>(level_max_bytes_.size()));
    if (level_multiplier_ != 0.0) {
      len = snprintf(
          scratch->buffer, sizeof(scratch->buffer),
          "base level %d level multiplier %.2f max bytes base %" PRIu64 " ",
          base_level_, level_multiplier_, level_max_bytes_[base_level_]);
    }
  }
  len +=
      snprintf(scratch->buffer + len, sizeof(scratch->buffer) - len, "files[");
  for (int i = 0; i < num_levels(); i++) {
    int sz = sizeof(scratch->buffer) - len;
    int ret = snprintf(scratch->buffer + len, sz, "%d ", int(files_[i].size()));
    if (ret < 0 || ret >= sz) break;
    len += ret;
  }
  if (len > 0) {
    // overwrite the last space
    --len;
  }
  len += snprintf(scratch->buffer + len, sizeof(scratch->buffer) - len,
                  "] max score %.2f", compaction_score_[0]);

  if (!files_marked_for_compaction_.empty()) {
    snprintf(scratch->buffer + len, sizeof(scratch->buffer) - len,
             " (%" ROCKSDB_PRIszt " files need compaction)",
             files_marked_for_compaction_.size());
  }

  return scratch->buffer;
}

const char* VersionStorageInfo::LevelFileSummary(FileSummaryStorage* scratch,
                                                 int level) const {
  int len = snprintf(scratch->buffer, sizeof(scratch->buffer), "files_size[");
  for (const auto& f : files_[level]) {
    int sz = sizeof(scratch->buffer) - len;
    char sztxt[16];
    AppendHumanBytes(f->fd.GetFileSize(), sztxt, sizeof(sztxt));
    int ret = snprintf(scratch->buffer + len, sz,
                       "#%" PRIu64 "(seq=%" PRIu64 ",sz=%s,%d) ",
                       f->fd.GetNumber(), f->fd.smallest_seqno, sztxt,
                       static_cast<int>(f->being_compacted));
    if (ret < 0 || ret >= sz) {
      break;
    }
    len += ret;
  }
  // overwrite the last space (only if files_[level].size() is non-zero)
  if (files_[level].size() && len > 0) {
    --len;
  }
  snprintf(scratch->buffer + len, sizeof(scratch->buffer) - len, "]");
  return scratch->buffer;
}

int64_t VersionStorageInfo::MaxNextLevelOverlappingBytes() {
  uint64_t result = 0;
  std::vector<FileMetaData*> overlaps;
  for (int level = 1; level < num_levels() - 1; level++) {
    for (const auto& f : files_[level]) {
      GetOverlappingInputs(level + 1, &f->smallest, &f->largest, &overlaps);
      const uint64_t sum = TotalFileSize(overlaps);
      if (sum > result) {
        result = sum;
      }
    }
  }
  return result;
}

uint64_t VersionStorageInfo::MaxBytesForLevel(int level) const {
  // Note: the result for level zero is not really used since we set
  // the level-0 compaction threshold based on number of files.
  assert(level >= 0);
  assert(level < static_cast<int>(level_max_bytes_.size()));
  return level_max_bytes_[level];
}

void VersionStorageInfo::CalculateBaseBytes(const ImmutableCFOptions& ioptions,
                                            const MutableCFOptions& options) {
  // Special logic to set number of sorted runs.
  // It is to match the previous behavior when all files are in L0.
  int num_l0_count = static_cast<int>(files_[0].size());
  if (compaction_style_ == kCompactionStyleUniversal &&
      !ioptions.enable_lazy_compaction) {
    // For universal compaction, we use level0 score to indicate
    // compaction score for the whole DB. Adding other levels as if
    // they are L0 files.
    for (int i = 1; i < num_levels(); i++) {
      if (!files_[i].empty()) {
        num_l0_count++;
      }
    }
  }
  set_l0_delay_trigger_count(num_l0_count);

  level_max_bytes_.resize(ioptions.num_levels);
  if (!ioptions.level_compaction_dynamic_level_bytes) {
    base_level_ = (ioptions.compaction_style == kCompactionStyleLevel) ? 1 : -1;

    // Calculate for static bytes base case
    for (int i = 0; i < ioptions.num_levels; ++i) {
      if (i == 0 && ioptions.compaction_style == kCompactionStyleUniversal) {
        level_max_bytes_[i] = options.max_bytes_for_level_base;
      } else if (i > 1) {
        level_max_bytes_[i] = MultiplyCheckOverflow(
            MultiplyCheckOverflow(level_max_bytes_[i - 1],
                                  options.max_bytes_for_level_multiplier),
            options.MaxBytesMultiplerAdditional(i - 1));
      } else {
        level_max_bytes_[i] = options.max_bytes_for_level_base;
      }
    }
  } else {
    uint64_t max_level_size = 0;

    int first_non_empty_level = -1;
    // Find size of non-L0 level of most data.
    // Cannot use the size of the last level because it can be empty or less
    // than previous levels after compaction.
    for (int i = 1; i < num_levels_; i++) {
      uint64_t total_size = 0;
      for (const auto& f : files_[i]) {
        total_size += f->fd.GetFileSize();
      }
      if (total_size > 0 && first_non_empty_level == -1) {
        first_non_empty_level = i;
      }
      if (total_size > max_level_size) {
        max_level_size = total_size;
      }
    }

    // Prefill every level's max bytes to disallow compaction from there.
    for (int i = 0; i < num_levels_; i++) {
      level_max_bytes_[i] = port::kMaxUint64;
    }

    if (max_level_size == 0) {
      // No data for L1 and up. L0 compacts to last level directly.
      // No compaction from L1+ needs to be scheduled.
      base_level_ = num_levels_ - 1;
    } else {
      uint64_t l0_size = 0;
      for (const auto& f : files_[0]) {
        l0_size += f->fd.GetFileSize();
      }

      uint64_t base_bytes_max =
          std::max(options.max_bytes_for_level_base, l0_size);
      uint64_t base_bytes_min = static_cast<uint64_t>(
          base_bytes_max / options.max_bytes_for_level_multiplier);

      // Try whether we can make last level's target size to be max_level_size
      uint64_t cur_level_size = max_level_size;
      for (int i = num_levels_ - 2; i >= first_non_empty_level; i--) {
        // Round up after dividing
        cur_level_size = static_cast<uint64_t>(
            cur_level_size / options.max_bytes_for_level_multiplier);
      }

      // Calculate base level and its size.
      uint64_t base_level_size;
      if (cur_level_size <= base_bytes_min) {
        // Case 1. If we make target size of last level to be max_level_size,
        // target size of the first non-empty level would be smaller than
        // base_bytes_min. We set it be base_bytes_min.
        base_level_size = base_bytes_min + 1U;
        base_level_ = first_non_empty_level;
        ROCKS_LOG_WARN(ioptions.info_log,
                       "More existing levels in DB than needed. "
                       "max_bytes_for_level_multiplier may not be guaranteed.");
      } else {
        // Find base level (where L0 data is compacted to).
        base_level_ = first_non_empty_level;
        while (base_level_ > 1 && cur_level_size > base_bytes_max) {
          --base_level_;
          cur_level_size = static_cast<uint64_t>(
              cur_level_size / options.max_bytes_for_level_multiplier);
        }
        if (cur_level_size > base_bytes_max) {
          // Even L1 will be too large
          assert(base_level_ == 1);
          base_level_size = base_bytes_max;
        } else {
          base_level_size = cur_level_size;
        }
      }

      level_multiplier_ = options.max_bytes_for_level_multiplier;
      assert(base_level_size > 0);
      if (l0_size > base_level_size &&
          (l0_size > options.max_bytes_for_level_base ||
           static_cast<int>(files_[0].size() / 2) >=
               options.level0_file_num_compaction_trigger)) {
        // We adjust the base level according to actual L0 size, and adjust
        // the level multiplier accordingly, when:
        //   1. the L0 size is larger than level size base, or
        //   2. number of L0 files reaches twice the L0->L1 compaction trigger
        // We don't do this otherwise to keep the LSM-tree structure stable
        // unless the L0 compation is backlogged.
        base_level_size = l0_size;
        if (base_level_ == num_levels_ - 1) {
          level_multiplier_ = 1.0;
        } else {
          level_multiplier_ = std::pow(
              static_cast<double>(max_level_size) /
                  static_cast<double>(base_level_size),
              1.0 / static_cast<double>(num_levels_ - base_level_ - 1));
        }
      }

      uint64_t level_size = base_level_size;
      for (int i = base_level_; i < num_levels_; i++) {
        if (i > base_level_) {
          level_size = MultiplyCheckOverflow(level_size, level_multiplier_);
        }
        // Don't set any level below base_bytes_max. Otherwise, the LSM can
        // assume an hourglass shape where L1+ sizes are smaller than L0. This
        // causes compaction scoring, which depends on level sizes, to favor L1+
        // at the expense of L0, which may fill up and stall.
        level_max_bytes_[i] = std::max(level_size, base_bytes_max);
      }
    }
  }
}

uint64_t VersionStorageInfo::EstimateLiveDataSize() const {
  // See VersionStorageInfo::GetEstimatedActiveKeys
  if (lsm_num_entries_ <= lsm_num_deletions_) {
    return 0;
  }
  double r = double(lsm_num_entries_ - lsm_num_deletions_) / lsm_num_entries_;
  return size_t(r * (lsm_file_size_ +
                     (blob_num_entries_ > blob_num_antiquation_
                          ? double(blob_num_entries_ - blob_num_antiquation_) /
                                blob_num_entries_ * blob_file_size_
                          : 0)));
}

bool VersionStorageInfo::RangeMightExistAfterSortedRun(
    const Slice& smallest_user_key, const Slice& largest_user_key,
    int last_level, int last_l0_idx) {
  assert((last_l0_idx != -1) == (last_level == 0));
  // TODO(ajkr): this preserves earlier behavior where we considered an L0 file
  // bottommost only if it's the oldest L0 file and there are no files on older
  // levels. It'd be better to consider it bottommost if there's no overlap in
  // older levels/files.
  if (last_level == 0 &&
      last_l0_idx != static_cast<int>(LevelFiles(0).size() - 1)) {
    return true;
  }

  // Checks whether there are files living beyond the `last_level`. If lower
  // levels have files, it checks for overlap between [`smallest_key`,
  // `largest_key`] and those files. Bottomlevel optimizations can be made if
  // there are no files in lower levels or if there is no overlap with the files
  // in the lower levels.
  for (int level = last_level + 1; level < num_levels(); level++) {
    // The range is not in the bottommost level if there are files in lower
    // levels when the `last_level` is 0 or if there are files in lower levels
    // which overlap with [`smallest_key`, `largest_key`].
    if (files_[level].size() > 0 &&
        (last_level == 0 ||
         OverlapInLevel(level, &smallest_user_key, &largest_user_key))) {
      return true;
    }
  }
  return false;
}

void Version::AddLiveFiles(std::vector<FileDescriptor>* live) {
  for (int level = -1; level < storage_info_.num_levels(); level++) {
    const std::vector<FileMetaData*>& files = storage_info_.files_[level];
    for (const auto& file : files) {
      live->push_back(file->fd);
    }
  }
}

std::string Version::DebugString(bool hex, bool print_stats) const {
  std::string r;
  for (int level = 0; level < storage_info_.num_levels_; level++) {
    // E.g.,
    //   --- level 1 ---
    //   17:123['a' .. 'd']
    //   20:43['e' .. 'g']
    //
    // if print_stats=true:
    //   17:123['a' .. 'd'](4096)
    r.append("--- level ");
    AppendNumberTo(&r, level);
    r.append(" --- version# ");
    AppendNumberTo(&r, version_number_);
    r.append(" ---\n");
    const std::vector<FileMetaData*>& files = storage_info_.files_[level];
    for (size_t i = 0; i < files.size(); i++) {
      r.push_back(' ');
      AppendNumberTo(&r, files[i]->fd.GetNumber());
      r.push_back(':');
      AppendNumberTo(&r, files[i]->fd.GetFileSize());
      r.append("[");
      r.append(files[i]->smallest.DebugString(hex));
      r.append(" .. ");
      r.append(files[i]->largest.DebugString(hex));
      r.append("]");
      if (print_stats) {
        r.append("(");
        r.append(ToString(
            files[i]->stats.num_reads_sampled.load(std::memory_order_relaxed)));
        r.append(")");
      }
      r.append("\n");
    }
  }
  return r;
}

// this is used to batch writes to the manifest file
struct VersionSet::ManifestWriter {
  Status status;
  bool done;
  InstrumentedCondVar cv;
  ColumnFamilyData* cfd;
  const MutableCFOptions mutable_cf_options;
  const autovector<VersionEdit*>& edit_list;

  explicit ManifestWriter(InstrumentedMutex* mu, ColumnFamilyData* _cfd,
                          const MutableCFOptions& cf_options,
                          const autovector<VersionEdit*>& e)
      : done(false),
        cv(mu),
        cfd(_cfd),
        mutable_cf_options(cf_options),
        edit_list(e) {}
};

VersionSet::VersionSet(const std::string& dbname,
                       const ImmutableDBOptions* _db_options,
                       const EnvOptions& storage_options, bool seq_per_batch,
                       Cache* table_cache,
                       WriteBufferManager* write_buffer_manager,
                       WriteController* write_controller)
    : column_family_set_(
          new ColumnFamilySet(dbname, _db_options, storage_options, table_cache,
                              write_buffer_manager, write_controller)),
      env_(_db_options->env),
      dbname_(dbname),
      db_options_(_db_options),
      next_file_number_(2),
      manifest_file_number_(0),  // Filled by Recover()
      options_file_number_(0),
      pending_manifest_file_number_(0),
      last_sequence_(0),
      last_allocated_sequence_(0),
      last_published_sequence_(0),
      prev_log_number_(0),
      current_version_number_(0),
      manifest_file_size_(0),
      manifest_edit_count_(0),
      seq_per_batch_(seq_per_batch),
      env_options_(storage_options) {}

void CloseTables(void* ptr, size_t) {
  TableReader* table_reader = reinterpret_cast<TableReader*>(ptr);
  table_reader->Close();
}

VersionSet::~VersionSet() {
  // we need to delete column_family_set_ because its destructor depends on
  // VersionSet
  Cache* table_cache = column_family_set_->get_table_cache();
  table_cache->ApplyToAllCacheEntries(&CloseTables, false /* thread_safe */);
  column_family_set_.reset();
  for (auto& file : obsolete_files_) {
    if (file.metadata->table_reader_handle) {
      table_cache->Release(file.metadata->table_reader_handle);
      TableCache::Evict(table_cache, file.metadata->fd.GetNumber());
    }
    file.DeleteMetadata();
  }
  obsolete_files_.clear();
}

void VersionSet::AppendVersion(ColumnFamilyData* column_family_data,
                               Version* v) {
  // compute new compaction score
  v->storage_info()->ComputeCompactionScore(
      *column_family_data->ioptions(),
      *column_family_data->GetLatestMutableCFOptions());

  // Mark v finalized
  v->storage_info_.SetFinalized();

  // Make "v" current
  assert(v->refs_ == 0);
  Version* current = column_family_data->current();
  assert(v != current);
  if (current != nullptr) {
    assert(current->refs_ > 0);
    current->Unref();
  }
  column_family_data->SetCurrent(v);
  v->Ref();

  // Append to linked list
  v->prev_ = column_family_data->dummy_versions()->prev_;
  v->next_ = column_family_data->dummy_versions();
  v->prev_->next_ = v;
  v->next_->prev_ = v;
}

Status VersionSet::ProcessManifestWrites(
    std::deque<ManifestWriter>& writers, InstrumentedMutex* mu,
    Directory* db_directory, bool new_descriptor_log,
    const ColumnFamilyOptions* new_cf_options) {
  assert(!writers.empty());
  ManifestWriter& first_writer = writers.front();
  ManifestWriter* last_writer = &first_writer;

  assert(!manifest_writers_.empty());
  assert(manifest_writers_.front() == &first_writer);

  autovector<VersionEdit*> batch_edits;
  autovector<Version*> versions;
  autovector<const MutableCFOptions*> mutable_cf_options_ptrs;
  std::vector<std::unique_ptr<BaseReferencedVersionBuilder>> builder_guards;

  if (first_writer.edit_list.front()->IsColumnFamilyManipulation()) {
    // No group commits for column family add or drop
    LogAndApplyCFHelper(first_writer.edit_list.front());
    batch_edits.push_back(first_writer.edit_list.front());
  } else {
    auto it = manifest_writers_.cbegin();
    size_t group_start = port::kMaxUint64;
    while (it != manifest_writers_.cend()) {
      if ((*it)->edit_list.front()->IsColumnFamilyManipulation()) {
        // no group commits for column family add or drop
        break;
      }
      last_writer = *(it++);
      assert(last_writer != nullptr);
      assert(last_writer->cfd != nullptr);
      if (last_writer->cfd->IsDropped()) {
        // If we detect a dropped CF at this point, and the corresponding
        // version edits belong to an atomic group, then we need to find out
        // the preceding version edits in the same atomic group, and update
        // their `remaining_entries_` member variable because we are NOT going
        // to write the version edits' of dropped CF to the MANIFEST. If we
        // don't update, then Recover can report corrupted atomic group because
        // the `remaining_entries_` do not match.
        if (!batch_edits.empty()) {
          if (batch_edits.back()->is_in_atomic_group_ &&
              batch_edits.back()->remaining_entries_ > 0) {
            assert(group_start < batch_edits.size());
            const auto& edit_list = last_writer->edit_list;
            size_t k = 0;
            while (k < edit_list.size()) {
              if (!edit_list[k]->is_in_atomic_group_) {
                break;
              } else if (edit_list[k]->remaining_entries_ == 0) {
                ++k;
                break;
              }
              ++k;
            }
            for (auto i = group_start; i < batch_edits.size(); ++i) {
              assert(static_cast<uint32_t>(k) <=
                     batch_edits.back()->remaining_entries_);
              batch_edits[i]->remaining_entries_ -= static_cast<uint32_t>(k);
            }
          }
        }
        continue;
      }
      // We do a linear search on versions because versions is small.
      // TODO(yanqin) maybe consider unordered_map
      BaseReferencedVersionBuilder* builder = nullptr;
      for (int i = 0; i != static_cast<int>(versions.size()); ++i) {
        uint32_t cf_id = last_writer->cfd->GetID();
        if (versions[i]->cfd()->GetID() == cf_id) {
          assert(!builder_guards.empty() &&
                 builder_guards.size() == versions.size());
          builder = builder_guards[i].get();
          TEST_SYNC_POINT_CALLBACK(
              "VersionSet::ProcessManifestWrites:SameColumnFamily", &cf_id);
          break;
        }
      }
      if (builder == nullptr) {
        auto version = new Version(last_writer->cfd, this, env_options_,
                                   last_writer->mutable_cf_options,
                                   current_version_number_++);
        versions.push_back(version);
        mutable_cf_options_ptrs.push_back(&last_writer->mutable_cf_options);
        builder_guards.emplace_back(
            new BaseReferencedVersionBuilder(last_writer->cfd));
        builder = builder_guards.back().get();
      }
      assert(builder != nullptr);  // make checker happy
      for (const auto& e : last_writer->edit_list) {
        if (e->is_in_atomic_group_) {
          if (batch_edits.empty() || !batch_edits.back()->is_in_atomic_group_ ||
              (batch_edits.back()->is_in_atomic_group_ &&
               batch_edits.back()->remaining_entries_ == 0)) {
            group_start = batch_edits.size();
          }
        } else if (group_start != port::kMaxUint64) {
          group_start = port::kMaxUint64;
        }
        builder->PushEdit(e, this, mu);
        batch_edits.push_back(e);
      }
    }
  }

#ifndef NDEBUG
  // Verify that version edits of atomic groups have correct
  // remaining_entries_.
  size_t k = 0;
  while (k < batch_edits.size()) {
    while (k < batch_edits.size() && !batch_edits[k]->is_in_atomic_group_) {
      ++k;
    }
    if (k == batch_edits.size()) {
      break;
    }
    size_t i = k;
    while (i < batch_edits.size()) {
      if (!batch_edits[i]->is_in_atomic_group_) {
        break;
      }
      assert(i - k + batch_edits[i]->remaining_entries_ ==
             batch_edits[k]->remaining_entries_);
      if (batch_edits[i]->remaining_entries_ == 0) {
        ++i;
        break;
      }
      ++i;
    }
    assert(batch_edits[i - 1]->is_in_atomic_group_);
    assert(0 == batch_edits[i - 1]->remaining_entries_);
    std::vector<VersionEdit*> tmp;
    for (size_t j = k; j != i; ++j) {
      tmp.emplace_back(batch_edits[j]);
    }
    TEST_SYNC_POINT_CALLBACK(
        "VersionSet::ProcessManifestWrites:CheckOneAtomicGroup", &tmp);
    k = i;
  }
#endif  // NDEBUG

  uint64_t new_manifest_file_size = 0;
  Status s;

  assert(pending_manifest_file_number_ == 0);
  if (!descriptor_log_ ||
      manifest_file_size_ > db_options_->max_manifest_file_size ||
      manifest_edit_count_ > db_options_->max_manifest_edit_count) {
    pending_manifest_file_number_ = NewFileNumber();
    batch_edits.back()->SetNextFile(next_file_number_.load());
    new_descriptor_log = true;
  } else {
    pending_manifest_file_number_ = manifest_file_number_;
  }

  if (new_descriptor_log) {
    // if we are writing out new snapshot make sure to persist max column
    // family.
    if (column_family_set_->GetMaxColumnFamily() > 0) {
      first_writer.edit_list.front()->SetMaxColumnFamily(
          column_family_set_->GetMaxColumnFamily());
    }
  }

  {
    EnvOptions opt_env_opts = env_->OptimizeForManifestWrite(env_options_);
    mu->Unlock();

    if (!first_writer.edit_list.front()->IsColumnFamilyManipulation()) {
      StopWatch sw(env_, db_options_->statistics.get(), BUILD_VERSION_TIME);
      for (int i = 0; i < static_cast<int>(versions.size()); ++i) {
        assert(!builder_guards.empty() &&
               builder_guards.size() == versions.size());
        builder_guards[i]->DoApplyAndSaveTo(versions[i]->storage_info());
      }
    }

    TEST_SYNC_POINT("VersionSet::LogAndApply:WriteManifest");

    if (!first_writer.edit_list.front()->IsColumnFamilyManipulation()) {
      bool load_essence_sst =
          column_family_set_->get_table_cache()->GetCapacity() ==
          TableCache::kInfiniteCapacity;
      for (int i = 0; i < static_cast<int>(versions.size()); ++i) {
        assert(!builder_guards.empty() &&
               builder_guards.size() == versions.size());
        assert(!mutable_cf_options_ptrs.empty() &&
               builder_guards.size() == versions.size());
        ColumnFamilyData* cfd = versions[i]->cfd_;
        builder_guards[i]->version_builder()->LoadTableHandlers(
            cfd->internal_stats(),
            mutable_cf_options_ptrs[i]->optimize_filters_for_hits,
            mutable_cf_options_ptrs[i]->prefix_extractor.get(),
            load_essence_sst);
      }
    }

    // This is fine because everything inside of this block is serialized --
    // only one thread can be here at the same time
    if (new_descriptor_log) {
      // create new manifest file
      ROCKS_LOG_INFO(db_options_->info_log, "Creating manifest %" PRIu64 "\n",
                     pending_manifest_file_number_);
      std::string descriptor_fname =
          DescriptorFileName(dbname_, pending_manifest_file_number_);
      std::unique_ptr<WritableFile> descriptor_file;
      s = NewWritableFile(env_, descriptor_fname, &descriptor_file,
                          opt_env_opts);
      if (s.ok()) {
        descriptor_file->SetPreallocationBlockSize(
            db_options_->manifest_preallocation_size);

        std::unique_ptr<WritableFileWriter> file_writer(new WritableFileWriter(
            std::move(descriptor_file), descriptor_fname, opt_env_opts, nullptr,
            db_options_->listeners));
        descriptor_log_.reset(
            new log::Writer(std::move(file_writer), 0, false));
        s = WriteSnapshot(descriptor_log_.get());
      }
    }

    if (!first_writer.edit_list.front()->IsColumnFamilyManipulation()) {
      for (int i = 0; i < static_cast<int>(versions.size()); ++i) {
        versions[i]->PrepareApply(*mutable_cf_options_ptrs[i]);
      }
    }

    // Write new records to MANIFEST log
    if (s.ok()) {
      for (auto& e : batch_edits) {
        std::string record;
        if (!e->EncodeTo(&record)) {
          s = Status::Corruption("Unable to encode VersionEdit:" +
                                 e->DebugString(true));
          break;
        }
        TEST_KILL_RANDOM("VersionSet::LogAndApply:BeforeAddRecord",
                         rocksdb_kill_odds * REDUCE_ODDS2);
        s = descriptor_log_->AddRecord(record);
        if (!s.ok()) {
          break;
        }
      }
      if (s.ok()) {
        s = SyncManifest(env_, db_options_, descriptor_log_->file());
      }
      if (!s.ok()) {
        ROCKS_LOG_ERROR(db_options_->info_log, "MANIFEST write %s\n",
                        s.ToString().c_str());
      }
    }

    // If we just created a new descriptor file, install it by writing a
    // new CURRENT file that points to it.
    if (s.ok() && new_descriptor_log) {
      s = SetCurrentFile(env_, dbname_, pending_manifest_file_number_,
                         db_directory);
    }

    if (s.ok()) {
      // find offset in manifest file where this version is stored.
      new_manifest_file_size = descriptor_log_->file()->GetFileSize();
    }

    if (first_writer.edit_list.front()->is_column_family_drop_) {
      TEST_SYNC_POINT("VersionSet::LogAndApply::ColumnFamilyDrop:0");
      TEST_SYNC_POINT("VersionSet::LogAndApply::ColumnFamilyDrop:1");
      TEST_SYNC_POINT("VersionSet::LogAndApply::ColumnFamilyDrop:2");
    }

    LogFlush(db_options_->info_log);
    TEST_SYNC_POINT("VersionSet::LogAndApply:WriteManifestDone");
    mu->Lock();
  }

  // Append the old manifest file to the obsolete_manifest_ list to be deleted
  // by PurgeObsoleteFiles later.
  if (s.ok() && new_descriptor_log) {
    obsolete_manifests_.emplace_back(
        DescriptorFileName("", manifest_file_number_));
  }

  // Install the new versions
  if (s.ok()) {
    if (first_writer.edit_list.front()->is_column_family_add_) {
      assert(batch_edits.size() == 1);
      assert(new_cf_options != nullptr);
      CreateColumnFamily(*new_cf_options, first_writer.edit_list.front());
    } else if (first_writer.edit_list.front()->is_column_family_drop_) {
      assert(batch_edits.size() == 1);
      first_writer.cfd->SetDropped();
      if (first_writer.cfd->Unref()) {
        delete first_writer.cfd;
      }
    } else {
      // Each version in versions corresponds to a column family.
      // For each column family, update its log number indicating that logs
      // with number smaller than this should be ignored.
      for (const auto version : versions) {
        uint64_t max_log_number_in_batch = 0;
        uint32_t cf_id = version->cfd_->GetID();
        for (const auto& e : batch_edits) {
          if (e->has_log_number_ && e->column_family_ == cf_id) {
            max_log_number_in_batch =
                std::max(max_log_number_in_batch, e->log_number_);
          }
        }
        if (max_log_number_in_batch != 0) {
          assert(version->cfd_->GetLogNumber() <= max_log_number_in_batch);
          version->cfd_->SetLogNumber(max_log_number_in_batch);
        }
      }

      uint64_t last_min_log_number_to_keep = 0;
      for (auto& e : batch_edits) {
        if (e->has_min_log_number_to_keep_) {
          last_min_log_number_to_keep =
              std::max(last_min_log_number_to_keep, e->min_log_number_to_keep_);
        }
      }

      if (last_min_log_number_to_keep != 0) {
        // Should only be set in 2PC mode.
        MarkMinLogNumberToKeep2PC(last_min_log_number_to_keep);
      }

      for (int i = 0; i < static_cast<int>(versions.size()); ++i) {
        ColumnFamilyData* cfd = versions[i]->cfd_;
        AppendVersion(cfd, versions[i]);
      }
    }
    manifest_file_number_ = pending_manifest_file_number_;
    manifest_file_size_ = new_manifest_file_size;
    if (new_descriptor_log) {
      manifest_edit_count_ = 0;
    } else {
      manifest_edit_count_ += batch_edits.size();
    }
    prev_log_number_ = first_writer.edit_list.front()->prev_log_number_;
  } else {
    std::string version_edits;
    for (auto& e : batch_edits) {
      version_edits += ("\n" + e->DebugString(true));
    }
    ROCKS_LOG_ERROR(db_options_->info_log,
                    "Error in committing version edit to MANIFEST: %s",
                    version_edits.c_str());
    for (auto v : versions) {
      delete v;
    }
    if (new_descriptor_log) {
      ROCKS_LOG_INFO(db_options_->info_log,
                     "Deleting manifest %" PRIu64 " current manifest %" PRIu64
                     "\n",
                     manifest_file_number_, pending_manifest_file_number_);
      descriptor_log_.reset();
      env_->DeleteFile(
          DescriptorFileName(dbname_, pending_manifest_file_number_));
    }
  }
  for (auto e : batch_edits) {
    e->DoApplyCallback(s);
  }

  pending_manifest_file_number_ = 0;

  // wake up all the waiting writers
  while (true) {
    ManifestWriter* ready = manifest_writers_.front();
    manifest_writers_.pop_front();
    bool need_signal = true;
    for (const auto& w : writers) {
      if (&w == ready) {
        need_signal = false;
        break;
      }
    }
    ready->status = s;
    ready->done = true;
    if (need_signal) {
      ready->cv.Signal();
    }
    if (ready == last_writer) {
      break;
    }
  }
  if (!manifest_writers_.empty()) {
    manifest_writers_.front()->cv.Signal();
  }
  return s;
}

// 'datas' is gramatically incorrect. We still use this notation is to indicate
// that this variable represents a collection of column_family_data.
Status VersionSet::LogAndApply(
    const autovector<ColumnFamilyData*>& column_family_datas,
    const autovector<const MutableCFOptions*>& mutable_cf_options_list,
    const autovector<autovector<VersionEdit*>>& edit_lists,
    InstrumentedMutex* mu, Directory* db_directory, bool new_descriptor_log,
    const ColumnFamilyOptions* new_cf_options) {
  mu->AssertHeld();
  int num_edits = 0;
  for (const auto& elist : edit_lists) {
    num_edits += static_cast<int>(elist.size());
  }
  if (num_edits == 0) {
    return Status::OK();
  } else if (num_edits > 1) {
#ifndef NDEBUG
    for (const auto& edit_list : edit_lists) {
      for (const auto& edit : edit_list) {
        assert(!edit->IsColumnFamilyManipulation());
      }
    }
#endif /* ! NDEBUG */
  }

  int num_cfds = static_cast<int>(column_family_datas.size());
  if (num_cfds == 1 && column_family_datas[0] == nullptr) {
    assert(edit_lists.size() == 1 && edit_lists[0].size() == 1);
    assert(edit_lists[0][0]->is_column_family_add_);
    assert(new_cf_options != nullptr);
  }
  std::deque<ManifestWriter> writers;
  if (num_cfds > 0) {
    assert(static_cast<size_t>(num_cfds) == mutable_cf_options_list.size());
    assert(static_cast<size_t>(num_cfds) == edit_lists.size());
  }
  for (int i = 0; i < num_cfds; ++i) {
    writers.emplace_back(mu, column_family_datas[i],
                         *mutable_cf_options_list[i], edit_lists[i]);
    manifest_writers_.push_back(&writers[i]);
  }
  assert(!writers.empty());
  ManifestWriter& first_writer = writers.front();
  while (!first_writer.done && &first_writer != manifest_writers_.front()) {
    first_writer.cv.Wait();
  }
  if (first_writer.done) {
// All non-CF-manipulation operations can be grouped together and committed
// to MANIFEST. They should all have finished. The status code is stored in
// the first manifest writer.
#ifndef NDEBUG
    for (const auto& writer : writers) {
      assert(writer.done);
    }
#endif /* !NDEBUG */
    return first_writer.status;
  }

  int num_undropped_cfds = 0;
  for (auto cfd : column_family_datas) {
    // if cfd == nullptr, it is a column family add.
    if (cfd == nullptr || !cfd->IsDropped()) {
      ++num_undropped_cfds;
    }
  }
  if (0 == num_undropped_cfds) {
    // TODO (yanqin) maybe use a different status code to denote column family
    // drop other than OK and ShutdownInProgress
    for (int i = 0; i != num_cfds; ++i) {
      manifest_writers_.pop_front();
    }
    // Notify new head of manifest write queue.
    if (!manifest_writers_.empty()) {
      manifest_writers_.front()->cv.Signal();
    }
    return Status::ShutdownInProgress();
  }

  return ProcessManifestWrites(writers, mu, db_directory, new_descriptor_log,
                               new_cf_options);
}

void VersionSet::LogAndApplyCFHelper(VersionEdit* edit) {
  assert(edit->IsColumnFamilyManipulation());
  edit->SetNextFile(next_file_number_.load());
  // The log might have data that is not visible to memtbale and hence have not
  // updated the last_sequence_ yet. It is also possible that the log has is
  // expecting some new data that is not written yet. Since LastSequence is an
  // upper bound on the sequence, it is ok to record
  // last_allocated_sequence_ as the last sequence.
  edit->SetLastSequence(db_options_->two_write_queues ? last_allocated_sequence_
                                                      : last_sequence_);
  if (edit->is_column_family_drop_) {
    // if we drop column family, we have to make sure to save max column family,
    // so that we don't reuse existing ID
    edit->SetMaxColumnFamily(column_family_set_->GetMaxColumnFamily());
  }
}

void VersionSet::LogAndApplyHelper(ColumnFamilyData* cfd,
                                   VersionBuilder* builder, Version* /*v*/,
                                   VersionEdit* edit, InstrumentedMutex* mu,
                                   bool apply) {
#ifdef NDEBUG
  (void)cfd;
#endif
  mu->AssertHeld();
  assert(!edit->IsColumnFamilyManipulation());

  if (edit->has_log_number_) {
    assert(edit->log_number_ >= cfd->GetLogNumber());
    assert(edit->log_number_ < next_file_number_.load());
  }

  if (!edit->has_prev_log_number_) {
    edit->SetPrevLogNumber(prev_log_number_);
  }
  edit->SetNextFile(next_file_number_.load());
  // The log might have data that is not visible to memtbale and hence have not
  // updated the last_sequence_ yet. It is also possible that the log has is
  // expecting some new data that is not written yet. Since LastSequence is an
  // upper bound on the sequence, it is ok to record
  // last_allocated_sequence_ as the last sequence.
  edit->SetLastSequence(db_options_->two_write_queues ? last_allocated_sequence_
                                                      : last_sequence_);

  if (apply) {
    builder->Apply(edit);
  }
}

Status VersionSet::ApplyOneVersionEdit(
    VersionEdit& edit,
    const std::unordered_map<std::string, ColumnFamilyOptions>& name_to_options,
    std::unordered_map<int, std::string>& column_families_not_found,
    std::unordered_map<uint32_t, BaseReferencedVersionBuilder*>& builders,
    bool* have_log_number, uint64_t* /* log_number */,
    bool* have_prev_log_number, uint64_t* previous_log_number,
    bool* have_next_file, uint64_t* next_file, bool* have_last_sequence,
    SequenceNumber* last_sequence, uint64_t* min_log_number_to_keep,
    uint32_t* max_column_family) {
  // Not found means that user didn't supply that column
  // family option AND we encountered column family add
  // record. Once we encounter column family drop record,
  // we will delete the column family from
  // column_families_not_found.
  bool cf_in_not_found = (column_families_not_found.find(edit.column_family_) !=
                          column_families_not_found.end());
  // in builders means that user supplied that column family
  // option AND that we encountered column family add record
  bool cf_in_builders = builders.find(edit.column_family_) != builders.end();

  // they can't both be true
  assert(!(cf_in_not_found && cf_in_builders));

  ColumnFamilyData* cfd = nullptr;

  if (edit.is_column_family_add_) {
    if (cf_in_builders || cf_in_not_found) {
      return Status::Corruption(
          "Manifest adding the same column family twice: " +
          edit.column_family_name_);
    }
    auto cf_options = name_to_options.find(edit.column_family_name_);
    // implicitly add persistent_stats column family without requiring user
    // to specify
    bool is_persistent_stats_column_family =
        edit.column_family_name_.compare(kPersistentStatsColumnFamilyName) == 0;
    if (cf_options == name_to_options.end() &&
        !is_persistent_stats_column_family) {
      column_families_not_found.insert(
          {edit.column_family_, edit.column_family_name_});
    } else {
      // recover persistent_stats CF from a DB that already contains it
      if (is_persistent_stats_column_family) {
        ColumnFamilyOptions cfo;
        OptimizeForPersistentStats(&cfo);
        cfd = CreateColumnFamily(cfo, &edit);
      } else {
        cfd = CreateColumnFamily(cf_options->second, &edit);
      }
      cfd->set_initialized();
      builders.insert(
          {edit.column_family_, new BaseReferencedVersionBuilder(cfd)});
    }
  } else if (edit.is_column_family_drop_) {
    if (cf_in_builders) {
      auto builder = builders.find(edit.column_family_);
      assert(builder != builders.end());
      delete builder->second;
      builders.erase(builder);
      cfd = column_family_set_->GetColumnFamily(edit.column_family_);
      assert(cfd != nullptr);
      if (cfd->Unref()) {
        delete cfd;
        cfd = nullptr;
      } else {
        // who else can have reference to cfd!?
        assert(false);
      }
    } else if (cf_in_not_found) {
      column_families_not_found.erase(edit.column_family_);
    } else {
      return Status::Corruption(
          "Manifest - dropping non-existing column family");
    }
  } else if (!cf_in_not_found) {
    if (!cf_in_builders) {
      return Status::Corruption(
          "Manifest record referencing unknown column family");
    }

    cfd = column_family_set_->GetColumnFamily(edit.column_family_);
    // this should never happen since cf_in_builders is true
    assert(cfd != nullptr);

    // if it is not column family add or column family drop,
    // then it's a file add/delete, which should be forwarded
    // to builder
    auto builder = builders.find(edit.column_family_);
    assert(builder != builders.end());
    builder->second->version_builder()->Apply(&edit);
  }

  if (cfd != nullptr) {
    if (edit.has_log_number_) {
      if (cfd->GetLogNumber() > edit.log_number_) {
        ROCKS_LOG_WARN(
            db_options_->info_log,
            "MANIFEST corruption detected, but ignored - Log numbers in "
            "records NOT monotonically increasing");
      } else {
        cfd->SetLogNumber(edit.log_number_);
        *have_log_number = true;
      }
    }
    if (edit.has_comparator_ &&
        edit.comparator_ != cfd->user_comparator()->Name() &&
        !cfd->user_comparator()->IsAlias(edit.comparator_)) {
      return Status::InvalidArgument(
          cfd->user_comparator()->Name(),
          "does not match existing comparator " + edit.comparator_);
    }
  }

  if (edit.has_prev_log_number_) {
    *previous_log_number = edit.prev_log_number_;
    *have_prev_log_number = true;
  }

  if (edit.has_next_file_number_) {
    *next_file = edit.next_file_number_;
    *have_next_file = true;
  }

  if (edit.has_max_column_family_) {
    *max_column_family = edit.max_column_family_;
  }

  if (edit.has_min_log_number_to_keep_) {
    *min_log_number_to_keep =
        std::max(*min_log_number_to_keep, edit.min_log_number_to_keep_);
  }

  if (edit.has_last_sequence_) {
    *last_sequence = edit.last_sequence_;
    *have_last_sequence = true;
  }
  return Status::OK();
}

Status VersionSet::Recover(
    const std::vector<ColumnFamilyDescriptor>& column_families,
    bool read_only) {
  std::unordered_map<std::string, ColumnFamilyOptions> cf_name_to_options;
  for (auto cf : column_families) {
    cf_name_to_options.insert({cf.name, cf.options});
  }
  // keeps track of column families in manifest that were not found in
  // column families parameters. if those column families are not dropped
  // by subsequent manifest records, Recover() will return failure status
  std::unordered_map<int, std::string> column_families_not_found;

  // Read "CURRENT" file, which contains a pointer to the current manifest file
  std::string manifest_filename;
  Status s =
      ReadFileToString(env_, CurrentFileName(dbname_), &manifest_filename);
  if (!s.ok()) {
    return s;
  }
  if (manifest_filename.empty() || manifest_filename.back() != '\n') {
    return Status::Corruption("CURRENT file does not end with newline");
  }
  // remove the trailing '\n'
  manifest_filename.resize(manifest_filename.size() - 1);
  FileType type;
  bool parse_ok =
      ParseFileName(manifest_filename, &manifest_file_number_, &type);
  if (!parse_ok || type != kDescriptorFile) {
    return Status::Corruption("CURRENT file corrupted");
  }

  ROCKS_LOG_INFO(db_options_->info_log, "Recovering from manifest file: %s\n",
                 manifest_filename.c_str());

  manifest_filename = dbname_ + "/" + manifest_filename;
  std::unique_ptr<SequentialFileReader> manifest_file_reader;
  {
    std::unique_ptr<SequentialFile> manifest_file;
    s = env_->NewSequentialFile(manifest_filename, &manifest_file,
                                env_->OptimizeForManifestRead(env_options_));
    if (!s.ok()) {
      return s;
    }
    manifest_file_reader.reset(
        new SequentialFileReader(std::move(manifest_file), manifest_filename));
  }
  uint64_t current_manifest_file_size;
  uint64_t current_manifest_edit_count = 0;
  s = env_->GetFileSize(manifest_filename, &current_manifest_file_size);
  if (!s.ok()) {
    return s;
  }

  bool have_log_number = false;
  bool have_prev_log_number = false;
  bool have_next_file = false;
  bool have_last_sequence = false;
  uint64_t next_file = 0;
  uint64_t last_sequence = 0;
  uint64_t log_number = 0;
  uint64_t previous_log_number = 0;
  uint32_t max_column_family = 0;
  uint64_t min_log_number_to_keep = 0;
  std::unordered_map<uint32_t, BaseReferencedVersionBuilder*> builders;

  // add default column family
  auto default_cf_iter = cf_name_to_options.find(kDefaultColumnFamilyName);
  if (default_cf_iter == cf_name_to_options.end()) {
    return Status::InvalidArgument("Default column family not specified");
  }
  VersionEdit default_cf_edit;
  default_cf_edit.AddColumnFamily(kDefaultColumnFamilyName);
  default_cf_edit.SetColumnFamily(0);
  ColumnFamilyData* default_cfd =
      CreateColumnFamily(default_cf_iter->second, &default_cf_edit);
  // In recovery, nobody else can access it, so it's fine to set it to be
  // initialized earlier.
  default_cfd->set_initialized();
  builders.insert({0, new BaseReferencedVersionBuilder(default_cfd)});

  {
    VersionSet::LogReporter reporter;
    reporter.status = &s;
    log::Reader reader(nullptr, std::move(manifest_file_reader), &reporter,
                       true /* checksum */, 0 /* log_number */,
                       false /* retry_after_eof */);
    Slice record;
    std::string scratch;
    std::vector<VersionEdit> replay_buffer;
    size_t num_entries_decoded = 0;
    while (reader.ReadRecord(&record, &scratch) && s.ok()) {
      VersionEdit edit;
      s = edit.DecodeFrom(record);
      if (!s.ok()) {
        break;
      }
      ++current_manifest_edit_count;

      if (edit.is_in_atomic_group_) {
        if (replay_buffer.empty()) {
          replay_buffer.resize(edit.remaining_entries_ + 1);
          TEST_SYNC_POINT_CALLBACK("VersionSet::Recover:FirstInAtomicGroup",
                                   &edit);
        }
        ++num_entries_decoded;
        if (num_entries_decoded + edit.remaining_entries_ !=
            static_cast<uint32_t>(replay_buffer.size())) {
          TEST_SYNC_POINT_CALLBACK(
              "VersionSet::Recover:IncorrectAtomicGroupSize", &edit);
          s = Status::Corruption("corrupted atomic group");
          break;
        }
        replay_buffer[num_entries_decoded - 1] = std::move(edit);
        if (num_entries_decoded == replay_buffer.size()) {
          TEST_SYNC_POINT_CALLBACK("VersionSet::Recover:LastInAtomicGroup",
                                   &edit);
          for (auto& e : replay_buffer) {
            e.set_open_db(true);
            s = ApplyOneVersionEdit(
                e, cf_name_to_options, column_families_not_found, builders,
                &have_log_number, &log_number, &have_prev_log_number,
                &previous_log_number, &have_next_file, &next_file,
                &have_last_sequence, &last_sequence, &min_log_number_to_keep,
                &max_column_family);
            if (!s.ok()) {
              break;
            }
          }
          replay_buffer.clear();
          num_entries_decoded = 0;
        }
        TEST_SYNC_POINT("VersionSet::Recover:AtomicGroup");
      } else {
        if (!replay_buffer.empty()) {
          TEST_SYNC_POINT_CALLBACK(
              "VersionSet::Recover:AtomicGroupMixedWithNormalEdits", &edit);
          s = Status::Corruption("corrupted atomic group");
          break;
        }
        edit.set_open_db(true);
        s = ApplyOneVersionEdit(
            edit, cf_name_to_options, column_families_not_found, builders,
            &have_log_number, &log_number, &have_prev_log_number,
            &previous_log_number, &have_next_file, &next_file,
            &have_last_sequence, &last_sequence, &min_log_number_to_keep,
            &max_column_family);
      }
      if (!s.ok()) {
        break;
      }
    }
  }

  if (s.ok()) {
    if (!have_next_file) {
      s = Status::Corruption("no meta-nextfile entry in descriptor");
    } else if (!have_log_number) {
      s = Status::Corruption("no meta-lognumber entry in descriptor");
    } else if (!have_last_sequence) {
      s = Status::Corruption("no last-sequence-number entry in descriptor");
    }

    if (!have_prev_log_number) {
      previous_log_number = 0;
    }

    column_family_set_->UpdateMaxColumnFamily(max_column_family);

    // When reading DB generated using old release, min_log_number_to_keep=0.
    // All log files will be scanned for potential prepare entries.
    MarkMinLogNumberToKeep2PC(min_log_number_to_keep);
    MarkFileNumberUsed(previous_log_number);
    MarkFileNumberUsed(log_number);
  }

  // there were some column families in the MANIFEST that weren't specified
  // in the argument. This is OK in read_only mode
  if (!read_only && !column_families_not_found.empty()) {
    std::string list_of_not_found;
    for (const auto& cf : column_families_not_found) {
      list_of_not_found += ", " + cf.second;
    }
    list_of_not_found = list_of_not_found.substr(2);
    s = Status::InvalidArgument(
        "You have to open all column families. Column families not opened: " +
        list_of_not_found);
  }

  if (s.ok()) {
    for (auto cfd : *column_family_set_) {
      assert(builders.count(cfd->GetID()) > 0);
      auto* builder = builders[cfd->GetID()]->version_builder();
      if (!builder->CheckConsistencyForNumLevels()) {
        s = Status::InvalidArgument(
            "db has more levels than options.num_levels");
        break;
      }
    }
  }

  if (s.ok()) {
    for (auto cfd : *column_family_set_) {
      if (cfd->IsDropped()) {
        continue;
      }
      if (read_only) {
        cfd->table_cache()->SetTablesAreImmortal();
      }
      assert(cfd->initialized());
      auto builders_iter = builders.find(cfd->GetID());
      assert(builders_iter != builders.end());
      auto* builder = builders_iter->second->version_builder();

      bool load_essence_sst =
          GetColumnFamilySet()->get_table_cache()->GetCapacity() ==
          TableCache::kInfiniteCapacity;
      // if unlimited table cache, pre-load all table handle. otherwise only
      // pre-load map sst.
      // Need to do it out of the mutex.
      builder->LoadTableHandlers(
          cfd->internal_stats(), false /* prefetch_index_and_filter_in_cache */,
          cfd->GetLatestMutableCFOptions()->prefix_extractor.get(),
          load_essence_sst, db_options_->max_file_opening_threads);

      builder->UpgradeFileMetaData(
          cfd->GetLatestMutableCFOptions()->prefix_extractor.get(),
          db_options_->max_file_opening_threads);

      Version* v = new Version(cfd, this, env_options_,
                               *cfd->GetLatestMutableCFOptions(),
                               current_version_number_++);
      builder->SaveTo(v->storage_info());

      // Install recovered version
      v->PrepareApply(*cfd->GetLatestMutableCFOptions());
      AppendVersion(cfd, v);
    }

    manifest_file_size_ = current_manifest_file_size;
    manifest_edit_count_ = current_manifest_edit_count;
    next_file_number_.store(next_file + 1);
    last_allocated_sequence_ = last_sequence;
    last_published_sequence_ = last_sequence;
    last_sequence_ = last_sequence;
    prev_log_number_ = previous_log_number;

    ROCKS_LOG_INFO(
        db_options_->info_log,
        "Recovered from manifest file:%s succeeded,"
        "manifest_file_number is %lu, next_file_number is %lu, "
        "last_sequence is %lu, log_number is %lu,"
        "prev_log_number is %lu,"
        "max_column_family is %u,"
        "min_log_number_to_keep is %lu\n",
        manifest_filename.c_str(), (unsigned long)manifest_file_number_,
        (unsigned long)next_file_number_.load(), (unsigned long)last_sequence_,
        (unsigned long)log_number, (unsigned long)prev_log_number_,
        column_family_set_->GetMaxColumnFamily(), min_log_number_to_keep_2pc());

    for (auto cfd : *column_family_set_) {
      if (cfd->IsDropped()) {
        continue;
      }
      ROCKS_LOG_INFO(db_options_->info_log,
                     "Column family [%s] (ID %u), log number is %" PRIu64 "\n",
                     cfd->GetName().c_str(), cfd->GetID(), cfd->GetLogNumber());
    }
  }

  for (auto& builder : builders) {
    delete builder.second;
  }

  return s;
}

Status VersionSet::ListColumnFamilies(std::vector<std::string>* column_families,
                                      const std::string& dbname, Env* env) {
  // these are just for performance reasons, not correcntes,
  // so we're fine using the defaults
  EnvOptions soptions;
  // Read "CURRENT" file, which contains a pointer to the current manifest file
  std::string current;
  Status s = ReadFileToString(env, CurrentFileName(dbname), &current);
  if (!s.ok()) {
    return s;
  }
  if (current.empty() || current[current.size() - 1] != '\n') {
    return Status::Corruption("CURRENT file does not end with newline");
  }
  current.resize(current.size() - 1);

  std::string dscname = dbname + "/" + current;

  std::unique_ptr<SequentialFileReader> file_reader;
  {
    std::unique_ptr<SequentialFile> file;
    s = env->NewSequentialFile(dscname, &file, soptions);
    if (!s.ok()) {
      return s;
    }
    file_reader.reset(new SequentialFileReader(std::move(file), dscname));
  }

  std::map<uint32_t, std::string> column_family_names;
  // default column family is always implicitly there
  column_family_names.insert({0, kDefaultColumnFamilyName});
  VersionSet::LogReporter reporter;
  reporter.status = &s;
  log::Reader reader(nullptr, std::move(file_reader), &reporter,
                     true /* checksum */, 0 /* log_number */,
                     false /* retry_after_eof */);
  Slice record;
  std::string scratch;
  while (reader.ReadRecord(&record, &scratch) && s.ok()) {
    VersionEdit edit;
    s = edit.DecodeFrom(record);
    if (!s.ok()) {
      break;
    }
    if (edit.is_column_family_add_) {
      if (column_family_names.find(edit.column_family_) !=
          column_family_names.end()) {
        s = Status::Corruption("Manifest adding the same column family twice");
        break;
      }
      column_family_names.insert(
          {edit.column_family_, edit.column_family_name_});
    } else if (edit.is_column_family_drop_) {
      if (column_family_names.find(edit.column_family_) ==
          column_family_names.end()) {
        s = Status::Corruption(
            "Manifest - dropping non-existing column family");
        break;
      }
      column_family_names.erase(edit.column_family_);
    }
  }

  column_families->clear();
  if (s.ok()) {
    for (const auto& iter : column_family_names) {
      column_families->push_back(iter.second);
    }
  }

  return s;
}

#ifndef ROCKSDB_LITE
Status VersionSet::ReduceNumberOfLevels(const std::string& dbname,
                                        const Options* options,
                                        const EnvOptions& env_options,
                                        int new_levels) {
  if (new_levels <= 1) {
    return Status::InvalidArgument(
        "Number of levels needs to be bigger than 1");
  }

  ImmutableDBOptions db_options(*options);
  ColumnFamilyOptions cf_options(*options);
  std::shared_ptr<Cache> tc(NewLRUCache(options->max_open_files - 10,
                                        options->table_cache_numshardbits));
  WriteController wc(options->delayed_write_rate);
  WriteBufferManager wb(options->db_write_buffer_size);
  const bool seq_per_batch = false;
  VersionSet versions(dbname, &db_options, env_options, seq_per_batch, tc.get(),
                      &wb, &wc);
  Status status;

  std::vector<ColumnFamilyDescriptor> dummy;
  ColumnFamilyDescriptor dummy_descriptor(kDefaultColumnFamilyName,
                                          ColumnFamilyOptions(*options));
  dummy.push_back(dummy_descriptor);
  status = versions.Recover(dummy);
  if (!status.ok()) {
    return status;
  }

  Version* current_version =
      versions.GetColumnFamilySet()->GetDefault()->current();
  auto* vstorage = current_version->storage_info();
  int current_levels = vstorage->num_levels();

  if (current_levels <= new_levels) {
    return Status::OK();
  }

  // Make sure there are file only on one level from
  // (new_levels-1) to (current_levels-1)
  int first_nonempty_level = -1;
  int first_nonempty_level_filenum = 0;
  for (int i = new_levels - 1; i < current_levels; i++) {
    int file_num = vstorage->NumLevelFiles(i);
    if (file_num != 0) {
      if (first_nonempty_level < 0) {
        first_nonempty_level = i;
        first_nonempty_level_filenum = file_num;
      } else {
        char msg[255];
        snprintf(msg, sizeof(msg),
                 "Found at least two levels containing files: "
                 "[%d:%d],[%d:%d].\n",
                 first_nonempty_level, first_nonempty_level_filenum, i,
                 file_num);
        return Status::InvalidArgument(msg);
      }
    }
  }

  // we need to allocate an array with the old number of levels size to
  // avoid SIGSEGV in WriteSnapshot()
  // however, all levels bigger or equal to new_levels will be empty
  std::vector<FileMetaData*>* new_files_list =
      new std::vector<FileMetaData*>[current_levels + 1];
  ++new_files_list;
  for (int i = -1; i < new_levels - 1; i++) {
    new_files_list[i] = vstorage->LevelFiles(i);
  }

  if (first_nonempty_level > 0) {
    new_files_list[new_levels - 1] = vstorage->LevelFiles(first_nonempty_level);
  }

  delete[](vstorage->files_ - 1);
  vstorage->files_ = new_files_list;
  vstorage->num_levels_ = new_levels;

  MutableCFOptions mutable_cf_options(*options);
  VersionEdit ve;
  InstrumentedMutex dummy_mutex;
  InstrumentedMutexLock l(&dummy_mutex);
  return versions.LogAndApply(versions.GetColumnFamilySet()->GetDefault(),
                              mutable_cf_options, &ve, &dummy_mutex, nullptr,
                              true);
}

Status VersionSet::DumpManifest(Options& options, std::string& dscname,
                                bool verbose, bool hex, bool json) {
  // Open the specified manifest file.
  std::unique_ptr<SequentialFileReader> file_reader;
  Status s;
  {
    std::unique_ptr<SequentialFile> file;
    s = options.env->NewSequentialFile(
        dscname, &file, env_->OptimizeForManifestRead(env_options_));
    if (!s.ok()) {
      return s;
    }
    file_reader.reset(new SequentialFileReader(std::move(file), dscname));
  }

  bool have_prev_log_number = false;
  bool have_next_file = false;
  bool have_last_sequence = false;
  uint64_t next_file = 0;
  uint64_t last_sequence = 0;
  uint64_t previous_log_number = 0;
  int count = 0;
  std::unordered_map<uint32_t, std::string> comparators;
  std::unordered_map<uint32_t, BaseReferencedVersionBuilder*> builders;

  // add default column family
  VersionEdit default_cf_edit;
  default_cf_edit.AddColumnFamily(kDefaultColumnFamilyName);
  default_cf_edit.SetColumnFamily(0);
  ColumnFamilyData* default_cfd =
      CreateColumnFamily(ColumnFamilyOptions(options), &default_cf_edit);
  builders.insert({0, new BaseReferencedVersionBuilder(default_cfd)});

  {
    VersionSet::LogReporter reporter;
    reporter.status = &s;
    log::Reader reader(nullptr, std::move(file_reader), &reporter,
                       true /* checksum */, 0 /* log_number */,
                       false /* retry_after_eof */);
    Slice record;
    std::string scratch;
    while (reader.ReadRecord(&record, &scratch) && s.ok()) {
      VersionEdit edit;
      s = edit.DecodeFrom(record);
      if (!s.ok()) {
        break;
      }

      // Write out each individual edit
      if (verbose && !json) {
        printf("%s\n", edit.DebugString(hex).c_str());
      } else if (json) {
        printf("%s\n", edit.DebugJSON(count, hex).c_str());
      }
      count++;

      bool cf_in_builders =
          builders.find(edit.column_family_) != builders.end();

      if (edit.has_comparator_) {
        comparators.insert({edit.column_family_, edit.comparator_});
      }

      ColumnFamilyData* cfd = nullptr;

      if (edit.is_column_family_add_) {
        if (cf_in_builders) {
          s = Status::Corruption(
              "Manifest adding the same column family twice");
          break;
        }
        cfd = CreateColumnFamily(ColumnFamilyOptions(options), &edit);
        cfd->set_initialized();
        builders.insert(
            {edit.column_family_, new BaseReferencedVersionBuilder(cfd)});
      } else if (edit.is_column_family_drop_) {
        if (!cf_in_builders) {
          s = Status::Corruption(
              "Manifest - dropping non-existing column family");
          break;
        }
        auto builder_iter = builders.find(edit.column_family_);
        delete builder_iter->second;
        builders.erase(builder_iter);
        comparators.erase(edit.column_family_);
        cfd = column_family_set_->GetColumnFamily(edit.column_family_);
        assert(cfd != nullptr);
        cfd->Unref();
        delete cfd;
        cfd = nullptr;
      } else {
        if (!cf_in_builders) {
          s = Status::Corruption(
              "Manifest record referencing unknown column family");
          break;
        }

        cfd = column_family_set_->GetColumnFamily(edit.column_family_);
        // this should never happen since cf_in_builders is true
        assert(cfd != nullptr);

        // if it is not column family add or column family drop,
        // then it's a file add/delete, which should be forwarded
        // to builder
        auto builder = builders.find(edit.column_family_);
        assert(builder != builders.end());
        builder->second->version_builder()->Apply(&edit);
      }

      if (cfd != nullptr && edit.has_log_number_) {
        cfd->SetLogNumber(edit.log_number_);
      }

      if (edit.has_prev_log_number_) {
        previous_log_number = edit.prev_log_number_;
        have_prev_log_number = true;
      }

      if (edit.has_next_file_number_) {
        next_file = edit.next_file_number_;
        have_next_file = true;
      }

      if (edit.has_last_sequence_) {
        last_sequence = edit.last_sequence_;
        have_last_sequence = true;
      }

      if (edit.has_max_column_family_) {
        column_family_set_->UpdateMaxColumnFamily(edit.max_column_family_);
      }

      if (edit.has_min_log_number_to_keep_) {
        MarkMinLogNumberToKeep2PC(edit.min_log_number_to_keep_);
      }
    }
  }
  file_reader.reset();

  if (s.ok()) {
    if (!have_next_file) {
      s = Status::Corruption("no meta-nextfile entry in descriptor");
      printf("no meta-nextfile entry in descriptor");
    } else if (!have_last_sequence) {
      printf("no last-sequence-number entry in descriptor");
      s = Status::Corruption("no last-sequence-number entry in descriptor");
    }

    if (!have_prev_log_number) {
      previous_log_number = 0;
    }
  }

  if (s.ok()) {
    for (auto cfd : *column_family_set_) {
      if (cfd->IsDropped()) {
        continue;
      }
      auto builders_iter = builders.find(cfd->GetID());
      assert(builders_iter != builders.end());
      auto builder = builders_iter->second->version_builder();

      Version* v = new Version(cfd, this, env_options_,
                               *cfd->GetLatestMutableCFOptions(),
                               current_version_number_++);
      builder->SaveTo(v->storage_info());
      v->PrepareApply(*cfd->GetLatestMutableCFOptions());

      printf("--------------- Column family \"%s\"  (ID %u) --------------\n",
             cfd->GetName().c_str(), (unsigned int)cfd->GetID());
      printf("log number: %lu\n", (unsigned long)cfd->GetLogNumber());
      auto comparator = comparators.find(cfd->GetID());
      if (comparator != comparators.end()) {
        printf("comparator: %s\n", comparator->second.c_str());
      } else {
        printf("comparator: <NO COMPARATOR>\n");
      }
      printf("%s \n", v->DebugString(hex).c_str());
      delete v;
    }

    // Free builders
    for (auto& builder : builders) {
      delete builder.second;
    }

    next_file_number_.store(next_file + 1);
    last_allocated_sequence_ = last_sequence;
    last_published_sequence_ = last_sequence;
    last_sequence_ = last_sequence;
    prev_log_number_ = previous_log_number;

    printf(
        "next_file_number %lu last_sequence "
        "%lu  prev_log_number %lu max_column_family %u min_log_number_to_keep "
        "%" PRIu64 "\n",
        (unsigned long)next_file_number_.load(), (unsigned long)last_sequence,
        (unsigned long)previous_log_number,
        column_family_set_->GetMaxColumnFamily(), min_log_number_to_keep_2pc());
  }

  return s;
}
#endif  // ROCKSDB_LITE

void VersionSet::MarkFileNumberUsed(uint64_t number) {
  // only called during recovery and repair which are single threaded, so this
  // works because there can't be concurrent calls
  if (next_file_number_.load(std::memory_order_relaxed) <= number) {
    next_file_number_.store(number + 1, std::memory_order_relaxed);
  }
}

// Called only either from ::LogAndApply which is protected by mutex or during
// recovery which is single-threaded.
void VersionSet::MarkMinLogNumberToKeep2PC(uint64_t number) {
  if (min_log_number_to_keep_2pc_.load(std::memory_order_relaxed) < number) {
    min_log_number_to_keep_2pc_.store(number, std::memory_order_relaxed);
  }
}

Status VersionSet::WriteSnapshot(log::Writer* log) {
  // TODO: Break up into multiple records to reduce memory usage on recovery?

  // WARNING: This method doesn't hold a mutex!!

  // This is done without DB mutex lock held, but only within single-threaded
  // LogAndApply. Column family manipulations can only happen within LogAndApply
  // (the same single thread), so we're safe to iterate.
  for (auto cfd : *column_family_set_) {
    if (cfd->IsDropped()) {
      continue;
    }
    assert(cfd->initialized());
    {
      // Store column family info
      VersionEdit edit;
      if (cfd->GetID() != 0) {
        // default column family is always there,
        // no need to explicitly write it
        edit.AddColumnFamily(cfd->GetName());
        edit.SetColumnFamily(cfd->GetID());
      }
      edit.SetComparatorName(
          cfd->internal_comparator().user_comparator()->Name());
      std::string record;
      if (!edit.EncodeTo(&record)) {
        return Status::Corruption("Unable to Encode VersionEdit:" +
                                  edit.DebugString(true));
      }
      Status s = log->AddRecord(record);
      if (!s.ok()) {
        return s;
      }
    }

    {
      // Save files
      VersionEdit edit;
      edit.SetColumnFamily(cfd->GetID());

      for (int level = -1; level < cfd->NumberLevels(); level++) {
        for (const auto& f :
             cfd->current()->storage_info()->LevelFiles(level)) {
          edit.AddFile(level, f->fd.GetNumber(), f->fd.GetPathId(),
                       f->fd.GetFileSize(), f->smallest, f->largest,
                       f->fd.smallest_seqno, f->fd.largest_seqno,
                       f->marked_for_compaction, f->prop);
        }
      }
      edit.SetLogNumber(cfd->GetLogNumber());
      std::string record;
      if (!edit.EncodeTo(&record)) {
        return Status::Corruption("Unable to Encode VersionEdit:" +
                                  edit.DebugString(true));
      }
      Status s = log->AddRecord(record);
      if (!s.ok()) {
        return s;
      }
    }
  }

  return Status::OK();
}

// TODO(aekmekji): in CompactionJob::GenSubcompactionBoundaries(), this
// function is called repeatedly with consecutive pairs of slices. For example
// if the slice list is [a, b, c, d] this function is called with arguments
// (a,b) then (b,c) then (c,d). Knowing this, an optimization is possible where
// we avoid doing binary search for the keys b and c twice and instead somehow
// maintain state of where they first appear in the files.
uint64_t VersionSet::ApproximateSize(Version* v, const Slice& start,
                                     const Slice& end, int start_level,
                                     int end_level) {
  // pre-condition
  assert(v->cfd_->internal_comparator().Compare(start, end) <= 0);

  uint64_t size = 0;
  const auto* vstorage = v->storage_info();
  end_level = end_level == -1
                  ? vstorage->num_non_empty_levels()
                  : std::min(end_level, vstorage->num_non_empty_levels());

  assert(start_level <= end_level);

  for (int level = start_level; level < end_level; level++) {
    const LevelFilesBrief& files_brief = vstorage->LevelFilesBrief(level);
    if (!files_brief.num_files) {
      // empty level, skip exploration
      continue;
    }

    if (!level) {
      // level 0 data is sorted order, handle the use case explicitly
      size += ApproximateSizeLevel0(v, files_brief, start, end);
      continue;
    }

    assert(level > 0);
    assert(files_brief.num_files > 0);

    // identify the file position for starting key
    const uint64_t idx_start = FindFileInRange(
        v->cfd_->internal_comparator(), files_brief, start,
        /*start=*/0, static_cast<uint32_t>(files_brief.num_files - 1));
    assert(idx_start < files_brief.num_files);

    // scan all files from the starting position until the ending position
    // inferred from the sorted order
    for (uint64_t i = idx_start; i < files_brief.num_files; i++) {
      uint64_t val;
      val = ApproximateSize(v, files_brief.files[i], end);
      if (!val) {
        // the files after this will not have the range
        break;
      }

      size += val;

      if (i == idx_start) {
        // subtract the bytes needed to be scanned to get to the starting
        // key
        val = ApproximateSize(v, files_brief.files[i], start);
        assert(size >= val);
        size -= val;
      }
    }
  }

  return size;
}

uint64_t VersionSet::ApproximateSizeLevel0(Version* v,
                                           const LevelFilesBrief& files_brief,
                                           const Slice& key_start,
                                           const Slice& key_end) {
  // level 0 files are not in sorted order, we need to iterate through
  // the list to compute the total bytes that require scanning
  uint64_t size = 0;
  for (size_t i = 0; i < files_brief.num_files; i++) {
    const uint64_t start = ApproximateSize(v, files_brief.files[i], key_start);
    const uint64_t end = ApproximateSize(v, files_brief.files[i], key_end);
    assert(end >= start);
    size += end - start;
  }
  return size;
}

uint64_t VersionSet::ApproximateSize(Version* v, const FdWithKeyRange& f,
                                     const Slice& key) {
  // pre-condition
  assert(v);

  struct {
    uint64_t (*callback)(void*, const FileMetaData*, uint64_t);
    void* args;
  } approximate_size;
  auto approximate_size_lambda = [v, &approximate_size, &key](
                                     const FileMetaData* file_meta,
                                     uint64_t entry_count) {
    uint64_t result = 0;
    double ratio = file_meta->prop.num_entries == 0
                       ? 1
                       : double(entry_count) / file_meta->prop.num_entries;
    auto vstorage = v->storage_info();
    if (!file_meta->prop.is_map_sst()) {
      auto& icomp = v->cfd_->internal_comparator();
      if (icomp.Compare(file_meta->largest.Encode(), key) <= 0) {
        // Entire file is before "key", so just add the file size
        result = vstorage->FileSizeWithBlob(file_meta, true, ratio);
      } else if (icomp.Compare(file_meta->smallest.Encode(), key) > 0) {
        // Entire file is after "key", so ignore
        result = 0;
      } else {
        // "key" falls in the range for this table.  Add the
        // approximate offset of "key" within the table.
        TableReader* table_reader_ptr = file_meta->fd.table_reader;
        if (table_reader_ptr != nullptr) {
          result = table_reader_ptr->ApproximateOffsetOf(key);
        } else {
          TableCache* table_cache = v->cfd_->table_cache();
          Cache::Handle* handle = nullptr;
          auto s = table_cache->FindTable(
              v->env_options_, v->cfd_->internal_comparator(), file_meta->fd,
              &handle, v->GetMutableCFOptions().prefix_extractor.get());
          if (s.ok()) {
            table_reader_ptr = table_cache->GetTableReaderFromHandle(handle);
            result = table_reader_ptr->ApproximateOffsetOf(key);
            table_cache->ReleaseHandle(handle);
          }
        }
        if (result > 0) {
          result = uint64_t(double(result) / file_meta->fd.GetFileSize() *
                            vstorage->FileSizeWithBlob(file_meta, true, ratio));
        }
      }
    } else {
      auto& dependence_map = v->storage_info()->dependence_map();
      for (auto& dependence : file_meta->prop.dependence) {
        auto find = dependence_map.find(dependence.file_number);
        if (find == dependence_map.end()) {
          // TODO log error
          continue;
        }
        result += approximate_size.callback(approximate_size.args, find->second,
                                            dependence.entry_count);
      }
    }
    return result;
  };
  approximate_size.callback = c_style_callback(approximate_size_lambda);
  approximate_size.args = &approximate_size_lambda;
  return approximate_size_lambda(f.file_metadata,
                                 f.file_metadata->prop.num_entries);
}

void VersionSet::AddLiveFiles(std::vector<FileDescriptor>* live_list) {
  // pre-calculate space requirement
  int64_t total_files = 0;
  for (auto cfd : *column_family_set_) {
    if (!cfd->initialized()) {
      continue;
    }
    Version* dummy_versions = cfd->dummy_versions();
    for (Version* v = dummy_versions->next_; v != dummy_versions;
         v = v->next_) {
      const auto* vstorage = v->storage_info();
      for (int level = -1; level < vstorage->num_levels(); level++) {
        total_files += vstorage->LevelFiles(level).size();
      }
    }
  }

  // just one time extension to the right size
  live_list->reserve(live_list->size() + static_cast<size_t>(total_files));

  for (auto cfd : *column_family_set_) {
    if (!cfd->initialized()) {
      continue;
    }
    auto* current = cfd->current();
    bool found_current = false;
    Version* dummy_versions = cfd->dummy_versions();
    for (Version* v = dummy_versions->next_; v != dummy_versions;
         v = v->next_) {
      v->AddLiveFiles(live_list);
      if (v == current) {
        found_current = true;
      }
    }
    if (!found_current && current != nullptr) {
      // Should never happen unless it is a bug.
      assert(false);
      current->AddLiveFiles(live_list);
    }
  }
}

InternalIterator* VersionSet::MakeInputIterator(
    const Compaction* c, RangeDelAggregator* range_del_agg,
    const EnvOptions& env_options_compactions) {
  auto cfd = c->column_family_data();
  ReadOptions read_options;
  read_options.verify_checksums = true;
  read_options.fill_cache = false;
  // Compaction iterators shouldn't be confined to a single prefix.
  // Compactions use Seek() for
  // (a) concurrent compactions,
  // (b) CompactionFilter::Decision::kRemoveAndSkipUntil.
  read_options.total_order_seek = true;

  // Level-0 files have to be merged together.  For other levels,
  // we will make a concatenating iterator per level.
  // TODO(opt): use concatenating iterator for level-0 if there is no overlap
  const size_t space = (c->level() <= 0 ? c->input_levels(0)->num_files +
                                              c->num_input_levels() - 1
                                        : c->num_input_levels());
  InternalIterator** list = new InternalIterator*[space];
  auto& dependence_map = c->input_version()->storage_info()->dependence_map();
  size_t num = 0;
  for (size_t which = 0; which < c->num_input_levels(); which++) {
    if (c->input_levels(which)->num_files != 0) {
      if (c->level(which) <= 0 || c->input_levels(which)->num_files == 1) {
        const LevelFilesBrief* flevel = c->input_levels(which);
        for (size_t i = 0; i < flevel->num_files; i++) {
          list[num++] = cfd->table_cache()->NewIterator(
              read_options, env_options_compactions, cfd->internal_comparator(),
              *flevel->files[i].file_metadata, dependence_map, range_del_agg,
              c->mutable_cf_options()->prefix_extractor.get(),
              nullptr /* table_reader_ptr */,
              nullptr /* no per level latency histogram */,
              true /* for_compaction */, nullptr /* arena */,
              false /* skip_filters */, c->level(which) /* level */);
        }
      } else {
        // Create concatenating iterator for the files from this level
        list[num++] = new LevelIterator(
            cfd->table_cache(), read_options, env_options_compactions,
            cfd->internal_comparator(), c->input_levels(which), dependence_map,
            c->mutable_cf_options()->prefix_extractor.get(),
            false /* should_sample */,
            nullptr /* no per level latency histogram */,
            true /* for_compaction */, false /* skip_filters */,
            static_cast<int>(which) /* level */, range_del_agg);
      }
    }
  }
  assert(num <= space);
  InternalIterator* result =
      NewMergingIterator(&c->column_family_data()->internal_comparator(), list,
                         static_cast<int>(num));
  delete[] list;
  return result;
}

// verify that the files listed in this compaction are present
// in the current version
bool VersionSet::VerifyCompactionFileConsistency(Compaction* c) {
#ifndef NDEBUG
  if (c->compaction_type() == kGarbageCollection) {
    return true;
  }
  Version* version = c->column_family_data()->current();
  const VersionStorageInfo* vstorage = version->storage_info();
  if (c->input_version() != version) {
    ROCKS_LOG_INFO(db_options_->info_log,
                   "[%s] compaction output being applied to a different base "
                   "version from input version",
                   c->column_family_data()->GetName().c_str());

    if (vstorage->compaction_style_ == kCompactionStyleLevel &&
        c->start_level() == 0 && c->num_input_levels() > 2U) {
      // We are doing a L0->base_level compaction. The assumption is if
      // base level is not L1, levels from L1 to base_level - 1 is empty.
      // This is ensured by having one compaction from L0 going on at the
      // same time in level-based compaction. So that during the time, no
      // compaction/flush can put files to those levels.
      for (int l = c->start_level() + 1; l < c->output_level(); l++) {
        if (vstorage->NumLevelFiles(l) != 0) {
          return false;
        }
      }
    }
  }

  for (size_t input = 0; input < c->num_input_levels(); ++input) {
    int level = c->level(input);
    for (size_t i = 0; i < c->num_input_files(input); ++i) {
      uint64_t number = c->input(input, i)->fd.GetNumber();
      bool found = false;
      for (size_t j = 0; j < vstorage->files_[level].size(); j++) {
        FileMetaData* f = vstorage->files_[level][j];
        if (f->fd.GetNumber() == number) {
          found = true;
          break;
        }
      }
      if (!found) {
        return false;  // input files non existent in current version
      }
    }
  }
#else
  (void)c;
#endif
  return true;  // everything good
}

Status VersionSet::GetMetadataForFile(uint64_t number, int* filelevel,
                                      FileMetaData** meta,
                                      ColumnFamilyData** cfd) {
  for (auto cfd_iter : *column_family_set_) {
    if (!cfd_iter->initialized()) {
      continue;
    }
    Version* version = cfd_iter->current();
    const auto* vstorage = version->storage_info();
    for (int level = 0; level < vstorage->num_levels(); level++) {
      for (const auto& file : vstorage->LevelFiles(level)) {
        if (file->fd.GetNumber() == number) {
          *meta = file;
          *filelevel = level;
          *cfd = cfd_iter;
          return Status::OK();
        }
      }
    }
  }
  return Status::NotFound("File not present in any level");
}

void VersionSet::GetLiveFilesMetaData(std::vector<LiveFileMetaData>* metadata) {
  for (auto cfd : *column_family_set_) {
    if (cfd->IsDropped() || !cfd->initialized()) {
      continue;
    }
    for (int level = -1; level < cfd->NumberLevels(); level++) {
      for (const auto& file :
           cfd->current()->storage_info()->LevelFiles(level)) {
        LiveFileMetaData filemetadata;
        filemetadata.column_family_name = cfd->GetName();
        uint32_t path_id = file->fd.GetPathId();
        if (path_id < cfd->ioptions()->cf_paths.size()) {
          filemetadata.db_path = cfd->ioptions()->cf_paths[path_id].path;
        } else {
          assert(!cfd->ioptions()->cf_paths.empty());
          filemetadata.db_path = cfd->ioptions()->cf_paths.back().path;
        }
        filemetadata.name = MakeTableFileName("", file->fd.GetNumber());
        filemetadata.level = level;
        filemetadata.size = static_cast<size_t>(file->fd.GetFileSize());
        filemetadata.smallestkey = file->smallest.user_key().ToString();
        filemetadata.largestkey = file->largest.user_key().ToString();
        filemetadata.smallest_seqno = file->fd.smallest_seqno;
        filemetadata.largest_seqno = file->fd.largest_seqno;
        filemetadata.num_reads_sampled =
            file->stats.num_reads_sampled.load(std::memory_order_relaxed);
        filemetadata.being_compacted = file->being_compacted;
        filemetadata.num_entries = file->prop.num_entries;
        filemetadata.num_deletions = file->prop.num_deletions;
        metadata->push_back(filemetadata);
      }
    }
  }
}

void VersionSet::GetObsoleteFiles(std::vector<ObsoleteFileInfo>* files,
                                  std::vector<std::string>* manifest_filenames,
                                  uint64_t min_pending_output) {
  assert(manifest_filenames->empty());
  obsolete_manifests_.swap(*manifest_filenames);
  std::vector<ObsoleteFileInfo> pending_files;
  for (auto& f : obsolete_files_) {
    if (f.metadata->fd.GetNumber() < min_pending_output) {
      files->push_back(std::move(f));
    } else {
      pending_files.push_back(std::move(f));
    }
  }
  obsolete_files_.swap(pending_files);
}

ColumnFamilyData* VersionSet::CreateColumnFamily(
    const ColumnFamilyOptions& cf_options, VersionEdit* edit) {
  assert(edit->is_column_family_add_);

  MutableCFOptions dummy_cf_options;
  Version* dummy_versions =
      new Version(nullptr, this, env_options_, dummy_cf_options);
  // Ref() dummy version once so that later we can call Unref() to delete it
  // by avoiding calling "delete" explicitly (~Version is private)
  dummy_versions->Ref();
  auto new_cfd = column_family_set_->CreateColumnFamily(
      edit->column_family_name_, edit->column_family_, dummy_versions,
      cf_options);

  Version* v = new Version(new_cfd, this, env_options_,
                           *new_cfd->GetLatestMutableCFOptions(),
                           current_version_number_++);

  // Fill level target base information.
  v->storage_info()->CalculateBaseBytes(*new_cfd->ioptions(),
                                        *new_cfd->GetLatestMutableCFOptions());
  AppendVersion(new_cfd, v);
  // GetLatestMutableCFOptions() is safe here without mutex since the
  // cfd is not available to client
  new_cfd->CreateNewMemtable(*new_cfd->GetLatestMutableCFOptions(),
                             seq_per_batch_, LastSequence());
  new_cfd->SetLogNumber(edit->log_number_);
  return new_cfd;
}

uint64_t VersionSet::GetNumLiveVersions(Version* dummy_versions) {
  uint64_t count = 0;
  for (Version* v = dummy_versions->next_; v != dummy_versions; v = v->next_) {
    count++;
  }
  return count;
}

uint64_t VersionSet::GetTotalSstFilesSize(Version* dummy_versions) {
  std::unordered_set<uint64_t> unique_files;
  uint64_t total_files_size = 0;
  for (Version* v = dummy_versions->next_; v != dummy_versions; v = v->next_) {
    VersionStorageInfo* storage_info = v->storage_info();
    for (int level = -1; level < storage_info->num_levels_; level++) {
      for (auto f : storage_info->LevelFiles(level)) {
        if (unique_files.insert(f->fd.packed_number_and_path_id).second) {
          total_files_size += f->fd.GetFileSize();
        }
      }
    }
  }
  return total_files_size;
}

}  // namespace TERARKDB_NAMESPACE<|MERGE_RESOLUTION|>--- conflicted
+++ resolved
@@ -1733,11 +1733,7 @@
     if (!f->is_gc_permitted()) {
       continue;
     }
-<<<<<<< HEAD
-    // if a file being_compacted, gc_status must be kGarbageCollectionForbidden
-=======
     // if a file being_compacted, gc_status must be kGarbageCollectionCandidate
->>>>>>> b5b00b9d
     marked |= f->marked_for_compaction;
     num_antiquation += f->num_antiquation;
     num_entries += f->prop.num_entries;
@@ -2106,16 +2102,12 @@
   bottommost_files_mark_threshold_ = kMaxSequenceNumber;
   for (auto& level_and_file : bottommost_files_) {
     auto meta = level_and_file.second;
-<<<<<<< HEAD
-    if (!meta->being_compacted && meta->prop.has_snapshots()) {
-=======
     if (meta->being_compacted) {
       continue;
     }
     if (meta->marked_for_compaction) {
       bottommost_files_marked_for_compaction_.push_back(level_and_file);
     } else if (meta->prop.has_snapshots()) {
->>>>>>> b5b00b9d
       // largest_seqno might be nonzero due to containing the final key in an
       // earlier compaction, whose seqnum we didn't zero out. Multiple deletions
       // ensures the file really contains deleted or overwritten keys.
