//  Copyright (c) 2011-present, Facebook, Inc.  All rights reserved.
//  This source code is licensed under both the GPLv2 (found in the
//  COPYING file in the root directory) and Apache 2.0 License
//  (found in the LICENSE.Apache file in the root directory).
//
// Copyright (c) 2011 The LevelDB Authors. All rights reserved.
// Use of this source code is governed by a BSD-style license that can be
// found in the LICENSE file. See the AUTHORS file for names of contributors.

#include "db/version_set.h"

#ifndef __STDC_FORMAT_MACROS
#define __STDC_FORMAT_MACROS
#endif

#include <inttypes.h>
#include <stdio.h>
#include <algorithm>
#include <list>
#include <map>
#include <set>
#include <string>
#include <unordered_map>
#include <vector>
#include "db/compaction.h"
#include "db/internal_stats.h"
#include "db/log_reader.h"
#include "db/log_writer.h"
#include "db/memtable.h"
#include "db/merge_context.h"
#include "db/merge_helper.h"
#include "db/table_cache.h"
#include "db/version_builder.h"
#include "monitoring/file_read_sample.h"
#include "monitoring/perf_context_imp.h"
#include "rocksdb/env.h"
#include "rocksdb/merge_operator.h"
#include "rocksdb/write_buffer_manager.h"
#include "table/format.h"
#include "table/get_context.h"
#include "table/internal_iterator.h"
#include "table/merging_iterator.h"
#include "table/meta_blocks.h"
#include "table/plain_table_factory.h"
#include "table/table_reader.h"
#include "table/two_level_iterator.h"
#include "util/coding.h"
#include "util/file_reader_writer.h"
#include "util/filename.h"
#include "util/stop_watch.h"
#include "util/string_util.h"
#include "util/sync_point.h"

namespace rocksdb {

namespace {

// Find File in LevelFilesBrief data structure
// Within an index range defined by left and right
int FindFileInRange(const InternalKeyComparator& icmp,
    const LevelFilesBrief& file_level,
    const Slice& key,
    uint32_t left,
    uint32_t right) {
  auto cmp = [&](const FdWithKeyRange& f, const Slice& k) -> bool {
    return icmp.InternalKeyComparator::Compare(f.largest_key, k) < 0;
  };
  const auto &b = file_level.files;
  return static_cast<int>(std::lower_bound(b + left,
                                           b + right, key, cmp) - b);
}

Status OverlapWithIterator(const Comparator* ucmp,
    const Slice& smallest_user_key,
    const Slice& largest_user_key,
    InternalIterator* iter,
    bool* overlap) {
  InternalKey range_start(smallest_user_key, kMaxSequenceNumber,
                          kValueTypeForSeek);
  iter->Seek(range_start.Encode());
  if (!iter->status().ok()) {
    return iter->status();
  }

  *overlap = false;
  if (iter->Valid()) {
    ParsedInternalKey seek_result;
    if (!ParseInternalKey(iter->key(), &seek_result)) {
      return Status::Corruption("DB have corrupted keys");
    }

    if (ucmp->Compare(seek_result.user_key, largest_user_key) <= 0) {
      *overlap = true;
    }
  }

  return iter->status();
}

// Class to help choose the next file to search for the particular key.
// Searches and returns files level by level.
// We can search level-by-level since entries never hop across
// levels. Therefore we are guaranteed that if we find data
// in a smaller level, later levels are irrelevant (unless we
// are MergeInProgress).
class FilePicker {
 public:
  FilePicker(std::vector<FileMetaData*>* files, const Slice& user_key,
             const Slice& ikey, autovector<LevelFilesBrief>* file_levels,
             unsigned int num_levels, FileIndexer* file_indexer,
             const Comparator* user_comparator,
             const InternalKeyComparator* internal_comparator)
      : num_levels_(num_levels),
        curr_level_(static_cast<unsigned int>(-1)),
        returned_file_level_(static_cast<unsigned int>(-1)),
        hit_file_level_(static_cast<unsigned int>(-1)),
        search_left_bound_(0),
        search_right_bound_(FileIndexer::kLevelMaxIndex),
#ifndef NDEBUG
        files_(files),
#endif
        level_files_brief_(file_levels),
        is_hit_file_last_in_level_(false),
        curr_file_level_(nullptr),
        user_key_(user_key),
        ikey_(ikey),
        file_indexer_(file_indexer),
        user_comparator_(user_comparator),
        internal_comparator_(internal_comparator) {
#ifdef NDEBUG
    (void)files;
#endif
    // Setup member variables to search first level.
    search_ended_ = !PrepareNextLevel();
    if (!search_ended_) {
      // Prefetch Level 0 table data to avoid cache miss if possible.
      for (unsigned int i = 0; i < (*level_files_brief_)[0].num_files; ++i) {
        auto* r = (*level_files_brief_)[0].files[i].fd.table_reader;
        if (r) {
          r->Prepare(ikey);
        }
      }
    }
  }

  int GetCurrentLevel() const { return curr_level_; }

  FdWithKeyRange* GetNextFile() {
    while (!search_ended_) {  // Loops over different levels.
      while (curr_index_in_curr_level_ < curr_file_level_->num_files) {
        // Loops over all files in current level.
        FdWithKeyRange* f = &curr_file_level_->files[curr_index_in_curr_level_];
        hit_file_level_ = curr_level_;
        is_hit_file_last_in_level_ =
            curr_index_in_curr_level_ == curr_file_level_->num_files - 1;
        int cmp_largest = -1;

        // Do key range filtering of files or/and fractional cascading if:
        // (1) not all the files are in level 0, or
        // (2) there are more than 3 current level files
        // If there are only 3 or less current level files in the system, we skip
        // the key range filtering. In this case, more likely, the system is
        // highly tuned to minimize number of tables queried by each query,
        // so it is unlikely that key range filtering is more efficient than
        // querying the files.
        if (num_levels_ > 1 || curr_file_level_->num_files > 3) {
          // Check if key is within a file's range. If search left bound and
          // right bound point to the same find, we are sure key falls in
          // range.
          assert(
              curr_level_ == 0 ||
              curr_index_in_curr_level_ == start_index_in_curr_level_ ||
              user_comparator_->Compare(user_key_,
                ExtractUserKey(f->smallest_key)) <= 0);

          int cmp_smallest = user_comparator_->Compare(user_key_,
              ExtractUserKey(f->smallest_key));
          if (cmp_smallest >= 0) {
            cmp_largest = user_comparator_->Compare(user_key_,
                ExtractUserKey(f->largest_key));
          }

          // Setup file search bound for the next level based on the
          // comparison results
          if (curr_level_ > 0) {
            file_indexer_->GetNextLevelIndex(curr_level_,
                                            curr_index_in_curr_level_,
                                            cmp_smallest, cmp_largest,
                                            &search_left_bound_,
                                            &search_right_bound_);
          }
          // Key falls out of current file's range
          if (cmp_smallest < 0 || cmp_largest > 0) {
            if (curr_level_ == 0) {
              ++curr_index_in_curr_level_;
              continue;
            } else {
              // Search next level.
              break;
            }
          }
        }
#ifndef NDEBUG
        // Sanity check to make sure that the files are correctly sorted
        if (prev_file_) {
          if (curr_level_ != 0) {
            int comp_sign = internal_comparator_->Compare(
                prev_file_->largest_key, f->smallest_key);
            assert(comp_sign < 0);
          } else {
            // level == 0, the current file cannot be newer than the previous
            // one. Use compressed data structure, has no attribute seqNo
            assert(curr_index_in_curr_level_ > 0);
            assert(!NewestFirstBySeqNo(files_[0][curr_index_in_curr_level_],
                  files_[0][curr_index_in_curr_level_-1]));
          }
        }
        prev_file_ = f;
#endif
        returned_file_level_ = curr_level_;
        if (curr_level_ > 0 && cmp_largest < 0) {
          // No more files to search in this level.
          search_ended_ = !PrepareNextLevel();
        } else {
          ++curr_index_in_curr_level_;
        }
        return f;
      }
      // Start searching next level.
      search_ended_ = !PrepareNextLevel();
    }
    // Search ended.
    return nullptr;
  }

  // getter for current file level
  // for GET_HIT_L0, GET_HIT_L1 & GET_HIT_L2_AND_UP counts
  unsigned int GetHitFileLevel() { return hit_file_level_; }

  // Returns true if the most recent "hit file" (i.e., one returned by
  // GetNextFile()) is at the last index in its level.
  bool IsHitFileLastInLevel() { return is_hit_file_last_in_level_; }

 private:
  unsigned int num_levels_;
  unsigned int curr_level_;
  unsigned int returned_file_level_;
  unsigned int hit_file_level_;
  int32_t search_left_bound_;
  int32_t search_right_bound_;
#ifndef NDEBUG
  std::vector<FileMetaData*>* files_;
#endif
  autovector<LevelFilesBrief>* level_files_brief_;
  bool search_ended_;
  bool is_hit_file_last_in_level_;
  LevelFilesBrief* curr_file_level_;
  unsigned int curr_index_in_curr_level_;
  unsigned int start_index_in_curr_level_;
  Slice user_key_;
  Slice ikey_;
  FileIndexer* file_indexer_;
  const Comparator* user_comparator_;
  const InternalKeyComparator* internal_comparator_;
#ifndef NDEBUG
  FdWithKeyRange* prev_file_;
#endif

  // Setup local variables to search next level.
  // Returns false if there are no more levels to search.
  bool PrepareNextLevel() {
    curr_level_++;
    while (curr_level_ < num_levels_) {
      curr_file_level_ = &(*level_files_brief_)[curr_level_];
      if (curr_file_level_->num_files == 0) {
        // When current level is empty, the search bound generated from upper
        // level must be [0, -1] or [0, FileIndexer::kLevelMaxIndex] if it is
        // also empty.
        assert(search_left_bound_ == 0);
        assert(search_right_bound_ == -1 ||
               search_right_bound_ == FileIndexer::kLevelMaxIndex);
        // Since current level is empty, it will need to search all files in
        // the next level
        search_left_bound_ = 0;
        search_right_bound_ = FileIndexer::kLevelMaxIndex;
        curr_level_++;
        continue;
      }

      // Some files may overlap each other. We find
      // all files that overlap user_key and process them in order from
      // newest to oldest. In the context of merge-operator, this can occur at
      // any level. Otherwise, it only occurs at Level-0 (since Put/Deletes
      // are always compacted into a single entry).
      int32_t start_index;
      if (curr_level_ == 0) {
        // On Level-0, we read through all files to check for overlap.
        start_index = 0;
      } else {
        // On Level-n (n>=1), files are sorted. Binary search to find the
        // earliest file whose largest key >= ikey. Search left bound and
        // right bound are used to narrow the range.
        if (search_left_bound_ <= search_right_bound_) {
          if (search_right_bound_ == FileIndexer::kLevelMaxIndex) {
            search_right_bound_ =
                static_cast<int32_t>(curr_file_level_->num_files) - 1;
          }
          // `search_right_bound_` is an inclusive upper-bound, but since it was
          // determined based on user key, it is still possible the lookup key
          // falls to the right of `search_right_bound_`'s corresponding file.
          // So, pass a limit one higher, which allows us to detect this case.
          start_index =
              FindFileInRange(*internal_comparator_, *curr_file_level_, ikey_,
                              static_cast<uint32_t>(search_left_bound_),
                              static_cast<uint32_t>(search_right_bound_) + 1);
          if (start_index == search_right_bound_ + 1) {
            // `ikey_` comes after `search_right_bound_`. The lookup key does
            // not exist on this level, so let's skip this level and do a full
            // binary search on the next level.
            search_left_bound_ = 0;
            search_right_bound_ = FileIndexer::kLevelMaxIndex;
            curr_level_++;
            continue;
          }
        } else {
          // search_left_bound > search_right_bound, key does not exist in
          // this level. Since no comparison is done in this level, it will
          // need to search all files in the next level.
          search_left_bound_ = 0;
          search_right_bound_ = FileIndexer::kLevelMaxIndex;
          curr_level_++;
          continue;
        }
      }
      start_index_in_curr_level_ = start_index;
      curr_index_in_curr_level_ = start_index;
#ifndef NDEBUG
      prev_file_ = nullptr;
#endif
      return true;
    }
    // curr_level_ = num_levels_. So, no more levels to search.
    return false;
  }
};
}  // anonymous namespace

VersionStorageInfo::~VersionStorageInfo() { delete[] --files_; }

Version::~Version() {
  assert(refs_ == 0);

  // Remove from linked list
  prev_->next_ = next_;
  next_->prev_ = prev_;

  // Drop references to files
  for (int level = -1; level < storage_info_.num_levels_; level++) {
    for (size_t i = 0; i < storage_info_.files_[level].size(); i++) {
      FileMetaData* f = storage_info_.files_[level][i];
      assert(f->refs > 0);
      f->refs--;
      if (f->refs <= 0) {
        assert(cfd_ != nullptr);
        uint32_t path_id = f->fd.GetPathId();
        assert(path_id < cfd_->ioptions()->cf_paths.size());
        vset_->obsolete_files_.push_back(
            ObsoleteFileInfo(f, cfd_->ioptions()->cf_paths[path_id].path));
      }
    }
  }
}

int FindFile(const InternalKeyComparator& icmp,
             const LevelFilesBrief& file_level,
             const Slice& key) {
  return FindFileInRange(icmp, file_level, key, 0,
                         static_cast<uint32_t>(file_level.num_files));
}

void DoGenerateLevelFilesBrief(LevelFilesBrief* file_level,
                               const std::vector<FileMetaData*>& files,
                               Arena* arena) {
  assert(file_level);
  assert(arena);

  size_t num = files.size();
  file_level->num_files = num;
  char* mem = arena->AllocateAligned(num * sizeof(FdWithKeyRange));
  file_level->files = new (mem) FdWithKeyRange[num];

  for (size_t i = 0; i < num; i++) {
    Slice smallest_key = files[i]->smallest.Encode();
    Slice largest_key = files[i]->largest.Encode();

    // Copy key slice to sequential memory
    size_t smallest_size = smallest_key.size();
    size_t largest_size = largest_key.size();
    mem = arena->AllocateAligned(smallest_size + largest_size);
    memcpy(mem, smallest_key.data(), smallest_size);
    memcpy(mem + smallest_size, largest_key.data(), largest_size);

    FdWithKeyRange& f = file_level->files[i];
    f.fd = files[i]->fd;
    f.file_metadata = files[i];
    f.smallest_key = Slice(mem, smallest_size);
    f.largest_key = Slice(mem + smallest_size, largest_size);
  }
}

static bool AfterFile(const Comparator* ucmp,
                      const Slice* user_key, const FdWithKeyRange* f) {
  // nullptr user_key occurs before all keys and is therefore never after *f
  return (user_key != nullptr &&
          ucmp->Compare(*user_key, ExtractUserKey(f->largest_key)) > 0);
}

static bool BeforeFile(const Comparator* ucmp,
                       const Slice* user_key, const FdWithKeyRange* f) {
  // nullptr user_key occurs after all keys and is therefore never before *f
  return (user_key != nullptr &&
          ucmp->Compare(*user_key, ExtractUserKey(f->smallest_key)) < 0);
}

bool SomeFileOverlapsRange(
    const InternalKeyComparator& icmp,
    bool disjoint_sorted_files,
    const LevelFilesBrief& file_level,
    const Slice* smallest_user_key,
    const Slice* largest_user_key) {
  const Comparator* ucmp = icmp.user_comparator();
  if (!disjoint_sorted_files) {
    // Need to check against all files
    for (size_t i = 0; i < file_level.num_files; i++) {
      const FdWithKeyRange* f = &(file_level.files[i]);
      if (AfterFile(ucmp, smallest_user_key, f) ||
          BeforeFile(ucmp, largest_user_key, f)) {
        // No overlap
      } else {
        return true;  // Overlap
      }
    }
    return false;
  }

  // Binary search over file list
  uint32_t index = 0;
  if (smallest_user_key != nullptr) {
    // Find the leftmost possible internal key for smallest_user_key
    InternalKey small;
    small.SetMinPossibleForUserKey(*smallest_user_key);
    index = FindFile(icmp, file_level, small.Encode());
  }

  if (index >= file_level.num_files) {
    // beginning of range is after all files, so no overlap.
    return false;
  }

  return !BeforeFile(ucmp, largest_user_key, &file_level.files[index]);
}

namespace {

class LevelIterator final : public InternalIterator {
 public:

  LevelIterator(TableCache* table_cache, const ReadOptions& read_options,
                const EnvOptions& env_options,
                const InternalKeyComparator& icomparator,
                const LevelFilesBrief* flevel,
                const DependenceMap& dependence_map,
                const SliceTransform* prefix_extractor, bool should_sample,
                HistogramImpl* file_read_hist, bool for_compaction,
                bool skip_filters, int level, RangeDelAggregator* range_del_agg,
                const std::vector<AtomicCompactionUnitBoundary>*
                    compaction_boundaries = nullptr)
      : table_cache_(table_cache),
        read_options_(read_options),
        env_options_(env_options),
        icomparator_(icomparator),
        flevel_(flevel),
        dependence_map_(dependence_map),
        prefix_extractor_(prefix_extractor),
        file_read_hist_(file_read_hist),
        should_sample_(should_sample),
        for_compaction_(for_compaction),
        skip_filters_(skip_filters),
        file_index_(flevel_->num_files),
        level_(level),
        range_del_agg_(range_del_agg),
        compaction_boundaries_(compaction_boundaries) {
    // Empty level is not supported.
    assert(flevel_ != nullptr && flevel_->num_files > 0);
  }

  virtual ~LevelIterator() { delete file_iter_.Set(nullptr); }

  virtual void Seek(const Slice& target) override;
  virtual void SeekForPrev(const Slice& target) override;
  virtual void SeekToFirst() override;
  virtual void SeekToLast() override;
  virtual void Next() override;
  virtual void Prev() override;

  virtual bool Valid() const override { return file_iter_.Valid(); }
  virtual Slice key() const override {
    assert(file_iter_.Valid());
    return file_iter_.key();
  }
  virtual LazySlice value() const override {
    assert(file_iter_.Valid());
    return file_iter_.value();
  }
  virtual Status status() const override {
    return file_iter_.iter() ? file_iter_.status() : Status::OK();
  }

 private:
  void SkipEmptyFileForward();
  void SkipEmptyFileBackward();
  void SetFileIterator(InternalIterator* iter);
  void InitFileIterator(size_t new_file_index);

  const Slice& file_smallest_key(size_t file_index) {
    assert(file_index < flevel_->num_files);
    return flevel_->files[file_index].smallest_key;
  }

  bool KeyReachedUpperBound(const Slice& internal_key) {
    return read_options_.iterate_upper_bound != nullptr &&
           icomparator_.user_comparator()->Compare(
               ExtractUserKey(internal_key),
               *read_options_.iterate_upper_bound) >= 0;
  }

  InternalIterator* NewFileIterator() {
    assert(file_index_ < flevel_->num_files);
    auto file_meta = flevel_->files[file_index_];
    if (should_sample_) {
      sample_file_read_inc(file_meta.file_metadata);
    }

    const InternalKey* smallest_compaction_key = nullptr;
    const InternalKey* largest_compaction_key = nullptr;
    if (compaction_boundaries_ != nullptr) {
      smallest_compaction_key = (*compaction_boundaries_)[file_index_].smallest;
      largest_compaction_key = (*compaction_boundaries_)[file_index_].largest;
    }
    return table_cache_->NewIterator(
        read_options_, env_options_, icomparator_, *file_meta.file_metadata,
        dependence_map_, range_del_agg_, prefix_extractor_,
        nullptr /* don't need reference to table */, file_read_hist_,
        for_compaction_, nullptr /* arena */, skip_filters_, level_,
        smallest_compaction_key, largest_compaction_key);
  }

  TableCache* table_cache_;
  const ReadOptions read_options_;
  const EnvOptions& env_options_;
  const InternalKeyComparator& icomparator_;
  const LevelFilesBrief* flevel_;
  const DependenceMap& dependence_map_;
  mutable FileDescriptor current_value_;
  const SliceTransform* prefix_extractor_;

  HistogramImpl* file_read_hist_;
  bool should_sample_;
  bool for_compaction_;
  bool skip_filters_;
  size_t file_index_;
  int level_;
  RangeDelAggregator* range_del_agg_;
  IteratorWrapper file_iter_;  // May be nullptr

  // To be propagated to RangeDelAggregator in order to safely truncate range
  // tombstones.
  const std::vector<AtomicCompactionUnitBoundary>* compaction_boundaries_;
};

void LevelIterator::Seek(const Slice& target) {
  size_t new_file_index = FindFile(icomparator_, *flevel_, target);

  InitFileIterator(new_file_index);
  if (file_iter_.iter() != nullptr) {
    file_iter_.Seek(target);
  }
  SkipEmptyFileForward();
}

void LevelIterator::SeekForPrev(const Slice& target) {
  size_t new_file_index = FindFile(icomparator_, *flevel_, target);
  if (new_file_index >= flevel_->num_files) {
    new_file_index = flevel_->num_files - 1;
  }

  InitFileIterator(new_file_index);
  if (file_iter_.iter() != nullptr) {
    file_iter_.SeekForPrev(target);
    SkipEmptyFileBackward();
  }
}

void LevelIterator::SeekToFirst() {
  InitFileIterator(0);
  if (file_iter_.iter() != nullptr) {
    file_iter_.SeekToFirst();
  }
  SkipEmptyFileForward();
}

void LevelIterator::SeekToLast() {
  InitFileIterator(flevel_->num_files - 1);
  if (file_iter_.iter() != nullptr) {
    file_iter_.SeekToLast();
  }
  SkipEmptyFileBackward();
}

void LevelIterator::Next() {
  assert(Valid());
  file_iter_.Next();
  SkipEmptyFileForward();
}

void LevelIterator::Prev() {
  assert(Valid());
  file_iter_.Prev();
  SkipEmptyFileBackward();
}

void LevelIterator::SkipEmptyFileForward() {
  while (file_iter_.iter() == nullptr ||
         (!file_iter_.Valid() && file_iter_.status().ok() &&
          !file_iter_.iter()->IsOutOfBound())) {
    // Move to next file
    if (file_index_ >= flevel_->num_files - 1) {
      // Already at the last file
      file_iter_.SetValid(false);
      return;
    }
    if (KeyReachedUpperBound(file_smallest_key(file_index_ + 1))) {
      file_iter_.SetValid(false);
      return;
    }
    InitFileIterator(file_index_ + 1);
    if (file_iter_.iter() != nullptr) {
      file_iter_.SeekToFirst();
    }
  }
}

void LevelIterator::SkipEmptyFileBackward() {
  while (file_iter_.iter() == nullptr ||
         (!file_iter_.Valid() && file_iter_.status().ok())) {
    // Move to previous file
    if (file_index_ == 0) {
      // Already the first file
      file_iter_.SetValid(false);
      return;
    }
    InitFileIterator(file_index_ - 1);
    if (file_iter_.iter() != nullptr) {
      file_iter_.SeekToLast();
    }
  }
}

void LevelIterator::SetFileIterator(InternalIterator* iter) {
  delete file_iter_.Set(iter);
}

void LevelIterator::InitFileIterator(size_t new_file_index) {
  if (new_file_index >= flevel_->num_files) {
    file_index_ = new_file_index;
    SetFileIterator(nullptr);
    return;
  } else {
    // If the file iterator shows incomplete, we try it again if users seek
    // to the same file, as this time we may go to a different data block
    // which is cached in block cache.
    //
    if (file_iter_.iter() != nullptr && !file_iter_.status().IsIncomplete() &&
        new_file_index == file_index_) {
      // file_iter_ is already constructed with this iterator, so
      // no need to change anything
    } else {
      file_index_ = new_file_index;
      InternalIterator* iter = NewFileIterator();
      SetFileIterator(iter);
    }
  }
}

// A wrapper of version builder which references the current version in
// constructor and unref it in the destructor.
// Both of the constructor and destructor need to be called inside DB Mutex.
class BaseReferencedVersionBuilder {
 public:
  explicit BaseReferencedVersionBuilder(ColumnFamilyData* cfd)
      : version_builder_(new VersionBuilder(
            cfd->current()->version_set()->env_options(), cfd->table_cache(),
            cfd->current()->storage_info(), cfd->ioptions()->info_log)),
        version_(cfd->current()) {
    version_->Ref();
  }
  ~BaseReferencedVersionBuilder() {
    delete version_builder_;
    version_->Unref();
  }
  VersionBuilder* version_builder() { return version_builder_; }

 private:
  VersionBuilder* version_builder_;
  Version* version_;
};
}  // anonymous namespace

Status Version::GetTableProperties(std::shared_ptr<const TableProperties>* tp,
                                   const FileMetaData* file_meta,
                                   const std::string* fname) const {
  auto table_cache = cfd_->table_cache();
  auto ioptions = cfd_->ioptions();
  Status s = table_cache->GetTableProperties(
      env_options_, cfd_->internal_comparator(), file_meta->fd, tp,
      mutable_cf_options_.prefix_extractor.get(), true /* no io */);
  if (s.ok()) {
    return s;
  }

  // We only ignore error type `Incomplete` since it's by design that we
  // disallow table when it's not in table cache.
  if (!s.IsIncomplete()) {
    return s;
  }

  // 2. Table is not present in table cache, we'll read the table properties
  // directly from the properties block in the file.
  std::unique_ptr<RandomAccessFile> file;
  std::string file_name;
  if (fname != nullptr) {
    file_name = *fname;
  } else {
    file_name =
      TableFileName(ioptions->cf_paths, file_meta->fd.GetNumber(),
                    file_meta->fd.GetPathId());
  }
  s = ioptions->env->NewRandomAccessFile(file_name, &file, env_options_);
  if (!s.ok()) {
    return s;
  }

  TableProperties* raw_table_properties;
  // By setting the magic number to kInvalidTableMagicNumber, we can by
  // pass the magic number check in the footer.
  std::unique_ptr<RandomAccessFileReader> file_reader(
      new RandomAccessFileReader(
          std::move(file), file_name, nullptr /* env */, nullptr /* stats */,
          0 /* hist_type */, nullptr /* file_read_hist */,
          nullptr /* rate_limiter */, false /* for_compaction*/,
          ioptions->listeners));
  s = ReadTableProperties(
      file_reader.get(), file_meta->fd.GetFileSize(),
      Footer::kInvalidTableMagicNumber /* table's magic number */, *ioptions,
      &raw_table_properties, false /* compression_type_missing */);
  if (!s.ok()) {
    return s;
  }
  RecordTick(ioptions->statistics, NUMBER_DIRECT_LOAD_TABLE_PROPERTIES);

  *tp = std::shared_ptr<const TableProperties>(raw_table_properties);
  return s;
}

Status Version::GetPropertiesOfAllTables(TablePropertiesCollection* props) {
  Status s;
  for (int level = -1; level < storage_info_.num_levels_; level++) {
    s = GetPropertiesOfAllTables(props, level);
    if (!s.ok()) {
      return s;
    }
  }

  return Status::OK();
}

Status Version::GetPropertiesOfAllTables(TablePropertiesCollection* props,
                                         int level) {
  for (const auto file_meta : storage_info_.files_[level]) {
    auto fname =
        TableFileName(cfd_->ioptions()->cf_paths, file_meta->fd.GetNumber(),
                      file_meta->fd.GetPathId());
    // 1. If the table is already present in table cache, load table
    // properties from there.
    std::shared_ptr<const TableProperties> table_properties;
    Status s = GetTableProperties(&table_properties, file_meta, &fname);
    if (s.ok()) {
      props->insert({fname, table_properties});
    } else {
      return s;
    }
  }

  return Status::OK();
}

Status Version::GetPropertiesOfTablesInRange(
    const Range* range, std::size_t n, TablePropertiesCollection* props) const {
  for (int level = 0; level < storage_info_.num_non_empty_levels(); level++) {
    for (decltype(n) i = 0; i < n; i++) {
      // Convert user_key into a corresponding internal key.
      InternalKey k1(range[i].start, kMaxSequenceNumber, kValueTypeForSeek);
      InternalKey k2(range[i].limit, kMaxSequenceNumber, kValueTypeForSeek);
      std::vector<FileMetaData*> files;
      storage_info_.GetOverlappingInputs(level, &k1, &k2, &files, -1, nullptr,
                                         false);
<<<<<<< HEAD
      for (const auto file_meta : files) {
        if (file_meta->prop.purpose != SstPurpose::kEssenceSst) {
          for (auto file_number : file_meta->prop.dependence) {
            auto find = storage_info_.dependence_map_.find(file_number);
            if (find == storage_info_.dependence_map_.end()) {
              // TODO: log error
=======
      for (size_t j = 0; j < files.size(); ++j) {
        const auto file_meta = files[j];
        if (file_meta->sst_purpose != SstPurpose::kEssenceSst) {
          for (auto file_number : file_meta->sst_depend) {
            auto find = storage_info_.depend_files_.find(file_number);
            if (find == storage_info_.depend_files_.end()) {
              // TODO: log err
>>>>>>> 76a74d36
              continue;
            }
            // use const_cast to append into files, we will not nodify it
            files.push_back(const_cast<FileMetaData*>(find->second));
          }
        }
        auto fname =
            TableFileName(cfd_->ioptions()->cf_paths,
                          file_meta->fd.GetNumber(), file_meta->fd.GetPathId());
        if (props->count(fname) == 0) {
          // 1. If the table is already present in table cache, load table
          // properties from there.
          std::shared_ptr<const TableProperties> table_properties;
          Status s = GetTableProperties(&table_properties, file_meta, &fname);
          if (s.ok()) {
            props->insert({fname, table_properties});
          } else {
            return s;
          }
        }
      }
    }
  }

  return Status::OK();
}

Status Version::GetAggregatedTableProperties(
    std::shared_ptr<const TableProperties>* tp, int level) {
  TablePropertiesCollection props;
  Status s;
  if (level < 0) {
    s = GetPropertiesOfAllTables(&props);
  } else {
    s = GetPropertiesOfAllTables(&props, level);
  }
  if (!s.ok()) {
    return s;
  }

  auto* new_tp = new TableProperties();
  for (const auto& item : props) {
    new_tp->Add(*item.second);
  }
  tp->reset(new_tp);
  return Status::OK();
}

size_t Version::GetMemoryUsageByTableReaders() {
  size_t total_usage = 0;
  for (auto& file_level : storage_info_.level_files_brief_) {
    for (size_t i = 0; i < file_level.num_files; i++) {
      total_usage += cfd_->table_cache()->GetMemoryUsageByTableReader(
          env_options_, cfd_->internal_comparator(), file_level.files[i].fd,
          mutable_cf_options_.prefix_extractor.get());
    }
  }
  for (auto file_meta : storage_info_.LevelFiles(-1)) {
    total_usage += cfd_->table_cache()->GetMemoryUsageByTableReader(
        env_options_, cfd_->internal_comparator(), file_meta->fd,
        mutable_cf_options_.prefix_extractor.get());
  }
  return total_usage;
}

double Version::GetCompactionLoad() const {
  double read_amp = storage_info_.read_amplification();
  int level_add = cfd_->ioptions()->num_levels - 1;
  int slowdown = mutable_cf_options_.level0_slowdown_writes_trigger + level_add;
  int stop = mutable_cf_options_.level0_stop_writes_trigger + level_add;
  if (read_amp < slowdown) {
    return 0;
  } else if (read_amp >= stop) {
    return 1;
  }
  return (read_amp - slowdown) / std::max(1, stop - slowdown);
}

void Version::GetColumnFamilyMetaData(ColumnFamilyMetaData* cf_meta) {
  assert(cf_meta);
  assert(cfd_);

  cf_meta->name = cfd_->GetName();
  cf_meta->size = 0;
  cf_meta->file_count = 0;
  cf_meta->levels.clear();

  auto* ioptions = cfd_->ioptions();
  auto* vstorage = storage_info();

  for (int level = 0; level < cfd_->NumberLevels(); level++) {
    uint64_t level_size = 0;
    cf_meta->file_count += vstorage->LevelFiles(level).size();
    std::vector<SstFileMetaData> files;
    for (const auto& file : vstorage->LevelFiles(level)) {
      uint32_t path_id = file->fd.GetPathId();
      std::string file_path;
      if (path_id < ioptions->cf_paths.size()) {
        file_path = ioptions->cf_paths[path_id].path;
      } else {
        assert(!ioptions->cf_paths.empty());
        file_path = ioptions->cf_paths.back().path;
      }
      files.emplace_back(SstFileMetaData{
          MakeTableFileName("", file->fd.GetNumber()),
          file_path,
          static_cast<size_t>(file->fd.GetFileSize()),
          file->fd.smallest_seqno,
          file->fd.largest_seqno,
          file->smallest.user_key().ToString(),
          file->largest.user_key().ToString(),
          file->stats.num_reads_sampled.load(std::memory_order_relaxed),
          file->being_compacted});
      files.back().num_entries = file->num_entries;
      files.back().num_deletions = file->num_deletions;
      level_size += file->fd.GetFileSize();
    }
    cf_meta->levels.emplace_back(
        level, level_size, std::move(files));
    cf_meta->size += level_size;
  }
}

uint64_t Version::GetSstFilesSize() {
  uint64_t sst_files_size = 0;
  for (int level = -1; level < storage_info_.num_levels_; level++) {
    for (const auto& file_meta : storage_info_.LevelFiles(level)) {
      sst_files_size += file_meta->fd.GetFileSize();
    }
  }
  return sst_files_size;
}

uint64_t VersionStorageInfo::GetEstimatedActiveKeys() const {
  // Estimation will be inaccurate when:
  // (1) there exist merge keys
  // (2) keys are directly overwritten
  // (3) deletion on non-existing keys
  // (4) low number of samples
  if (current_num_samples_ == 0) {
    return 0;
  }

  if (current_num_non_deletions_ <= current_num_deletions_) {
    return 0;
  }

  uint64_t est = current_num_non_deletions_ - current_num_deletions_;

  uint64_t file_count = 0;
  for (int level = -1; level < num_levels_; ++level) {
    file_count += files_[level].size();
  }

  if (current_num_samples_ < file_count) {
    // casting to avoid overflowing
    return static_cast<uint64_t>(
        est * static_cast<double>(file_count) / current_num_samples_);
  } else {
    return est;
  }
}

double VersionStorageInfo::GetEstimatedCompressionRatioAtLevel(
    int level) const {
  assert(level < num_levels_);
  uint64_t sum_file_size_bytes = 0;
  uint64_t sum_data_size_bytes = 0;
  for (auto* file_meta : files_[level]) {
    sum_file_size_bytes += file_meta->fd.GetFileSize();
    sum_data_size_bytes += file_meta->raw_key_size + file_meta->raw_value_size;
  }
  if (sum_file_size_bytes == 0) {
    return -1.0;
  }
  return static_cast<double>(sum_data_size_bytes) / sum_file_size_bytes;
}

void Version::AddIterators(const ReadOptions& read_options,
                           const EnvOptions& soptions,
                           MergeIteratorBuilder* merge_iter_builder,
                           RangeDelAggregator* range_del_agg) {
  assert(storage_info_.finalized_);

  for (int level = 0; level < storage_info_.num_non_empty_levels(); level++) {
    AddIteratorsForLevel(read_options, soptions, merge_iter_builder, level,
                         range_del_agg);
  }
}

void Version::AddIteratorsForLevel(const ReadOptions& read_options,
                                   const EnvOptions& soptions,
                                   MergeIteratorBuilder* merge_iter_builder,
                                   int level,
                                   RangeDelAggregator* range_del_agg) {
  assert(storage_info_.finalized_);
  if (level >= storage_info_.num_non_empty_levels()) {
    // This is an empty level
    return;
  } else if (storage_info_.LevelFilesBrief(level).num_files == 0) {
    // No files in this level
    return;
  }

  bool should_sample = should_sample_file_read();

  auto* arena = merge_iter_builder->GetArena();
  if (level <= 0 || storage_info_.LevelFilesBrief(level).num_files == 1) {
    // Merge all level zero files together since they may overlap.
    // Or there is only one file ...
    for (size_t i = 0; i < storage_info_.LevelFilesBrief(level).num_files;
         i++) {
      const auto& file = storage_info_.LevelFilesBrief(level).files[i];
      merge_iter_builder->AddIterator(cfd_->table_cache()->NewIterator(
          read_options, soptions, cfd_->internal_comparator(),
          *file.file_metadata, storage_info_.dependence_map(), range_del_agg,
          mutable_cf_options_.prefix_extractor.get(), nullptr,
          cfd_->internal_stats()->GetFileReadHist(level), false, arena,
          false /* skip_filters */, 0 /* level */));
    }
    if (should_sample) {
      // Count ones for every L0 files. This is done per iterator creation
      // rather than Seek(), while files in other levels are recored per seek.
      // If users execute one range query per iterator, there may be some
      // discrepancy here.
      for (FileMetaData* meta : storage_info_.LevelFiles(0)) {
        sample_file_read_inc(meta);
      }
    }
  } else if (storage_info_.LevelFilesBrief(level).num_files > 0) {
    // For levels > 0, we can use a concatenating iterator that sequentially
    // walks through the non-overlapping files in the level, opening them
    // lazily.
    auto* mem = arena->AllocateAligned(sizeof(LevelIterator));
    merge_iter_builder->AddIterator(new (mem) LevelIterator(
        cfd_->table_cache(), read_options, soptions,
        cfd_->internal_comparator(), &storage_info_.LevelFilesBrief(level),
        storage_info_.dependence_map(),
        mutable_cf_options_.prefix_extractor.get(), should_sample_file_read(),
        cfd_->internal_stats()->GetFileReadHist(level),
        false /* for_compaction */, IsFilterSkipped(level), level,
        range_del_agg));
  }
}

Status Version::OverlapWithLevelIterator(const ReadOptions& read_options,
                                         const EnvOptions& env_options,
                                         const Slice& smallest_user_key,
                                         const Slice& largest_user_key,
                                         int level, bool* overlap) {
  assert(storage_info_.finalized_);

  auto icmp = cfd_->internal_comparator();
  auto ucmp = icmp.user_comparator();

  Arena arena;
  Status status;
  ReadRangeDelAggregator range_del_agg(&icmp,
                                       kMaxSequenceNumber /* upper_bound */);

  *overlap = false;

  if (level == 0 || storage_info_.LevelFilesBrief(level).num_files == 1) {
    for (size_t i = 0; i < storage_info_.LevelFilesBrief(level).num_files;
         i++) {
      const auto file = &storage_info_.LevelFilesBrief(level).files[i];
      if (AfterFile(ucmp, &smallest_user_key, file) ||
          BeforeFile(ucmp, &largest_user_key, file)) {
        continue;
      }
      ScopedArenaIterator iter(cfd_->table_cache()->NewIterator(
          read_options, env_options, cfd_->internal_comparator(),
          *file->file_metadata, storage_info_.dependence_map(), &range_del_agg,
          mutable_cf_options_.prefix_extractor.get(), nullptr,
          cfd_->internal_stats()->GetFileReadHist(level), false, &arena,
          false /* skip_filters */, 0 /* level */));
      status = OverlapWithIterator(
          ucmp, smallest_user_key, largest_user_key, iter.get(), overlap);
      if (!status.ok() || *overlap) {
        break;
      }
    }
  } else if (storage_info_.LevelFilesBrief(level).num_files > 0) {
    auto mem = arena.AllocateAligned(sizeof(LevelIterator));
    ScopedArenaIterator iter(new (mem) LevelIterator(
        cfd_->table_cache(), read_options, env_options,
        cfd_->internal_comparator(), &storage_info_.LevelFilesBrief(level),
        storage_info_.dependence_map(),
        mutable_cf_options_.prefix_extractor.get(), should_sample_file_read(),
        cfd_->internal_stats()->GetFileReadHist(level),
        false /* for_compaction */, IsFilterSkipped(level), level,
        &range_del_agg));
    status = OverlapWithIterator(
        ucmp, smallest_user_key, largest_user_key, iter.get(), overlap);
  }

  if (status.ok() && *overlap == false &&
      range_del_agg.IsRangeOverlapped(smallest_user_key, largest_user_key)) {
    *overlap = true;
  }
  return status;
}

VersionStorageInfo::VersionStorageInfo(
    const InternalKeyComparator* internal_comparator,
    const Comparator* user_comparator, int levels,
    CompactionStyle compaction_style, VersionStorageInfo* ref_vstorage,
    bool _force_consistency_checks)
    : internal_comparator_(internal_comparator),
      user_comparator_(user_comparator),
      // cfd is nullptr if Version is dummy
      num_levels_(levels),
      num_non_empty_levels_(0),
      file_indexer_(user_comparator),
      compaction_style_(compaction_style),
      files_(new std::vector<FileMetaData*>[num_levels_ + 1]),
      base_level_(num_levels_ == 1 ? -1 : 1),
      level_multiplier_(0.0),
      files_by_compaction_pri_(num_levels_),
      level0_non_overlapping_(false),
      next_file_to_compact_by_size_(num_levels_),
      compaction_score_(num_levels_),
      compaction_level_(num_levels_),
      l0_delay_trigger_count_(0),
      accumulated_file_size_(0),
      accumulated_raw_key_size_(0),
      accumulated_raw_value_size_(0),
      accumulated_num_non_deletions_(0),
      accumulated_num_deletions_(0),
      current_num_non_deletions_(0),
      current_num_deletions_(0),
      current_num_samples_(0),
      estimated_compaction_needed_bytes_(0),
      finalized_(false),
      is_pick_fail_(false),
      force_consistency_checks_(_force_consistency_checks) {
  ++files_; // level -1 used for depend files
  if (ref_vstorage != nullptr) {
    accumulated_file_size_ = ref_vstorage->accumulated_file_size_;
    accumulated_raw_key_size_ = ref_vstorage->accumulated_raw_key_size_;
    accumulated_raw_value_size_ = ref_vstorage->accumulated_raw_value_size_;
    accumulated_num_non_deletions_ =
        ref_vstorage->accumulated_num_non_deletions_;
    accumulated_num_deletions_ = ref_vstorage->accumulated_num_deletions_;
    current_num_non_deletions_ = ref_vstorage->current_num_non_deletions_;
    current_num_deletions_ = ref_vstorage->current_num_deletions_;
    current_num_samples_ = ref_vstorage->current_num_samples_;
    oldest_snapshot_seqnum_ = ref_vstorage->oldest_snapshot_seqnum_;
  }
}

Version::Version(ColumnFamilyData* column_family_data, VersionSet* vset,
                 const EnvOptions& env_opt,
                 const MutableCFOptions mutable_cf_options,
                 uint64_t version_number)
    : env_(vset->env_),
      cfd_(column_family_data),
      info_log_((cfd_ == nullptr) ? nullptr : cfd_->ioptions()->info_log),
      db_statistics_((cfd_ == nullptr) ? nullptr
                                       : cfd_->ioptions()->statistics),
      table_cache_((cfd_ == nullptr) ? nullptr : cfd_->table_cache()),
      merge_operator_((cfd_ == nullptr) ? nullptr
                                        : cfd_->ioptions()->merge_operator),
      storage_info_(
          (cfd_ == nullptr) ? nullptr : &cfd_->internal_comparator(),
          (cfd_ == nullptr) ? nullptr : cfd_->user_comparator(),
          cfd_ == nullptr ? 0 : cfd_->NumberLevels(),
          cfd_ == nullptr ? kCompactionStyleLevel
                          : cfd_->ioptions()->compaction_style,
          (cfd_ == nullptr || cfd_->current() == nullptr)
              ? nullptr
              : cfd_->current()->storage_info(),
          cfd_ == nullptr ? false : cfd_->ioptions()->force_consistency_checks),
      vset_(vset),
      next_(this),
      prev_(this),
      refs_(0),
      env_options_(env_opt),
      mutable_cf_options_(mutable_cf_options),
      version_number_(version_number) {}

Status Version::inplace_decode(LazySlice* slice, LazySliceRep* rep) const {
  Slice user_key(reinterpret_cast<const char*>(rep->data[0]), rep->data[1]);
  uint64_t sequence = rep->data[2];
  uint64_t file_number = slice->file_number();
  auto dependence_map = storage_info_.dependence_map();
  assert(dependence_map.count(file_number) > 0);
  const FileMetaData* file_metadata = dependence_map.find(file_number)->second;
  bool value_found = false;
  SequenceNumber context_seq;
  GetContext get_context(cfd_->internal_comparator().user_comparator(), nullptr,
                         cfd_->ioptions()->info_log, db_statistics_,
                         GetContext::kNotFound, user_key, slice, &value_found,
                         nullptr, nullptr, nullptr, env_, &context_seq);
  IterKey iter_key;
  iter_key.SetInternalKey(user_key, sequence, kValueTypeForSeek);
  auto s = table_cache_->Get(ReadOptions(), cfd_->internal_comparator(),
                             *file_metadata, dependence_map,
                             iter_key.GetInternalKey(), &get_context,
                             mutable_cf_options_.prefix_extractor.get(),
                             nullptr, true);
  if (!s.ok()) {
    return s;
  }
  if (context_seq != sequence || (get_context.State() != GetContext::kFound &&
                                  get_context.State() != GetContext::kMerge)) {
    return Status::Corruption("Separate value get fail");
  }
  return Status::OK();
}

void Version::TransToCombined(const Slice& user_key, uint64_t sequence,
                              LazySlice& value) const {
  auto s = value.inplace_decode();
  if (!s.ok()) {
    value.reset(s);
    return;
  }
  uint64_t file_number = SeparateHelper::DecodeFileNumber(value);
  auto dependence_map = storage_info_.dependence_map();
  auto find = dependence_map.find(file_number);
  if (find == dependence_map.end()) {
    value.reset(Status::Corruption("Separate value dependence missing"));
  } else {
    value.reset(this, {reinterpret_cast<uint64_t>(user_key.data()),
                       user_key.size(), sequence, 0},
                find->second->fd.GetNumber());
  }
}

void Version::Get(const ReadOptions& read_options, const Slice& user_key,
                  const LookupKey& k, LazySlice* value, Status* status,
                  MergeContext* merge_context,
                  SequenceNumber* max_covering_tombstone_seq, bool* value_found,
                  bool* key_exists, SequenceNumber* seq,
                  ReadCallback* callback) {
  Slice ikey = k.internal_key();

  assert(status->ok() || status->IsMergeInProgress());

  if (key_exists != nullptr) {
    // will falsify below if not found
    *key_exists = true;
  }

  GetContext get_context(
      user_comparator(), merge_operator_, info_log_, db_statistics_,
      status->ok() ? GetContext::kNotFound : GetContext::kMerge, user_key,
      value, value_found, merge_context, this, max_covering_tombstone_seq,
      this->env_, seq, callback);

  FilePicker fp(
      storage_info_.files_, user_key, ikey, &storage_info_.level_files_brief_,
      storage_info_.num_non_empty_levels_, &storage_info_.file_indexer_,
      user_comparator(), internal_comparator());
  FdWithKeyRange* f = fp.GetNextFile();

  while (f != nullptr) {
    if (*max_covering_tombstone_seq > 0) {
      // The remaining files we look at will only contain covered keys, so we
      // stop here.
      break;
    }
    if (get_context.sample()) {
      sample_file_read_inc(f->file_metadata);
    }

    bool timer_enabled =
        GetPerfLevel() >= PerfLevel::kEnableTimeExceptForMutex &&
        get_perf_context()->per_level_perf_context_enabled;
    StopWatchNano timer(env_, timer_enabled /* auto_start */);
    *status = table_cache_->Get(
        read_options, *internal_comparator(), *f->file_metadata,
        storage_info_.dependence_map(), ikey, &get_context,
        mutable_cf_options_.prefix_extractor.get(),
        cfd_->internal_stats()->GetFileReadHist(fp.GetHitFileLevel()),
        IsFilterSkipped(static_cast<int>(fp.GetHitFileLevel()),
                        fp.IsHitFileLastInLevel()),
        fp.GetCurrentLevel());
    // TODO: examine the behavior for corrupted key
    if (timer_enabled) {
      PERF_COUNTER_BY_LEVEL_ADD(get_from_table_nanos, timer.ElapsedNanos(),
                                fp.GetCurrentLevel());
    }
    if (!status->ok()) {
      return;
    }

    // report the counters before returning
    if (get_context.State() != GetContext::kNotFound &&
        get_context.State() != GetContext::kMerge &&
        db_statistics_ != nullptr) {
      get_context.ReportCounters();
    }
    switch (get_context.State()) {
      case GetContext::kNotFound:
        // Keep searching in other files
        break;
      case GetContext::kMerge:
        // TODO: update per-level perfcontext user_key_return_count for kMerge
        break;
      case GetContext::kFound:
        if (fp.GetHitFileLevel() == 0) {
          RecordTick(db_statistics_, GET_HIT_L0);
        } else if (fp.GetHitFileLevel() == 1) {
          RecordTick(db_statistics_, GET_HIT_L1);
        } else if (fp.GetHitFileLevel() >= 2) {
          RecordTick(db_statistics_, GET_HIT_L2_AND_UP);
        }
        PERF_COUNTER_BY_LEVEL_ADD(user_key_return_count, 1, fp.GetHitFileLevel());
        return;
      case GetContext::kDeleted:
        // Use empty error message for speed
        *status = Status::NotFound();
        return;
      case GetContext::kCorrupt:
        *status = Status::Corruption("corrupted key for ", user_key);
        return;
    }
    f = fp.GetNextFile();
  }

  if (db_statistics_ != nullptr) {
    get_context.ReportCounters();
  }
  if (GetContext::kMerge == get_context.State()) {
    if (!merge_operator_) {
      *status = Status::InvalidArgument(
          "merge_operator is not properly initialized.");
      return;
    }
    // merge_operands are in saver and we hit the beginning of the key history
    // do a final merge of nullptr and operands;
    *status = MergeHelper::TimedFullMerge(
        merge_operator_, user_key, nullptr, merge_context->GetOperands(),
        value, info_log_, db_statistics_, env_, true);
    if (status->ok()) {
      value->pin_resource();
    }
  } else {
    if (key_exists != nullptr) {
      *key_exists = false;
    }
    *status = Status::NotFound(); // Use an empty error message for speed
  }
}

void Version::GetKey(const Slice& user_key, const Slice& ikey, Status* status,
                     ValueType* type, SequenceNumber* seq) {
  bool value_found;
  GetContext get_context(cfd_->internal_comparator().user_comparator(), nullptr,
                         cfd_->ioptions()->info_log, db_statistics_,
                         GetContext::kNotFound, user_key, nullptr, &value_found,
                         nullptr, nullptr, nullptr, env_, seq);
  ReadOptions options;

  FilePicker fp(
      storage_info_.files_, user_key, ikey, &storage_info_.level_files_brief_,
      storage_info_.num_non_empty_levels_, &storage_info_.file_indexer_,
      user_comparator(), internal_comparator());
  FdWithKeyRange* f = fp.GetNextFile();

  while (f != nullptr) {
    *status = table_cache_->Get(
        options, *internal_comparator(), *f->file_metadata,
        storage_info_.dependence_map(), ikey, &get_context,
        mutable_cf_options_.prefix_extractor.get(),
        nullptr, true, fp.GetCurrentLevel());
    if (!status->ok()) {
      return;
    }
    switch (get_context.State()) {
      case GetContext::kNotFound:
        break;
      case GetContext::kMerge:
        *type = get_context.is_index() ? kTypeMergeIndex : kTypeMerge;
        return;
      case GetContext::kFound:
        *type = get_context.is_index() ? kTypeValueIndex : kTypeValue;
        return;
      case GetContext::kDeleted:
        *status = Status::NotFound();
        return;
      case GetContext::kCorrupt:
        *status = Status::Corruption("corrupted key for ", user_key);
        return;
    }
    f = fp.GetNextFile();
  }
  *status = Status::NotFound();
}

bool Version::IsFilterSkipped(int level, bool is_file_last_in_level) {
  // Reaching the bottom level implies misses at all upper levels, so we'll
  // skip checking the filters when we predict a hit.
  return cfd_->ioptions()->optimize_filters_for_hits &&
         (level > 0 || is_file_last_in_level) &&
         level == storage_info_.num_non_empty_levels() - 1;
}

void VersionStorageInfo::GenerateLevelFilesBrief() {
  level_files_brief_.resize(num_non_empty_levels_);
  for (int level = 0; level < num_non_empty_levels_; level++) {
    DoGenerateLevelFilesBrief(
        &level_files_brief_[level], files_[level], &arena_);
  }
}

void Version::PrepareApply(
    const MutableCFOptions& mutable_cf_options,
    bool update_stats) {
  UpdateAccumulatedStats(update_stats);
  storage_info_.UpdateNumNonEmptyLevels();
  storage_info_.CalculateBaseBytes(*cfd_->ioptions(), mutable_cf_options);
  storage_info_.UpdateFilesByCompactionPri(cfd_->ioptions()->compaction_pri);
  storage_info_.GenerateFileIndexer();
  storage_info_.GenerateLevelFilesBrief();
  storage_info_.GenerateLevel0NonOverlapping();
  storage_info_.GenerateBottommostFiles();
}

bool Version::MaybeInitializeFileMetaData(FileMetaData* file_meta) {
  if (file_meta->init_stats_from_file ||
      file_meta->compensated_file_size > 0) {
    return false;
  }
  std::shared_ptr<const TableProperties> tp;
  Status s = GetTableProperties(&tp, file_meta);
  file_meta->init_stats_from_file = true;
  if (!s.ok()) {
    ROCKS_LOG_ERROR(vset_->db_options_->info_log,
                    "Unable to load table properties for file %" PRIu64
                    " --- %s\n",
                    file_meta->fd.GetNumber(), s.ToString().c_str());
    return false;
  }
  if (tp.get() == nullptr) return false;
  file_meta->num_entries = tp->num_entries;
  file_meta->num_deletions = tp->num_deletions;
  file_meta->raw_value_size = tp->raw_value_size;
  file_meta->raw_key_size = tp->raw_key_size;

  return true;
}

void VersionStorageInfo::UpdateAccumulatedStats(FileMetaData* file_meta) {
  assert(file_meta->init_stats_from_file);
  accumulated_file_size_ += file_meta->fd.GetFileSize();
  accumulated_raw_key_size_ += file_meta->raw_key_size;
  accumulated_raw_value_size_ += file_meta->raw_value_size;
  accumulated_num_non_deletions_ +=
      file_meta->num_entries - file_meta->num_deletions;
  accumulated_num_deletions_ += file_meta->num_deletions;

  current_num_non_deletions_ +=
      file_meta->num_entries - file_meta->num_deletions;
  current_num_deletions_ += file_meta->num_deletions;
  current_num_samples_++;
}

void VersionStorageInfo::RemoveCurrentStats(FileMetaData* file_meta) {
  if (file_meta->init_stats_from_file) {
    current_num_non_deletions_ -=
        file_meta->num_entries - file_meta->num_deletions;
    current_num_deletions_ -= file_meta->num_deletions;
    current_num_samples_--;
  }
}

void Version::UpdateAccumulatedStats(bool update_stats) {
  if (update_stats) {
    // maximum number of table properties loaded from files.
    const int kMaxInitCount = 20;
    int init_count = 0;
    // here only the first kMaxInitCount files which haven't been
    // initialized from file will be updated with num_deletions.
    // The motivation here is to cap the maximum I/O per Version creation.
    // The reason for choosing files from lower-level instead of higher-level
    // is that such design is able to propagate the initialization from
    // lower-level to higher-level:  When the num_deletions of lower-level
    // files are updated, it will make the lower-level files have accurate
    // compensated_file_size, making lower-level to higher-level compaction
    // will be triggered, which creates higher-level files whose num_deletions
    // will be updated here.
    for (int level = -1;
         level < storage_info_.num_levels_ && init_count < kMaxInitCount;
         ++level) {
      for (auto* file_meta : storage_info_.files_[level]) {
        if (MaybeInitializeFileMetaData(file_meta)) {
          // each FileMeta will be initialized only once.
          storage_info_.UpdateAccumulatedStats(file_meta);
          // when option "max_open_files" is -1, all the file metadata has
          // already been read, so MaybeInitializeFileMetaData() won't incur
          // any I/O cost. "max_open_files=-1" means that the table cache passed
          // to the VersionSet and then to the ColumnFamilySet has a size of
          // TableCache::kInfiniteCapacity
          if (vset_->GetColumnFamilySet()->get_table_cache()->GetCapacity() ==
              TableCache::kInfiniteCapacity) {
            continue;
          }
          if (++init_count >= kMaxInitCount) {
            break;
          }
        }
      }
    }
    // In case all sampled-files contain only deletion entries, then we
    // load the table-property of a file in higher-level to initialize
    // that value.
    // here use level start from num_levels for include depend files
    for (int level = storage_info_.num_levels_ - 1;
         storage_info_.accumulated_raw_value_size_ == 0 && level >= -1;
         --level) {
      for (int i = static_cast<int>(storage_info_.files_[level].size()) - 1;
           storage_info_.accumulated_raw_value_size_ == 0 && i >= 0; --i) {
        if (MaybeInitializeFileMetaData(storage_info_.files_[level][i])) {
          storage_info_.UpdateAccumulatedStats(storage_info_.files_[level][i]);
        }
      }
    }
  }

  storage_info_.ComputeCompensatedSizes();
}

void VersionStorageInfo::ComputeCompensatedSizes() {
  static const int kDeletionWeightOnCompaction = 2;
  uint64_t average_value_size = GetAverageValueSize();

  std::function<uint64_t(const FileMetaData*)> compute_compensated_size;
  auto compute_compensated_size_lambda =
      [this, average_value_size,
       &compute_compensated_size](const FileMetaData* f) {
        uint64_t compensated_file_size = f->fd.GetFileSize();
        // Here we only boost the size of deletion entries of a file only
        // when the number of deletion entries is greater than the number of
        // non-deletion entries in the file.  The motivation here is that in
        // a stable workload, the number of deletion entries should be roughly
        // equal to the number of non-deletion entries.  If we compensate the
        // size of deletion entries in a stable workload, the deletion
        // compensation logic might introduce unwanted effet which changes the
        // shape of LSM tree.
        if (f->prop.purpose == 0) {
          if (f->num_deletions * 2 >= f->num_entries) {
            compensated_file_size += (f->num_deletions * 2 - f->num_entries) *
                                     average_value_size *
                                     kDeletionWeightOnCompaction;
          }
        } else {
          for (auto file_number : f->prop.dependence) {
            auto find = dependence_map_.find(file_number);
            if (find == dependence_map_.end()) {
              // TODO log error
              continue;
            }
            compensated_file_size += compute_compensated_size(find->second);
          }
        }
        return compensated_file_size;
      };
  compute_compensated_size = std::ref(compute_compensated_size_lambda);

  // compute the compensated size
  for (int level = 0; level < num_levels_; level++) {
    for (auto* file_meta : files_[level]) {
      // Here we only compute compensated_file_size for those file_meta
      // which compensated_file_size is uninitialized (== 0). This is true only
      // for files that have been created right now and no other thread has
      // access to them. That's why we can safely mutate compensated_file_size.
      if (file_meta->compensated_file_size == 0) {
        file_meta->compensated_file_size =
            compute_compensated_size_lambda(file_meta);
      }
    }
  }
}

int VersionStorageInfo::MaxInputLevel() const {
  if (compaction_style_ == kCompactionStyleLevel) {
    return num_levels() - 2;
  }
  return 0;
}

int VersionStorageInfo::MaxOutputLevel(bool allow_ingest_behind) const {
  if (allow_ingest_behind) {
    assert(num_levels() > 1);
    return num_levels() - 2;
  }
  return num_levels() - 1;
}

void VersionStorageInfo::EstimateCompactionBytesNeeded(
    const MutableCFOptions& mutable_cf_options) {
  // Only implemented for level-based compaction
  if (compaction_style_ != kCompactionStyleLevel) {
    estimated_compaction_needed_bytes_ = 0;
    return;
  }

  // Start from Level 0, if level 0 qualifies compaction to level 1,
  // we estimate the size of compaction.
  // Then we move on to the next level and see whether it qualifies compaction
  // to the next level. The size of the level is estimated as the actual size
  // on the level plus the input bytes from the previous level if there is any.
  // If it exceeds, take the exceeded bytes as compaction input and add the size
  // of the compaction size to tatal size.
  // We keep doing it to Level 2, 3, etc, until the last level and return the
  // accumulated bytes.

  uint64_t bytes_compact_to_next_level = 0;
  uint64_t level_size = 0;
  for (auto* f : files_[0]) {
    level_size += f->fd.GetFileSize();
  }
  // Level 0
  bool level0_compact_triggered = false;
  if (static_cast<int>(files_[0].size()) >=
          mutable_cf_options.level0_file_num_compaction_trigger ||
      level_size >= mutable_cf_options.max_bytes_for_level_base) {
    level0_compact_triggered = true;
    estimated_compaction_needed_bytes_ = level_size;
    bytes_compact_to_next_level = level_size;
  } else {
    estimated_compaction_needed_bytes_ = 0;
  }

  // Level 1 and up.
  uint64_t bytes_next_level = 0;
  for (int level = base_level(); level <= MaxInputLevel(); level++) {
    level_size = 0;
    if (bytes_next_level > 0) {
#ifndef NDEBUG
      uint64_t level_size2 = 0;
      for (auto* f : files_[level]) {
        level_size2 += f->fd.GetFileSize();
      }
      assert(level_size2 == bytes_next_level);
#endif
      level_size = bytes_next_level;
      bytes_next_level = 0;
    } else {
      for (auto* f : files_[level]) {
        level_size += f->fd.GetFileSize();
      }
    }
    if (level == base_level() && level0_compact_triggered) {
      // Add base level size to compaction if level0 compaction triggered.
      estimated_compaction_needed_bytes_ += level_size;
    }
    // Add size added by previous compaction
    level_size += bytes_compact_to_next_level;
    bytes_compact_to_next_level = 0;
    uint64_t level_target = MaxBytesForLevel(level);
    if (level_size > level_target) {
      bytes_compact_to_next_level = level_size - level_target;
      // Estimate the actual compaction fan-out ratio as size ratio between
      // the two levels.

      assert(bytes_next_level == 0);
      if (level + 1 < num_levels_) {
        for (auto* f : files_[level + 1]) {
          bytes_next_level += f->fd.GetFileSize();
        }
      }
      if (bytes_next_level > 0) {
        assert(level_size > 0);
        estimated_compaction_needed_bytes_ += static_cast<uint64_t>(
            static_cast<double>(bytes_compact_to_next_level) *
            (static_cast<double>(bytes_next_level) /
                 static_cast<double>(level_size) +
             1));
      }
    }
  }
}

namespace {
uint32_t GetExpiredTtlFilesCount(const ImmutableCFOptions& ioptions,
                                 const MutableCFOptions& mutable_cf_options,
                                 const std::vector<FileMetaData*>& files) {
  uint32_t ttl_expired_files_count = 0;

  int64_t _current_time;
  auto status = ioptions.env->GetCurrentTime(&_current_time);
  if (status.ok()) {
    const uint64_t current_time = static_cast<uint64_t>(_current_time);
    for (auto f : files) {
      if (!f->being_compacted && f->fd.table_reader != nullptr &&
          f->fd.table_reader->GetTableProperties() != nullptr) {
        auto creation_time =
            f->fd.table_reader->GetTableProperties()->creation_time;
        if (creation_time > 0 &&
            creation_time < (current_time -
                             mutable_cf_options.compaction_options_fifo.ttl)) {
          ttl_expired_files_count++;
        }
      }
    }
  }
  return ttl_expired_files_count;
}
}  // anonymous namespace

void VersionStorageInfo::ComputeCompactionScore(
    const ImmutableCFOptions& immutable_cf_options,
    const MutableCFOptions& mutable_cf_options) {
  for (int level = 0; level <= MaxInputLevel(); level++) {
    double score;
    if (level == 0) {
      // We treat level-0 specially by bounding the number of files
      // instead of number of bytes for two reasons:
      //
      // (1) With larger write-buffer sizes, it is nice not to do too
      // many level-0 compactions.
      //
      // (2) The files in level-0 are merged on every read and
      // therefore we wish to avoid too many files when the individual
      // file size is small (perhaps because of a small write-buffer
      // setting, or very high compression ratios, or lots of
      // overwrites/deletions).
      int num_sorted_runs = 0;
      uint64_t total_size = 0;
      for (auto* f : files_[level]) {
        if (!f->being_compacted) {
          total_size += f->compensated_file_size;
          num_sorted_runs++;
        }
      }
      if (compaction_style_ == kCompactionStyleUniversal) {
        // For universal compaction, we use level0 score to indicate
        // compaction score for the whole DB. Adding other levels as if
        // they are L0 files.
        for (int i = 1; i < num_levels(); i++) {
          if (!files_[i].empty() && !files_[i][0]->being_compacted) {
            num_sorted_runs++;
          }
        }
      }

      if (compaction_style_ == kCompactionStyleFIFO) {
        score = static_cast<double>(total_size) /
                mutable_cf_options.compaction_options_fifo.max_table_files_size;
        if (mutable_cf_options.compaction_options_fifo.allow_compaction) {
          score = std::max(
              static_cast<double>(num_sorted_runs) /
                  mutable_cf_options.level0_file_num_compaction_trigger,
              score);
        }
        if (mutable_cf_options.compaction_options_fifo.ttl > 0) {
          score = std::max(
              static_cast<double>(GetExpiredTtlFilesCount(
                  immutable_cf_options, mutable_cf_options, files_[level])),
              score);
        }

      } else {
        score = static_cast<double>(num_sorted_runs) /
                mutable_cf_options.level0_file_num_compaction_trigger;
        if (compaction_style_ == kCompactionStyleLevel && num_levels() > 1) {
          // Level-based involves L0->L0 compactions that can lead to oversized
          // L0 files. Take into account size as well to avoid later giant
          // compactions to the base level.
          score = std::max(
              score, static_cast<double>(total_size) /
                     mutable_cf_options.max_bytes_for_level_base);
        }
      }
    } else {
      // Compute the ratio of current size to size limit.
      uint64_t level_bytes_no_compacting = 0;
      for (auto f : files_[level]) {
        if (!f->being_compacted) {
          level_bytes_no_compacting += f->compensated_file_size;
        }
      }
      score = static_cast<double>(level_bytes_no_compacting) /
              MaxBytesForLevel(level);
    }
    compaction_level_[level] = level;
    compaction_score_[level] = score;
  }

  // sort all the levels based on their score. Higher scores get listed
  // first. Use bubble sort because the number of entries are small.
  for (int i = 0; i < num_levels() - 2; i++) {
    for (int j = i + 1; j < num_levels() - 1; j++) {
      if (compaction_score_[i] < compaction_score_[j]) {
        double score = compaction_score_[i];
        int level = compaction_level_[i];
        compaction_score_[i] = compaction_score_[j];
        compaction_level_[i] = compaction_level_[j];
        compaction_score_[j] = score;
        compaction_level_[j] = level;
      }
    }
  }
  is_pick_fail_ = false;
  ComputeFilesMarkedForCompaction();
  ComputeBottommostFilesMarkedForCompaction();
  if (mutable_cf_options.ttl > 0) {
    ComputeExpiredTtlFiles(immutable_cf_options, mutable_cf_options.ttl);
  }
  EstimateCompactionBytesNeeded(mutable_cf_options);
}

void VersionStorageInfo::ComputeFilesMarkedForCompaction() {
  files_marked_for_compaction_.clear();
  int last_qualify_level = 0;

  // Do not include files from the last level with data
  // If table properties collector suggests a file on the last level,
  // we should not move it to a new level.
  for (int level = num_levels() - 1; level >= 1; level--) {
    if (!files_[level].empty()) {
      last_qualify_level = level - 1;
      break;
    }
  }

  for (int level = 0; level <= last_qualify_level; level++) {
    for (auto* f : files_[level]) {
      if (!f->being_compacted && f->marked_for_compaction) {
        files_marked_for_compaction_.emplace_back(level, f);
      }
    }
  }
}

void VersionStorageInfo::ComputeExpiredTtlFiles(
    const ImmutableCFOptions& ioptions, const uint64_t ttl) {
  assert(ttl > 0);

  expired_ttl_files_.clear();

  int64_t _current_time;
  auto status = ioptions.env->GetCurrentTime(&_current_time);
  if (!status.ok()) {
    return;
  }
  const uint64_t current_time = static_cast<uint64_t>(_current_time);

  for (int level = 0; level < num_levels() - 1; level++) {
    for (auto f : files_[level]) {
      if (!f->being_compacted && f->fd.table_reader != nullptr &&
          f->fd.table_reader->GetTableProperties() != nullptr) {
        auto creation_time =
            f->fd.table_reader->GetTableProperties()->creation_time;
        if (creation_time > 0 && creation_time < (current_time - ttl)) {
          expired_ttl_files_.emplace_back(level, f);
        }
      }
    }
  }
}

namespace {

// used to sort files by size
struct Fsize {
  size_t index;
  FileMetaData* file;
};

// Compator that is used to sort files based on their size
// In normal mode: descending size
bool CompareCompensatedSizeDescending(const Fsize& first, const Fsize& second) {
  return (first.file->compensated_file_size >
          second.file->compensated_file_size);
}
} // anonymous namespace

void VersionStorageInfo::AddFile(int level, FileMetaData* f, Logger* info_log) {
  auto* level_files = &files_[level];
  // Must not overlap
#ifndef NDEBUG
  if (level > 0 && !level_files->empty() &&
      internal_comparator_->Compare(level_files->back()->largest,
                                    f->smallest) >= 0) {
    auto* f2 = level_files->back();
    if (info_log != nullptr) {
      Error(info_log, "Adding new file %" PRIu64
                      " range (%s, %s) to level %d but overlapping "
                      "with existing file %" PRIu64 " %s %s",
            f->fd.GetNumber(), f->smallest.DebugString(true).c_str(),
            f->largest.DebugString(true).c_str(), level, f2->fd.GetNumber(),
            f2->smallest.DebugString(true).c_str(),
            f2->largest.DebugString(true).c_str());
      LogFlush(info_log);
    }
    assert(false);
  }
#else
  (void)info_log;
#endif
  f->refs++;
  level_files->push_back(f);
  if (level == -1) {
    dependence_map_.emplace(f->fd.GetNumber(), f);
    for (auto file_number : f->prop.inheritance_chain) {
      assert(dependence_map_.count(file_number) == 0);
      dependence_map_.emplace(file_number, f);
    }
    f->is_skip_gc = f->prop.purpose != 0;
  } else {
    if (f->prop.purpose != 0) {
      has_space_amplification_.emplace(level);
    }
    f->is_skip_gc = true;
  }
}

void VersionStorageInfo::ShrinkDependenceMap(
    void* arg, bool (*exists)(void*, FileMetaData*)) {
  for (auto it = dependence_map_.begin(); it != dependence_map_.end(); ) {
    if (exists(arg, it->second)) {
      ++it;
    } else {
      it = dependence_map_.erase(it);
    }
  }
}

// Version::PrepareApply() need to be called before calling the function, or
// following functions called:
// 1. UpdateNumNonEmptyLevels();
// 2. CalculateBaseBytes();
// 3. UpdateFilesByCompactionPri();
// 4. GenerateFileIndexer();
// 5. GenerateLevelFilesBrief();
// 6. GenerateLevel0NonOverlapping();
// 7. GenerateBottommostFiles();
void VersionStorageInfo::SetFinalized() {
  finalized_ = true;
#ifndef NDEBUG
  if (compaction_style_ != kCompactionStyleLevel) {
    // Not level based compaction.
    return;
  }
  assert(base_level_ < 0 || num_levels() == 1 ||
         (base_level_ >= 1 && base_level_ < num_levels()));
  // Verify all levels newer than base_level are empty except L0
  for (int level = 1; level < base_level(); level++) {
    assert(NumLevelBytes(level) == 0);
  }
  uint64_t max_bytes_prev_level = 0;
  for (int level = base_level(); level < num_levels() - 1; level++) {
    if (LevelFiles(level).size() == 0) {
      continue;
    }
    assert(MaxBytesForLevel(level) >= max_bytes_prev_level);
    max_bytes_prev_level = MaxBytesForLevel(level);
  }
  int num_empty_non_l0_level = 0;
  for (int level = 0; level < num_levels(); level++) {
    assert(LevelFiles(level).size() == 0 ||
           LevelFiles(level).size() == LevelFilesBrief(level).num_files);
    if (level > 0 && NumLevelBytes(level) > 0) {
      num_empty_non_l0_level++;
    }
    if (LevelFiles(level).size() > 0) {
      assert(level < num_non_empty_levels());
    }
  }
  assert(compaction_level_.size() > 0);
  assert(compaction_level_.size() == compaction_score_.size());
#endif
}

void VersionStorageInfo::UpdateNumNonEmptyLevels() {
  num_non_empty_levels_ = num_levels_;
  for (int i = num_levels_ - 1; i >= 0; i--) {
    if (files_[i].size() != 0) {
      return;
    } else {
      num_non_empty_levels_ = i;
    }
  }
}

namespace {
// Sort `temp` based on ratio of overlapping size over file size
void SortFileByOverlappingRatio(
    const InternalKeyComparator& icmp, const std::vector<FileMetaData*>& files,
    const std::vector<FileMetaData*>& next_level_files,
    std::vector<Fsize>* temp) {
  std::unordered_map<uint64_t, uint64_t> file_to_order;
  auto next_level_it = next_level_files.begin();

  for (auto& file : files) {
    uint64_t overlapping_bytes = 0;
    // Skip files in next level that is smaller than current file
    while (next_level_it != next_level_files.end() &&
           icmp.Compare((*next_level_it)->largest, file->smallest) < 0) {
      next_level_it++;
    }

    while (next_level_it != next_level_files.end() &&
           icmp.Compare((*next_level_it)->smallest, file->largest) < 0) {
      overlapping_bytes += (*next_level_it)->fd.file_size;

      if (icmp.Compare((*next_level_it)->largest, file->largest) > 0) {
        // next level file cross large boundary of current file.
        break;
      }
      next_level_it++;
    }

    assert(file->fd.file_size != 0);
    file_to_order[file->fd.GetNumber()] =
        overlapping_bytes * 1024u / file->fd.file_size;
  }

  std::sort(temp->begin(), temp->end(),
            [&](const Fsize& f1, const Fsize& f2) -> bool {
              return file_to_order[f1.file->fd.GetNumber()] <
                     file_to_order[f2.file->fd.GetNumber()];
            });
}
}  // namespace

void VersionStorageInfo::UpdateFilesByCompactionPri(
    CompactionPri compaction_pri) {
  if (compaction_style_ == kCompactionStyleNone ||
      compaction_style_ == kCompactionStyleFIFO ||
      compaction_style_ == kCompactionStyleUniversal) {
    // don't need this
    return;
  }
  // No need to sort the highest level because it is never compacted.
  for (int level = 0; level < num_levels() - 1; level++) {
    const std::vector<FileMetaData*>& files = files_[level];
    auto& files_by_compaction_pri = files_by_compaction_pri_[level];
    assert(files_by_compaction_pri.size() == 0);

    // populate a temp vector for sorting based on size
    std::vector<Fsize> temp(files.size());
    for (size_t i = 0; i < files.size(); i++) {
      temp[i].index = i;
      temp[i].file = files[i];
    }

    // sort the top number_of_files_to_sort_ based on file size
    size_t num = VersionStorageInfo::kNumberFilesToSort;
    if (num > temp.size()) {
      num = temp.size();
    }
    switch (compaction_pri) {
      case kByCompensatedSize:
        std::partial_sort(temp.begin(), temp.begin() + num, temp.end(),
                          CompareCompensatedSizeDescending);
        break;
      case kOldestLargestSeqFirst:
        std::sort(temp.begin(), temp.end(),
                  [](const Fsize& f1, const Fsize& f2) -> bool {
                    return f1.file->fd.largest_seqno <
                           f2.file->fd.largest_seqno;
                  });
        break;
      case kOldestSmallestSeqFirst:
        std::sort(temp.begin(), temp.end(),
                  [](const Fsize& f1, const Fsize& f2) -> bool {
                    return f1.file->fd.smallest_seqno <
                           f2.file->fd.smallest_seqno;
                  });
        break;
      case kMinOverlappingRatio:
        SortFileByOverlappingRatio(*internal_comparator_, files_[level],
                                   files_[level + 1], &temp);
        break;
      default:
        assert(false);
    }
    assert(temp.size() == files.size());

    // initialize files_by_compaction_pri_
    for (size_t i = 0; i < temp.size(); i++) {
      files_by_compaction_pri.push_back(static_cast<int>(temp[i].index));
    }
    next_file_to_compact_by_size_[level] = 0;
    assert(files_[level].size() == files_by_compaction_pri_[level].size());
  }
}

void VersionStorageInfo::GenerateLevel0NonOverlapping() {
  assert(!finalized_);
  level0_non_overlapping_ = true;
  if (level_files_brief_.size() == 0) {
    return;
  }

  // A copy of L0 files sorted by smallest key
  std::vector<FdWithKeyRange> level0_sorted_file(
      level_files_brief_[0].files,
      level_files_brief_[0].files + level_files_brief_[0].num_files);
  std::sort(level0_sorted_file.begin(), level0_sorted_file.end(),
            [this](const FdWithKeyRange& f1, const FdWithKeyRange& f2) -> bool {
              return (internal_comparator_->Compare(f1.smallest_key,
                                                    f2.smallest_key) < 0);
            });

  for (size_t i = 1; i < level0_sorted_file.size(); ++i) {
    FdWithKeyRange& f = level0_sorted_file[i];
    FdWithKeyRange& prev = level0_sorted_file[i - 1];
    if (internal_comparator_->Compare(prev.largest_key, f.smallest_key) >= 0) {
      level0_non_overlapping_ = false;
      break;
    }
  }
}

void VersionStorageInfo::GenerateBottommostFiles() {
  assert(!finalized_);
  assert(bottommost_files_.empty());
  for (size_t level = 0; level < level_files_brief_.size(); ++level) {
    for (size_t file_idx = 0; file_idx < level_files_brief_[level].num_files;
         ++file_idx) {
      const FdWithKeyRange& f = level_files_brief_[level].files[file_idx];
      int l0_file_idx;
      if (level == 0) {
        l0_file_idx = static_cast<int>(file_idx);
      } else {
        l0_file_idx = -1;
      }
      Slice smallest_user_key = ExtractUserKey(f.smallest_key);
      Slice largest_user_key = ExtractUserKey(f.largest_key);
      if (!RangeMightExistAfterSortedRun(smallest_user_key, largest_user_key,
                                         static_cast<int>(level),
                                         l0_file_idx)) {
        bottommost_files_.emplace_back(static_cast<int>(level),
                                       f.file_metadata);
      }
    }
  }
}

void VersionStorageInfo::UpdateOldestSnapshot(SequenceNumber seqnum) {
  assert(seqnum >= oldest_snapshot_seqnum_);
  oldest_snapshot_seqnum_ = seqnum;
  if (oldest_snapshot_seqnum_ > bottommost_files_mark_threshold_) {
    ComputeBottommostFilesMarkedForCompaction();
  }
}

void VersionStorageInfo::ComputeBottommostFilesMarkedForCompaction() {
  bottommost_files_marked_for_compaction_.clear();
  bottommost_files_mark_threshold_ = kMaxSequenceNumber;
  for (auto& level_and_file : bottommost_files_) {
    if (!level_and_file.second->being_compacted &&
        level_and_file.second->fd.largest_seqno != 0 &&
        level_and_file.second->num_deletions > 1) {
      // largest_seqno might be nonzero due to containing the final key in an
      // earlier compaction, whose seqnum we didn't zero out. Multiple deletions
      // ensures the file really contains deleted or overwritten keys.
      if (level_and_file.second->fd.largest_seqno < oldest_snapshot_seqnum_) {
        bottommost_files_marked_for_compaction_.push_back(level_and_file);
      } else {
        bottommost_files_mark_threshold_ =
            std::min(bottommost_files_mark_threshold_,
                     level_and_file.second->fd.largest_seqno);
      }
    }
  }
}

void Version::Ref() {
  ++refs_;
}

bool Version::Unref() {
  assert(refs_ >= 1);
  --refs_;
  if (refs_ == 0) {
    delete this;
    return true;
  }
  return false;
}

bool VersionStorageInfo::OverlapInLevel(int level,
                                        const Slice* smallest_user_key,
                                        const Slice* largest_user_key) {
  if (level >= num_non_empty_levels_) {
    // empty level, no overlap
    return false;
  }
  return SomeFileOverlapsRange(*internal_comparator_, (level > 0),
                               level_files_brief_[level], smallest_user_key,
                               largest_user_key);
}

// Store in "*inputs" all files in "level" that overlap [begin,end]
// If hint_index is specified, then it points to a file in the
// overlapping range.
// The file_index returns a pointer to any file in an overlapping range.
void VersionStorageInfo::GetOverlappingInputs(
    int level, const InternalKey* begin, const InternalKey* end,
    std::vector<FileMetaData*>* inputs, int hint_index, int* file_index,
    bool expand_range, InternalKey** next_smallest) const {
  if (level >= num_non_empty_levels_) {
    // this level is empty, no overlapping inputs
    return;
  }

  inputs->clear();
  if (file_index) {
    *file_index = -1;
  }
  const Comparator* user_cmp = user_comparator_;
  if (level > 0) {
    GetOverlappingInputsRangeBinarySearch(level, begin, end, inputs, hint_index,
                                          file_index, false, next_smallest);
    return;
  }

  if (next_smallest) {
    // next_smallest key only makes sense for non-level 0, where files are
    // non-overlapping
    *next_smallest = nullptr;
  }

  Slice user_begin, user_end;
  if (begin != nullptr) {
    user_begin = begin->user_key();
  }
  if (end != nullptr) {
    user_end = end->user_key();
  }

  // index stores the file index need to check.
  std::list<size_t> index;
  for (size_t i = 0; i < level_files_brief_[level].num_files; i++) {
    index.emplace_back(i);
  }

  while (!index.empty()) {
    bool found_overlapping_file = false;
    auto iter = index.begin();
    while (iter != index.end()) {
      FdWithKeyRange* f = &(level_files_brief_[level].files[*iter]);
      const Slice file_start = ExtractUserKey(f->smallest_key);
      const Slice file_limit = ExtractUserKey(f->largest_key);
      if (begin != nullptr && user_cmp->Compare(file_limit, user_begin) < 0) {
        // "f" is completely before specified range; skip it
        iter++;
      } else if (end != nullptr &&
                 user_cmp->Compare(file_start, user_end) > 0) {
        // "f" is completely after specified range; skip it
        iter++;
      } else {
        // if overlap
        inputs->emplace_back(files_[level][*iter]);
        found_overlapping_file = true;
        // record the first file index.
        if (file_index && *file_index == -1) {
          *file_index = static_cast<int>(*iter);
        }
        // the related file is overlap, erase to avoid checking again.
        iter = index.erase(iter);
        if (expand_range) {
          if (begin != nullptr &&
              user_cmp->Compare(file_start, user_begin) < 0) {
            user_begin = file_start;
          }
          if (end != nullptr && user_cmp->Compare(file_limit, user_end) > 0) {
            user_end = file_limit;
          }
        }
      }
    }
    // if all the files left are not overlap, break
    if (!found_overlapping_file) {
      break;
    }
  }
}

// Store in "*inputs" files in "level" that within range [begin,end]
// Guarantee a "clean cut" boundary between the files in inputs
// and the surrounding files and the maxinum number of files.
// This will ensure that no parts of a key are lost during compaction.
// If hint_index is specified, then it points to a file in the range.
// The file_index returns a pointer to any file in an overlapping range.
void VersionStorageInfo::GetCleanInputsWithinInterval(
    int level, const InternalKey* begin, const InternalKey* end,
    std::vector<FileMetaData*>* inputs, int hint_index, int* file_index) const {
  inputs->clear();
  if (file_index) {
    *file_index = -1;
  }
  if (level >= num_non_empty_levels_ || level == 0 ||
      level_files_brief_[level].num_files == 0) {
    // this level is empty, no inputs within range
    // also don't support clean input interval within L0
    return;
  }

  const auto& level_files = level_files_brief_[level];
  if (begin == nullptr) {
    begin = &level_files.files[0].file_metadata->smallest;
  }
  if (end == nullptr) {
    end = &level_files.files[level_files.num_files - 1].file_metadata->largest;
  }

  GetOverlappingInputsRangeBinarySearch(level, begin, end, inputs,
                                        hint_index, file_index,
                                        true /* within_interval */);
}

// Store in "*inputs" all files in "level" that overlap [begin,end]
// Employ binary search to find at least one file that overlaps the
// specified range. From that file, iterate backwards and
// forwards to find all overlapping files.
// if within_range is set, then only store the maximum clean inputs
// within range [begin, end]. "clean" means there is a boudnary
// between the files in "*inputs" and the surrounding files
void VersionStorageInfo::GetOverlappingInputsRangeBinarySearch(
    int level, const InternalKey* begin, const InternalKey* end,
    std::vector<FileMetaData*>* inputs, int hint_index, int* file_index,
    bool within_interval, InternalKey** next_smallest) const {
  assert(level > 0);
  int min = 0;
  int mid = 0;
  int max = static_cast<int>(files_[level].size()) - 1;
  bool foundOverlap = false;
  auto user_cmp = user_comparator_;

  // if the caller already knows the index of a file that has overlap,
  // then we can skip the binary search.
  if (hint_index != -1) {
    mid = hint_index;
    foundOverlap = true;
  }

  while (!foundOverlap && min <= max) {
    mid = (min + max) / 2;
    FdWithKeyRange* f = &(level_files_brief_[level].files[mid]);
    auto& smallest = f->file_metadata->smallest;
    auto& largest = f->file_metadata->largest;
    if ((!within_interval && sstableKeyCompare(user_cmp, begin, largest) > 0) ||
        (within_interval && sstableKeyCompare(user_cmp, begin, smallest) > 0)) {
      min = mid + 1;
    } else if ((!within_interval &&
                sstableKeyCompare(user_cmp, smallest, end) > 0) ||
               (within_interval &&
                sstableKeyCompare(user_cmp, largest, end) > 0)) {
      max = mid - 1;
    } else {
      foundOverlap = true;
      break;
    }
  }

  // If there were no overlapping files, return immediately.
  if (!foundOverlap) {
    if (next_smallest) {
      next_smallest = nullptr;
    }
    return;
  }
  // returns the index where an overlap is found
  if (file_index) {
    *file_index = mid;
  }

  int start_index, end_index;
  if (within_interval) {
    ExtendFileRangeWithinInterval(level, begin, end, mid,
                                  &start_index, &end_index);
  } else {
    ExtendFileRangeOverlappingInterval(level, begin, end, mid,
                                       &start_index, &end_index);
    assert(end_index >= start_index);
  }
  // insert overlapping files into vector
  for (int i = start_index; i <= end_index; i++) {
    inputs->push_back(files_[level][i]);
  }

  if (next_smallest != nullptr) {
    // Provide the next key outside the range covered by inputs
    if (++end_index < static_cast<int>(files_[level].size())) {
      **next_smallest = files_[level][end_index]->smallest;
    } else {
      *next_smallest = nullptr;
    }
  }
}

// Store in *start_index and *end_index the range of all files in
// "level" that overlap [begin,end]
// The mid_index specifies the index of at least one file that
// overlaps the specified range. From that file, iterate backward
// and forward to find all overlapping files.
// Use FileLevel in searching, make it faster
void VersionStorageInfo::ExtendFileRangeOverlappingInterval(
    int level, const InternalKey* begin, const InternalKey* end,
    unsigned int mid_index, int* start_index, int* end_index) const {
  auto user_cmp = user_comparator_;
  const FdWithKeyRange* files = level_files_brief_[level].files;
#ifndef NDEBUG
  {
    // assert that the file at mid_index overlaps with the range
    assert(mid_index < level_files_brief_[level].num_files);
    const FdWithKeyRange* f = &files[mid_index];
    auto& smallest = f->file_metadata->smallest;
    auto& largest = f->file_metadata->largest;
    if (sstableKeyCompare(user_cmp, begin, smallest) <= 0) {
      assert(sstableKeyCompare(user_cmp, smallest, end) <= 0);
    } else {
      // fprintf(stderr, "ExtendFileRangeOverlappingInterval\n%s - %s\n%s - %s\n%d %d\n",
      //         begin ? begin->DebugString().c_str() : "(null)",
      //         end ? end->DebugString().c_str() : "(null)",
      //         smallest->DebugString().c_str(),
      //         largest->DebugString().c_str(),
      //         sstableKeyCompare(user_cmp, smallest, begin),
      //         sstableKeyCompare(user_cmp, largest, begin));
      assert(sstableKeyCompare(user_cmp, begin, largest) <= 0);
    }
  }
#endif
  *start_index = mid_index + 1;
  *end_index = mid_index;
  int count __attribute__((__unused__));
  count = 0;

  // check backwards from 'mid' to lower indices
  for (int i = mid_index; i >= 0; i--) {
    const FdWithKeyRange* f = &files[i];
    auto& largest = f->file_metadata->largest;
    if (sstableKeyCompare(user_cmp, begin, largest) <= 0) {
      *start_index = i;
      assert((count++, true));
    } else {
      break;
    }
  }
  // check forward from 'mid+1' to higher indices
  for (unsigned int i = mid_index + 1;
       i < level_files_brief_[level].num_files; i++) {
    const FdWithKeyRange* f = &files[i];
    auto& smallest = f->file_metadata->smallest;
    if (sstableKeyCompare(user_cmp, smallest, end) <= 0) {
      assert((count++, true));
      *end_index = i;
    } else {
      break;
    }
  }
  assert(count == *end_index - *start_index + 1);
}

// Store in *start_index and *end_index the clean range of all files in
// "level" within [begin,end]
// The mid_index specifies the index of at least one file within
// the specified range. From that file, iterate backward
// and forward to find all overlapping files and then "shrink" to
// the clean range required.
// Use FileLevel in searching, make it faster
void VersionStorageInfo::ExtendFileRangeWithinInterval(
    int level, const InternalKey* begin, const InternalKey* end,
    unsigned int mid_index, int* start_index, int* end_index) const {
  assert(level != 0);
  auto* user_cmp = user_comparator_;
  const FdWithKeyRange* files = level_files_brief_[level].files;
#ifndef NDEBUG
  {
    // assert that the file at mid_index is within the range
    assert(mid_index < level_files_brief_[level].num_files);
    const FdWithKeyRange* f = &files[mid_index];
    auto& smallest = f->file_metadata->smallest;
    auto& largest = f->file_metadata->largest;
    assert(sstableKeyCompare(user_cmp, begin, smallest) <= 0 &&
           sstableKeyCompare(user_cmp, largest, end) <= 0);
  }
#endif
  ExtendFileRangeOverlappingInterval(level, begin, end, mid_index,
                                     start_index, end_index);
  int left = *start_index;
  int right = *end_index;
  // shrink from left to right
  while (left <= right) {
    auto& smallest = files[left].file_metadata->smallest;
    if (sstableKeyCompare(user_cmp, begin, smallest) > 0) {
      left++;
      continue;
    }
    if (left > 0) {  // If not first file
      auto& largest = files[left - 1].file_metadata->largest;
      if (sstableKeyCompare(user_cmp, smallest, largest) == 0) {
        left++;
        continue;
      }
    }
    break;
  }
  // shrink from right to left
  while (left <= right) {
    auto& largest = files[right].file_metadata->largest;
    if (sstableKeyCompare(user_cmp, largest, end) > 0) {
      right--;
      continue;
    }
    if (right < static_cast<int>(level_files_brief_[level].num_files) -
                    1) {  // If not the last file
      auto& smallest = files[right + 1].file_metadata->smallest;
      if (sstableKeyCompare(user_cmp, smallest, largest) == 0) {
        // The last user key in range overlaps with the next file's first key
        right--;
        continue;
      }
    }
    break;
  }

  *start_index = left;
  *end_index = right;
}

uint64_t VersionStorageInfo::NumLevelBytes(int level) const {
  assert(level >= 0);
  assert(level < num_levels());
  return TotalFileSize(files_[level]);
}

const char* VersionStorageInfo::LevelSummary(
    LevelSummaryStorage* scratch) const {
  int len = 0;
  if (compaction_style_ == kCompactionStyleLevel && num_levels() > 1) {
    assert(base_level_ < static_cast<int>(level_max_bytes_.size()));
    if (level_multiplier_ != 0.0) {
      len = snprintf(
          scratch->buffer, sizeof(scratch->buffer),
          "base level %d level multiplier %.2f max bytes base %" PRIu64 " ",
          base_level_, level_multiplier_, level_max_bytes_[base_level_]);
    }
  }
  len +=
      snprintf(scratch->buffer + len, sizeof(scratch->buffer) - len, "files[");
  for (int i = 0; i < num_levels(); i++) {
    int sz = sizeof(scratch->buffer) - len;
    int ret = snprintf(scratch->buffer + len, sz, "%d ", int(files_[i].size()));
    if (ret < 0 || ret >= sz) break;
    len += ret;
  }
  if (len > 0) {
    // overwrite the last space
    --len;
  }
  len += snprintf(scratch->buffer + len, sizeof(scratch->buffer) - len,
                  "] max score %.2f", compaction_score_[0]);

  if (!files_marked_for_compaction_.empty()) {
    snprintf(scratch->buffer + len, sizeof(scratch->buffer) - len,
             " (%" ROCKSDB_PRIszt " files need compaction)",
             files_marked_for_compaction_.size());
  }

  return scratch->buffer;
}

const char* VersionStorageInfo::LevelFileSummary(FileSummaryStorage* scratch,
                                                 int level) const {
  int len = snprintf(scratch->buffer, sizeof(scratch->buffer), "files_size[");
  for (const auto& f : files_[level]) {
    int sz = sizeof(scratch->buffer) - len;
    char sztxt[16];
    AppendHumanBytes(f->fd.GetFileSize(), sztxt, sizeof(sztxt));
    int ret = snprintf(scratch->buffer + len, sz,
                       "#%" PRIu64 "(seq=%" PRIu64 ",sz=%s,%d) ",
                       f->fd.GetNumber(), f->fd.smallest_seqno, sztxt,
                       static_cast<int>(f->being_compacted));
    if (ret < 0 || ret >= sz) {
      break;
    }
    len += ret;
  }
  // overwrite the last space (only if files_[level].size() is non-zero)
  if (files_[level].size() && len > 0) {
    --len;
  }
  snprintf(scratch->buffer + len, sizeof(scratch->buffer) - len, "]");
  return scratch->buffer;
}

int64_t VersionStorageInfo::MaxNextLevelOverlappingBytes() {
  uint64_t result = 0;
  std::vector<FileMetaData*> overlaps;
  for (int level = 1; level < num_levels() - 1; level++) {
    for (const auto& f : files_[level]) {
      GetOverlappingInputs(level + 1, &f->smallest, &f->largest, &overlaps);
      const uint64_t sum = TotalFileSize(overlaps);
      if (sum > result) {
        result = sum;
      }
    }
  }
  return result;
}

uint64_t VersionStorageInfo::MaxBytesForLevel(int level) const {
  // Note: the result for level zero is not really used since we set
  // the level-0 compaction threshold based on number of files.
  assert(level >= 0);
  assert(level < static_cast<int>(level_max_bytes_.size()));
  return level_max_bytes_[level];
}

void VersionStorageInfo::CalculateBaseBytes(const ImmutableCFOptions& ioptions,
                                            const MutableCFOptions& options) {
  // Special logic to set number of sorted runs.
  // It is to match the previous behavior when all files are in L0.
  int num_l0_count = static_cast<int>(files_[0].size());
  if (compaction_style_ == kCompactionStyleUniversal &&
      !options.enable_lazy_compaction) {
    // For universal compaction, we use level0 score to indicate
    // compaction score for the whole DB. Adding other levels as if
    // they are L0 files.
    for (int i = 1; i < num_levels(); i++) {
      if (!files_[i].empty()) {
        num_l0_count++;
      }
    }
  }
  set_l0_delay_trigger_count(num_l0_count);

  level_max_bytes_.resize(ioptions.num_levels);
  if (!ioptions.level_compaction_dynamic_level_bytes) {
    base_level_ = (ioptions.compaction_style == kCompactionStyleLevel) ? 1 : -1;

    // Calculate for static bytes base case
    for (int i = 0; i < ioptions.num_levels; ++i) {
      if (i == 0 && ioptions.compaction_style == kCompactionStyleUniversal) {
        level_max_bytes_[i] = options.max_bytes_for_level_base;
      } else if (i > 1) {
        level_max_bytes_[i] = MultiplyCheckOverflow(
            MultiplyCheckOverflow(level_max_bytes_[i - 1],
                                  options.max_bytes_for_level_multiplier),
            options.MaxBytesMultiplerAdditional(i - 1));
      } else {
        level_max_bytes_[i] = options.max_bytes_for_level_base;
      }
    }
  } else {
    uint64_t max_level_size = 0;

    int first_non_empty_level = -1;
    // Find size of non-L0 level of most data.
    // Cannot use the size of the last level because it can be empty or less
    // than previous levels after compaction.
    for (int i = 1; i < num_levels_; i++) {
      uint64_t total_size = 0;
      for (const auto& f : files_[i]) {
        total_size += f->fd.GetFileSize();
      }
      if (total_size > 0 && first_non_empty_level == -1) {
        first_non_empty_level = i;
      }
      if (total_size > max_level_size) {
        max_level_size = total_size;
      }
    }

    // Prefill every level's max bytes to disallow compaction from there.
    for (int i = 0; i < num_levels_; i++) {
      level_max_bytes_[i] = std::numeric_limits<uint64_t>::max();
    }

    if (max_level_size == 0) {
      // No data for L1 and up. L0 compacts to last level directly.
      // No compaction from L1+ needs to be scheduled.
      base_level_ = num_levels_ - 1;
    } else {
      uint64_t l0_size = 0;
      for (const auto& f : files_[0]) {
        l0_size += f->fd.GetFileSize();
      }

      uint64_t base_bytes_max =
          std::max(options.max_bytes_for_level_base, l0_size);
      uint64_t base_bytes_min = static_cast<uint64_t>(
          base_bytes_max / options.max_bytes_for_level_multiplier);

      // Try whether we can make last level's target size to be max_level_size
      uint64_t cur_level_size = max_level_size;
      for (int i = num_levels_ - 2; i >= first_non_empty_level; i--) {
        // Round up after dividing
        cur_level_size = static_cast<uint64_t>(
            cur_level_size / options.max_bytes_for_level_multiplier);
      }

      // Calculate base level and its size.
      uint64_t base_level_size;
      if (cur_level_size <= base_bytes_min) {
        // Case 1. If we make target size of last level to be max_level_size,
        // target size of the first non-empty level would be smaller than
        // base_bytes_min. We set it be base_bytes_min.
        base_level_size = base_bytes_min + 1U;
        base_level_ = first_non_empty_level;
        ROCKS_LOG_WARN(ioptions.info_log,
                       "More existing levels in DB than needed. "
                       "max_bytes_for_level_multiplier may not be guaranteed.");
      } else {
        // Find base level (where L0 data is compacted to).
        base_level_ = first_non_empty_level;
        while (base_level_ > 1 && cur_level_size > base_bytes_max) {
          --base_level_;
          cur_level_size = static_cast<uint64_t>(
              cur_level_size / options.max_bytes_for_level_multiplier);
        }
        if (cur_level_size > base_bytes_max) {
          // Even L1 will be too large
          assert(base_level_ == 1);
          base_level_size = base_bytes_max;
        } else {
          base_level_size = cur_level_size;
        }
      }

      level_multiplier_ = options.max_bytes_for_level_multiplier;
      assert(base_level_size > 0);
      if (l0_size > base_level_size &&
          (l0_size > options.max_bytes_for_level_base ||
           static_cast<int>(files_[0].size() / 2) >=
               options.level0_file_num_compaction_trigger)) {
        // We adjust the base level according to actual L0 size, and adjust
        // the level multiplier accordingly, when:
        //   1. the L0 size is larger than level size base, or
        //   2. number of L0 files reaches twice the L0->L1 compaction trigger
        // We don't do this otherwise to keep the LSM-tree structure stable
        // unless the L0 compation is backlogged.
        base_level_size = l0_size;
        if (base_level_ == num_levels_ - 1) {
          level_multiplier_ = 1.0;
        } else {
          level_multiplier_ = std::pow(
              static_cast<double>(max_level_size) /
                  static_cast<double>(base_level_size),
              1.0 / static_cast<double>(num_levels_ - base_level_ - 1));
        }
      }

      uint64_t level_size = base_level_size;
      for (int i = base_level_; i < num_levels_; i++) {
        if (i > base_level_) {
          level_size = MultiplyCheckOverflow(level_size, level_multiplier_);
        }
        // Don't set any level below base_bytes_max. Otherwise, the LSM can
        // assume an hourglass shape where L1+ sizes are smaller than L0. This
        // causes compaction scoring, which depends on level sizes, to favor L1+
        // at the expense of L0, which may fill up and stall.
        level_max_bytes_[i] = std::max(level_size, base_bytes_max);
      }
    }
  }
}

uint64_t VersionStorageInfo::EstimateLiveDataSize() const {
  // Estimate the live data size by adding up the size of the last level for all
  // key ranges. Note: Estimate depends on the ordering of files in level 0
  // because files in level 0 can be overlapping.
  uint64_t size = 0;

  auto ikey_lt = [this](InternalKey* x, InternalKey* y) {
    return internal_comparator_->Compare(*x, *y) < 0;
  };
  // (Ordered) map of largest keys in non-overlapping files
  std::map<InternalKey*, FileMetaData*, decltype(ikey_lt)> ranges(ikey_lt);

  for (int l = num_levels_ - 1; l >= -1; l--) {
    bool found_end = false;
    for (auto file : files_[l]) {
      // Find the first file where the largest key is larger than the smallest
      // key of the current file. If this file does not overlap with the
      // current file, none of the files in the map does. If there is
      // no potential overlap, we can safely insert the rest of this level
      // (if the level is not 0) into the map without checking again because
      // the elements in the level are sorted and non-overlapping.
      auto lb = (found_end && l != 0) ? ranges.end()
                                      : ranges.lower_bound(&file->smallest);
      found_end = (lb == ranges.end());
      if (found_end || internal_comparator_->Compare(
                           file->largest, (*lb).second->smallest) < 0) {
        ranges.emplace_hint(lb, &file->largest, file);
        size += file->fd.file_size;
      }
    }
  }
  return size;
}

bool VersionStorageInfo::RangeMightExistAfterSortedRun(
    const Slice& smallest_user_key, const Slice& largest_user_key,
    int last_level, int last_l0_idx) {
  assert((last_l0_idx != -1) == (last_level == 0));
  // TODO(ajkr): this preserves earlier behavior where we considered an L0 file
  // bottommost only if it's the oldest L0 file and there are no files on older
  // levels. It'd be better to consider it bottommost if there's no overlap in
  // older levels/files.
  if (last_level == 0 &&
      last_l0_idx != static_cast<int>(LevelFiles(0).size() - 1)) {
    return true;
  }

  // Checks whether there are files living beyond the `last_level`. If lower
  // levels have files, it checks for overlap between [`smallest_key`,
  // `largest_key`] and those files. Bottomlevel optimizations can be made if
  // there are no files in lower levels or if there is no overlap with the files
  // in the lower levels.
  for (int level = last_level + 1; level < num_levels(); level++) {
    // The range is not in the bottommost level if there are files in lower
    // levels when the `last_level` is 0 or if there are files in lower levels
    // which overlap with [`smallest_key`, `largest_key`].
    if (files_[level].size() > 0 &&
        (last_level == 0 ||
         OverlapInLevel(level, &smallest_user_key, &largest_user_key))) {
      return true;
    }
  }
  return false;
}

void Version::AddLiveFiles(std::vector<FileDescriptor>* live) {
  for (int level = -1; level < storage_info_.num_levels(); level++) {
    const std::vector<FileMetaData*>& files = storage_info_.files_[level];
    for (const auto& file : files) {
      live->push_back(file->fd);
    }
  }
}

std::string Version::DebugString(bool hex, bool print_stats) const {
  std::string r;
  for (int level = 0; level < storage_info_.num_levels_; level++) {
    // E.g.,
    //   --- level 1 ---
    //   17:123['a' .. 'd']
    //   20:43['e' .. 'g']
    //
    // if print_stats=true:
    //   17:123['a' .. 'd'](4096)
    r.append("--- level ");
    AppendNumberTo(&r, level);
    r.append(" --- version# ");
    AppendNumberTo(&r, version_number_);
    r.append(" ---\n");
    const std::vector<FileMetaData*>& files = storage_info_.files_[level];
    for (size_t i = 0; i < files.size(); i++) {
      r.push_back(' ');
      AppendNumberTo(&r, files[i]->fd.GetNumber());
      r.push_back(':');
      AppendNumberTo(&r, files[i]->fd.GetFileSize());
      r.append("[");
      r.append(files[i]->smallest.DebugString(hex));
      r.append(" .. ");
      r.append(files[i]->largest.DebugString(hex));
      r.append("]");
      if (print_stats) {
        r.append("(");
        r.append(ToString(
            files[i]->stats.num_reads_sampled.load(std::memory_order_relaxed)));
        r.append(")");
      }
      r.append("\n");
    }
  }
  return r;
}

// this is used to batch writes to the manifest file
struct VersionSet::ManifestWriter {
  Status status;
  bool done;
  InstrumentedCondVar cv;
  ColumnFamilyData* cfd;
  const MutableCFOptions mutable_cf_options;
  const autovector<VersionEdit*>& edit_list;

  explicit ManifestWriter(InstrumentedMutex* mu, ColumnFamilyData* _cfd,
                          const MutableCFOptions& cf_options,
                          const autovector<VersionEdit*>& e)
      : done(false),
        cv(mu),
        cfd(_cfd),
        mutable_cf_options(cf_options),
        edit_list(e) {}
};

VersionSet::VersionSet(const std::string& dbname,
                       const ImmutableDBOptions* _db_options,
                       const EnvOptions& storage_options,
                       bool seq_per_batch, Cache* table_cache,
                       WriteBufferManager* write_buffer_manager,
                       WriteController* write_controller)
    : column_family_set_(
          new ColumnFamilySet(dbname, _db_options, storage_options, table_cache,
                              write_buffer_manager, write_controller)),
      env_(_db_options->env),
      dbname_(dbname),
      db_options_(_db_options),
      next_file_number_(2),
      manifest_file_number_(0),  // Filled by Recover()
      options_file_number_(0),
      pending_manifest_file_number_(0),
      last_sequence_(0),
      last_allocated_sequence_(0),
      last_published_sequence_(0),
      prev_log_number_(0),
      current_version_number_(0),
      manifest_file_size_(0),
      seq_per_batch_(seq_per_batch),
      env_options_(storage_options) {}

void CloseTables(void* ptr, size_t) {
  TableReader* table_reader = reinterpret_cast<TableReader*>(ptr);
  table_reader->Close();
}

VersionSet::~VersionSet() {
  // we need to delete column_family_set_ because its destructor depends on
  // VersionSet
  Cache* table_cache = column_family_set_->get_table_cache();
  table_cache->ApplyToAllCacheEntries(&CloseTables, false /* thread_safe */);
  column_family_set_.reset();
  for (auto& file : obsolete_files_) {
    if (file.metadata->table_reader_handle) {
      table_cache->Release(file.metadata->table_reader_handle);
      TableCache::Evict(table_cache, file.metadata->fd.GetNumber());
    }
    file.DeleteMetadata();
  }
  obsolete_files_.clear();
}

void VersionSet::AppendVersion(ColumnFamilyData* column_family_data,
                               Version* v) {
  // compute new compaction score
  v->storage_info()->ComputeCompactionScore(
      *column_family_data->ioptions(),
      *column_family_data->GetLatestMutableCFOptions());

  // Mark v finalized
  v->storage_info_.SetFinalized();

  // Make "v" current
  assert(v->refs_ == 0);
  Version* current = column_family_data->current();
  assert(v != current);
  if (current != nullptr) {
    assert(current->refs_ > 0);
    current->Unref();
  }
  column_family_data->SetCurrent(v);
  v->Ref();

  // Append to linked list
  v->prev_ = column_family_data->dummy_versions()->prev_;
  v->next_ = column_family_data->dummy_versions();
  v->prev_->next_ = v;
  v->next_->prev_ = v;
}

Status VersionSet::ProcessManifestWrites(
    std::deque<ManifestWriter>& writers, InstrumentedMutex* mu,
    Directory* db_directory, bool new_descriptor_log,
    const ColumnFamilyOptions* new_cf_options) {
  assert(!writers.empty());
  ManifestWriter& first_writer = writers.front();
  ManifestWriter* last_writer = &first_writer;

  assert(!manifest_writers_.empty());
  assert(manifest_writers_.front() == &first_writer);

  autovector<VersionEdit*> batch_edits;
  autovector<Version*> versions;
  autovector<const MutableCFOptions*> mutable_cf_options_ptrs;
  std::vector<std::unique_ptr<BaseReferencedVersionBuilder>> builder_guards;

  if (first_writer.edit_list.front()->IsColumnFamilyManipulation()) {
    // No group commits for column family add or drop
    LogAndApplyCFHelper(first_writer.edit_list.front());
    batch_edits.push_back(first_writer.edit_list.front());
  } else {
    auto it = manifest_writers_.cbegin();
    size_t group_start = std::numeric_limits<size_t>::max();
    while (it != manifest_writers_.cend()) {
      if ((*it)->edit_list.front()->IsColumnFamilyManipulation()) {
        // no group commits for column family add or drop
        break;
      }
      last_writer = *(it++);
      assert(last_writer != nullptr);
      assert(last_writer->cfd != nullptr);
      if (last_writer->cfd->IsDropped()) {
        // If we detect a dropped CF at this point, and the corresponding
        // version edits belong to an atomic group, then we need to find out
        // the preceding version edits in the same atomic group, and update
        // their `remaining_entries_` member variable because we are NOT going
        // to write the version edits' of dropped CF to the MANIFEST. If we
        // don't update, then Recover can report corrupted atomic group because
        // the `remaining_entries_` do not match.
        if (!batch_edits.empty()) {
          if (batch_edits.back()->is_in_atomic_group_ &&
              batch_edits.back()->remaining_entries_ > 0) {
            assert(group_start < batch_edits.size());
            const auto& edit_list = last_writer->edit_list;
            size_t k = 0;
            while (k < edit_list.size()) {
              if (!edit_list[k]->is_in_atomic_group_) {
                break;
              } else if (edit_list[k]->remaining_entries_ == 0) {
                ++k;
                break;
              }
              ++k;
            }
            for (auto i = group_start; i < batch_edits.size(); ++i) {
              assert(static_cast<uint32_t>(k) <=
                     batch_edits.back()->remaining_entries_);
              batch_edits[i]->remaining_entries_ -= static_cast<uint32_t>(k);
            }
          }
        }
        continue;
      }
      // We do a linear search on versions because versions is small.
      // TODO(yanqin) maybe consider unordered_map
      Version* version = nullptr;
      VersionBuilder* builder = nullptr;
      for (int i = 0; i != static_cast<int>(versions.size()); ++i) {
        uint32_t cf_id = last_writer->cfd->GetID();
        if (versions[i]->cfd()->GetID() == cf_id) {
          version = versions[i];
          assert(!builder_guards.empty() &&
                 builder_guards.size() == versions.size());
          builder = builder_guards[i]->version_builder();
          TEST_SYNC_POINT_CALLBACK(
              "VersionSet::ProcessManifestWrites:SameColumnFamily", &cf_id);
          break;
        }
      }
      if (version == nullptr) {
        version = new Version(last_writer->cfd, this, env_options_,
                              last_writer->mutable_cf_options,
                              current_version_number_++);
        versions.push_back(version);
        mutable_cf_options_ptrs.push_back(&last_writer->mutable_cf_options);
        builder_guards.emplace_back(
            new BaseReferencedVersionBuilder(last_writer->cfd));
        builder = builder_guards.back()->version_builder();
      }
      assert(builder != nullptr);  // make checker happy
      for (const auto& e : last_writer->edit_list) {
        if (e->is_in_atomic_group_) {
          if (batch_edits.empty() || !batch_edits.back()->is_in_atomic_group_ ||
              (batch_edits.back()->is_in_atomic_group_ &&
               batch_edits.back()->remaining_entries_ == 0)) {
            group_start = batch_edits.size();
          }
        } else if (group_start != std::numeric_limits<size_t>::max()) {
          group_start = std::numeric_limits<size_t>::max();
        }
        LogAndApplyHelper(last_writer->cfd, builder, version, e, mu);
        batch_edits.push_back(e);
      }
    }
    for (int i = 0; i < static_cast<int>(versions.size()); ++i) {
      assert(!builder_guards.empty() &&
             builder_guards.size() == versions.size());
      auto* builder = builder_guards[i]->version_builder();
      builder->SaveTo(versions[i]->storage_info());
    }
  }

#ifndef NDEBUG
  // Verify that version edits of atomic groups have correct
  // remaining_entries_.
  size_t k = 0;
  while (k < batch_edits.size()) {
    while (k < batch_edits.size() && !batch_edits[k]->is_in_atomic_group_) {
      ++k;
    }
    if (k == batch_edits.size()) {
      break;
    }
    size_t i = k;
    while (i < batch_edits.size()) {
      if (!batch_edits[i]->is_in_atomic_group_) {
        break;
      }
      assert(i - k + batch_edits[i]->remaining_entries_ ==
             batch_edits[k]->remaining_entries_);
      if (batch_edits[i]->remaining_entries_ == 0) {
        ++i;
        break;
      }
      ++i;
    }
    assert(batch_edits[i - 1]->is_in_atomic_group_);
    assert(0 == batch_edits[i - 1]->remaining_entries_);
    std::vector<VersionEdit*> tmp;
    for (size_t j = k; j != i; ++j) {
      tmp.emplace_back(batch_edits[j]);
    }
    TEST_SYNC_POINT_CALLBACK(
        "VersionSet::ProcessManifestWrites:CheckOneAtomicGroup", &tmp);
    k = i;
  }
#endif  // NDEBUG

  uint64_t new_manifest_file_size = 0;
  Status s;

  assert(pending_manifest_file_number_ == 0);
  if (!descriptor_log_ ||
      manifest_file_size_ > db_options_->max_manifest_file_size) {
    pending_manifest_file_number_ = NewFileNumber();
    batch_edits.back()->SetNextFile(next_file_number_.load());
    new_descriptor_log = true;
  } else {
    pending_manifest_file_number_ = manifest_file_number_;
  }

  if (new_descriptor_log) {
    // if we are writing out new snapshot make sure to persist max column
    // family.
    if (column_family_set_->GetMaxColumnFamily() > 0) {
      first_writer.edit_list.front()->SetMaxColumnFamily(
          column_family_set_->GetMaxColumnFamily());
    }
  }

  {
    EnvOptions opt_env_opts = env_->OptimizeForManifestWrite(env_options_);
    mu->Unlock();

    TEST_SYNC_POINT("VersionSet::LogAndApply:WriteManifest");
    if (!first_writer.edit_list.front()->IsColumnFamilyManipulation() &&
        column_family_set_->get_table_cache()->GetCapacity() ==
            TableCache::kInfiniteCapacity) {
      for (int i = 0; i < static_cast<int>(versions.size()); ++i) {
        assert(!builder_guards.empty() &&
               builder_guards.size() == versions.size());
        assert(!mutable_cf_options_ptrs.empty() &&
               builder_guards.size() == versions.size());
        ColumnFamilyData* cfd = versions[i]->cfd_;
        builder_guards[i]->version_builder()->LoadTableHandlers(
            cfd->internal_stats(), cfd->ioptions()->optimize_filters_for_hits,
            true /* prefetch_index_and_filter_in_cache */,
            mutable_cf_options_ptrs[i]->prefix_extractor.get());
      }
    }

    // This is fine because everything inside of this block is serialized --
    // only one thread can be here at the same time
    if (new_descriptor_log) {
      // create new manifest file
      ROCKS_LOG_INFO(db_options_->info_log, "Creating manifest %" PRIu64 "\n",
                     pending_manifest_file_number_);
      std::string descriptor_fname =
          DescriptorFileName(dbname_, pending_manifest_file_number_);
      std::unique_ptr<WritableFile> descriptor_file;
      s = NewWritableFile(env_, descriptor_fname, &descriptor_file,
                          opt_env_opts);
      if (s.ok()) {
        descriptor_file->SetPreallocationBlockSize(
            db_options_->manifest_preallocation_size);

        std::unique_ptr<WritableFileWriter> file_writer(new WritableFileWriter(
            std::move(descriptor_file), descriptor_fname, opt_env_opts, nullptr,
            db_options_->listeners));
        descriptor_log_.reset(
            new log::Writer(std::move(file_writer), 0, false));
        s = WriteSnapshot(descriptor_log_.get());
      }
    }

    if (!first_writer.edit_list.front()->IsColumnFamilyManipulation()) {
      for (int i = 0; i < static_cast<int>(versions.size()); ++i) {
        versions[i]->PrepareApply(*mutable_cf_options_ptrs[i], true);
      }
    }

    // Write new records to MANIFEST log
    if (s.ok()) {
      for (auto& e : batch_edits) {
        std::string record;
        if (!e->EncodeTo(&record)) {
          s = Status::Corruption("Unable to encode VersionEdit:" +
                                 e->DebugString(true));
          break;
        }
        TEST_KILL_RANDOM("VersionSet::LogAndApply:BeforeAddRecord",
                         rocksdb_kill_odds * REDUCE_ODDS2);
        s = descriptor_log_->AddRecord(record);
        if (!s.ok()) {
          break;
        }
      }
      if (s.ok()) {
        s = SyncManifest(env_, db_options_, descriptor_log_->file());
      }
      if (!s.ok()) {
        ROCKS_LOG_ERROR(db_options_->info_log, "MANIFEST write %s\n",
                        s.ToString().c_str());
      }
    }

    // If we just created a new descriptor file, install it by writing a
    // new CURRENT file that points to it.
    if (s.ok() && new_descriptor_log) {
      s = SetCurrentFile(env_, dbname_, pending_manifest_file_number_,
                         db_directory);
    }

    if (s.ok()) {
      // find offset in manifest file where this version is stored.
      new_manifest_file_size = descriptor_log_->file()->GetFileSize();
    }

    if (first_writer.edit_list.front()->is_column_family_drop_) {
      TEST_SYNC_POINT("VersionSet::LogAndApply::ColumnFamilyDrop:0");
      TEST_SYNC_POINT("VersionSet::LogAndApply::ColumnFamilyDrop:1");
      TEST_SYNC_POINT("VersionSet::LogAndApply::ColumnFamilyDrop:2");
    }

    LogFlush(db_options_->info_log);
    TEST_SYNC_POINT("VersionSet::LogAndApply:WriteManifestDone");
    mu->Lock();
  }

  // Append the old manifest file to the obsolete_manifest_ list to be deleted
  // by PurgeObsoleteFiles later.
  if (s.ok() && new_descriptor_log) {
    obsolete_manifests_.emplace_back(
        DescriptorFileName("", manifest_file_number_));
  }

  // Install the new versions
  if (s.ok()) {
    if (first_writer.edit_list.front()->is_column_family_add_) {
      assert(batch_edits.size() == 1);
      assert(new_cf_options != nullptr);
      CreateColumnFamily(*new_cf_options, first_writer.edit_list.front());
    } else if (first_writer.edit_list.front()->is_column_family_drop_) {
      assert(batch_edits.size() == 1);
      first_writer.cfd->SetDropped();
      if (first_writer.cfd->Unref()) {
        delete first_writer.cfd;
      }
    } else {
      // Each version in versions corresponds to a column family.
      // For each column family, update its log number indicating that logs
      // with number smaller than this should be ignored.
      for (const auto version : versions) {
        uint64_t max_log_number_in_batch = 0;
        uint32_t cf_id = version->cfd_->GetID();
        for (const auto& e : batch_edits) {
          if (e->has_log_number_ && e->column_family_ == cf_id) {
            max_log_number_in_batch =
                std::max(max_log_number_in_batch, e->log_number_);
          }
        }
        if (max_log_number_in_batch != 0) {
          assert(version->cfd_->GetLogNumber() <= max_log_number_in_batch);
          version->cfd_->SetLogNumber(max_log_number_in_batch);
        }
      }

      uint64_t last_min_log_number_to_keep = 0;
      for (auto& e : batch_edits) {
        if (e->has_min_log_number_to_keep_) {
          last_min_log_number_to_keep =
              std::max(last_min_log_number_to_keep, e->min_log_number_to_keep_);
        }
      }

      if (last_min_log_number_to_keep != 0) {
        // Should only be set in 2PC mode.
        MarkMinLogNumberToKeep2PC(last_min_log_number_to_keep);
      }

      for (int i = 0; i < static_cast<int>(versions.size()); ++i) {
        ColumnFamilyData* cfd = versions[i]->cfd_;
        AppendVersion(cfd, versions[i]);
      }
    }
    manifest_file_number_ = pending_manifest_file_number_;
    manifest_file_size_ = new_manifest_file_size;
    prev_log_number_ = first_writer.edit_list.front()->prev_log_number_;
  } else {
    std::string version_edits;
    for (auto& e : batch_edits) {
      version_edits += ("\n" + e->DebugString(true));
    }
    ROCKS_LOG_ERROR(db_options_->info_log,
                    "Error in committing version edit to MANIFEST: %s",
                    version_edits.c_str());
    for (auto v : versions) {
      delete v;
    }
    if (new_descriptor_log) {
      ROCKS_LOG_INFO(db_options_->info_log,
                     "Deleting manifest %" PRIu64 " current manifest %" PRIu64
                     "\n",
                     manifest_file_number_, pending_manifest_file_number_);
      descriptor_log_.reset();
      env_->DeleteFile(
          DescriptorFileName(dbname_, pending_manifest_file_number_));
    }
  }

  pending_manifest_file_number_ = 0;

  // wake up all the waiting writers
  while (true) {
    ManifestWriter* ready = manifest_writers_.front();
    manifest_writers_.pop_front();
    bool need_signal = true;
    for (const auto& w : writers) {
      if (&w == ready) {
        need_signal = false;
        break;
      }
    }
    ready->status = s;
    ready->done = true;
    if (need_signal) {
      ready->cv.Signal();
    }
    if (ready == last_writer) {
      break;
    }
  }
  if (!manifest_writers_.empty()) {
    manifest_writers_.front()->cv.Signal();
  }
  return s;
}

// 'datas' is gramatically incorrect. We still use this notation is to indicate
// that this variable represents a collection of column_family_data.
Status VersionSet::LogAndApply(
    const autovector<ColumnFamilyData*>& column_family_datas,
    const autovector<const MutableCFOptions*>& mutable_cf_options_list,
    const autovector<autovector<VersionEdit*>>& edit_lists,
    InstrumentedMutex* mu, Directory* db_directory, bool new_descriptor_log,
    const ColumnFamilyOptions* new_cf_options) {
  mu->AssertHeld();
  int num_edits = 0;
  for (const auto& elist : edit_lists) {
    num_edits += static_cast<int>(elist.size());
  }
  if (num_edits == 0) {
    return Status::OK();
  } else if (num_edits > 1) {
#ifndef NDEBUG
    for (const auto& edit_list : edit_lists) {
      for (const auto& edit : edit_list) {
        assert(!edit->IsColumnFamilyManipulation());
      }
    }
#endif /* ! NDEBUG */
  }

  int num_cfds = static_cast<int>(column_family_datas.size());
  if (num_cfds == 1 && column_family_datas[0] == nullptr) {
    assert(edit_lists.size() == 1 && edit_lists[0].size() == 1);
    assert(edit_lists[0][0]->is_column_family_add_);
    assert(new_cf_options != nullptr);
  }
  std::deque<ManifestWriter> writers;
  if (num_cfds > 0) {
    assert(static_cast<size_t>(num_cfds) == mutable_cf_options_list.size());
    assert(static_cast<size_t>(num_cfds) == edit_lists.size());
  }
  for (int i = 0; i < num_cfds; ++i) {
    writers.emplace_back(mu, column_family_datas[i],
                         *mutable_cf_options_list[i], edit_lists[i]);
    manifest_writers_.push_back(&writers[i]);
  }
  assert(!writers.empty());
  ManifestWriter& first_writer = writers.front();
  while (!first_writer.done && &first_writer != manifest_writers_.front()) {
    first_writer.cv.Wait();
  }
  if (first_writer.done) {
    // All non-CF-manipulation operations can be grouped together and committed
    // to MANIFEST. They should all have finished. The status code is stored in
    // the first manifest writer.
#ifndef NDEBUG
    for (const auto& writer : writers) {
      assert(writer.done);
    }
#endif /* !NDEBUG */
    return first_writer.status;
  }

  int num_undropped_cfds = 0;
  for (auto cfd : column_family_datas) {
    // if cfd == nullptr, it is a column family add.
    if (cfd == nullptr || !cfd->IsDropped()) {
      ++num_undropped_cfds;
    }
  }
  if (0 == num_undropped_cfds) {
    // TODO (yanqin) maybe use a different status code to denote column family
    // drop other than OK and ShutdownInProgress
    for (int i = 0; i != num_cfds; ++i) {
      manifest_writers_.pop_front();
    }
    // Notify new head of manifest write queue.
    if (!manifest_writers_.empty()) {
      manifest_writers_.front()->cv.Signal();
    }
    return Status::ShutdownInProgress();
  }

  return ProcessManifestWrites(writers, mu, db_directory, new_descriptor_log,
                               new_cf_options);
}

void VersionSet::LogAndApplyCFHelper(VersionEdit* edit) {
  assert(edit->IsColumnFamilyManipulation());
  edit->SetNextFile(next_file_number_.load());
  // The log might have data that is not visible to memtbale and hence have not
  // updated the last_sequence_ yet. It is also possible that the log has is
  // expecting some new data that is not written yet. Since LastSequence is an
  // upper bound on the sequence, it is ok to record
  // last_allocated_sequence_ as the last sequence.
  edit->SetLastSequence(db_options_->two_write_queues ? last_allocated_sequence_
                                                      : last_sequence_);
  if (edit->is_column_family_drop_) {
    // if we drop column family, we have to make sure to save max column family,
    // so that we don't reuse existing ID
    edit->SetMaxColumnFamily(column_family_set_->GetMaxColumnFamily());
  }
}

void VersionSet::LogAndApplyHelper(ColumnFamilyData* cfd,
                                   VersionBuilder* builder, Version* /*v*/,
                                   VersionEdit* edit, InstrumentedMutex* mu) {
#ifdef NDEBUG
  (void)cfd;
#endif
  mu->AssertHeld();
  assert(!edit->IsColumnFamilyManipulation());

  if (edit->has_log_number_) {
    assert(edit->log_number_ >= cfd->GetLogNumber());
    assert(edit->log_number_ < next_file_number_.load());
  }

  if (!edit->has_prev_log_number_) {
    edit->SetPrevLogNumber(prev_log_number_);
  }
  edit->SetNextFile(next_file_number_.load());
  // The log might have data that is not visible to memtbale and hence have not
  // updated the last_sequence_ yet. It is also possible that the log has is
  // expecting some new data that is not written yet. Since LastSequence is an
  // upper bound on the sequence, it is ok to record
  // last_allocated_sequence_ as the last sequence.
  edit->SetLastSequence(db_options_->two_write_queues ? last_allocated_sequence_
                                                      : last_sequence_);

  builder->Apply(edit);
}

Status VersionSet::ApplyOneVersionEdit(
    VersionEdit& edit,
    const std::unordered_map<std::string, ColumnFamilyOptions>& name_to_options,
    std::unordered_map<int, std::string>& column_families_not_found,
    std::unordered_map<uint32_t, BaseReferencedVersionBuilder*>& builders,
    bool* have_log_number, uint64_t* /* log_number */,
    bool* have_prev_log_number, uint64_t* previous_log_number,
    bool* have_next_file, uint64_t* next_file, bool* have_last_sequence,
    SequenceNumber* last_sequence, uint64_t* min_log_number_to_keep,
    uint32_t* max_column_family) {
  // Not found means that user didn't supply that column
  // family option AND we encountered column family add
  // record. Once we encounter column family drop record,
  // we will delete the column family from
  // column_families_not_found.
  bool cf_in_not_found = (column_families_not_found.find(edit.column_family_) !=
                          column_families_not_found.end());
  // in builders means that user supplied that column family
  // option AND that we encountered column family add record
  bool cf_in_builders = builders.find(edit.column_family_) != builders.end();

  // they can't both be true
  assert(!(cf_in_not_found && cf_in_builders));

  ColumnFamilyData* cfd = nullptr;

  if (edit.is_column_family_add_) {
    if (cf_in_builders || cf_in_not_found) {
      return Status::Corruption(
          "Manifest adding the same column family twice: " +
          edit.column_family_name_);
    }
    auto cf_options = name_to_options.find(edit.column_family_name_);
    if (cf_options == name_to_options.end()) {
      column_families_not_found.insert(
          {edit.column_family_, edit.column_family_name_});
    } else {
      cfd = CreateColumnFamily(cf_options->second, &edit);
      cfd->set_initialized();
      builders.insert(
          {edit.column_family_, new BaseReferencedVersionBuilder(cfd)});
    }
  } else if (edit.is_column_family_drop_) {
    if (cf_in_builders) {
      auto builder = builders.find(edit.column_family_);
      assert(builder != builders.end());
      delete builder->second;
      builders.erase(builder);
      cfd = column_family_set_->GetColumnFamily(edit.column_family_);
      assert(cfd != nullptr);
      if (cfd->Unref()) {
        delete cfd;
        cfd = nullptr;
      } else {
        // who else can have reference to cfd!?
        assert(false);
      }
    } else if (cf_in_not_found) {
      column_families_not_found.erase(edit.column_family_);
    } else {
      return Status::Corruption(
          "Manifest - dropping non-existing column family");
    }
  } else if (!cf_in_not_found) {
    if (!cf_in_builders) {
      return Status::Corruption(
          "Manifest record referencing unknown column family");
    }

    cfd = column_family_set_->GetColumnFamily(edit.column_family_);
    // this should never happen since cf_in_builders is true
    assert(cfd != nullptr);

    // if it is not column family add or column family drop,
    // then it's a file add/delete, which should be forwarded
    // to builder
    auto builder = builders.find(edit.column_family_);
    assert(builder != builders.end());
    builder->second->version_builder()->Apply(&edit);
  }

  if (cfd != nullptr) {
    if (edit.has_log_number_) {
      if (cfd->GetLogNumber() > edit.log_number_) {
        ROCKS_LOG_WARN(
            db_options_->info_log,
            "MANIFEST corruption detected, but ignored - Log numbers in "
            "records NOT monotonically increasing");
      } else {
        cfd->SetLogNumber(edit.log_number_);
        *have_log_number = true;
      }
    }
    if (edit.has_comparator_ &&
        edit.comparator_ != cfd->user_comparator()->Name()) {
      return Status::InvalidArgument(
          cfd->user_comparator()->Name(),
          "does not match existing comparator " + edit.comparator_);
    }
  }

  if (edit.has_prev_log_number_) {
    *previous_log_number = edit.prev_log_number_;
    *have_prev_log_number = true;
  }

  if (edit.has_next_file_number_) {
    *next_file = edit.next_file_number_;
    *have_next_file = true;
  }

  if (edit.has_max_column_family_) {
    *max_column_family = edit.max_column_family_;
  }

  if (edit.has_min_log_number_to_keep_) {
    *min_log_number_to_keep =
        std::max(*min_log_number_to_keep, edit.min_log_number_to_keep_);
  }

  if (edit.has_last_sequence_) {
    *last_sequence = edit.last_sequence_;
    *have_last_sequence = true;
  }
  return Status::OK();
}

Status VersionSet::Recover(
    const std::vector<ColumnFamilyDescriptor>& column_families,
    bool read_only) {
  std::unordered_map<std::string, ColumnFamilyOptions> cf_name_to_options;
  for (auto cf : column_families) {
    cf_name_to_options.insert({cf.name, cf.options});
  }
  // keeps track of column families in manifest that were not found in
  // column families parameters. if those column families are not dropped
  // by subsequent manifest records, Recover() will return failure status
  std::unordered_map<int, std::string> column_families_not_found;

  // Read "CURRENT" file, which contains a pointer to the current manifest file
  std::string manifest_filename;
  Status s = ReadFileToString(
      env_, CurrentFileName(dbname_), &manifest_filename);
  if (!s.ok()) {
    return s;
  }
  if (manifest_filename.empty() ||
      manifest_filename.back() != '\n') {
    return Status::Corruption("CURRENT file does not end with newline");
  }
  // remove the trailing '\n'
  manifest_filename.resize(manifest_filename.size() - 1);
  FileType type;
  bool parse_ok =
      ParseFileName(manifest_filename, &manifest_file_number_, &type);
  if (!parse_ok || type != kDescriptorFile) {
    return Status::Corruption("CURRENT file corrupted");
  }

  ROCKS_LOG_INFO(db_options_->info_log, "Recovering from manifest file: %s\n",
                 manifest_filename.c_str());

  manifest_filename = dbname_ + "/" + manifest_filename;
  std::unique_ptr<SequentialFileReader> manifest_file_reader;
  {
    std::unique_ptr<SequentialFile> manifest_file;
    s = env_->NewSequentialFile(manifest_filename, &manifest_file,
                                env_->OptimizeForManifestRead(env_options_));
    if (!s.ok()) {
      return s;
    }
    manifest_file_reader.reset(
        new SequentialFileReader(std::move(manifest_file), manifest_filename));
  }
  uint64_t current_manifest_file_size;
  s = env_->GetFileSize(manifest_filename, &current_manifest_file_size);
  if (!s.ok()) {
    return s;
  }

  bool have_log_number = false;
  bool have_prev_log_number = false;
  bool have_next_file = false;
  bool have_last_sequence = false;
  uint64_t next_file = 0;
  uint64_t last_sequence = 0;
  uint64_t log_number = 0;
  uint64_t previous_log_number = 0;
  uint32_t max_column_family = 0;
  uint64_t min_log_number_to_keep = 0;
  std::unordered_map<uint32_t, BaseReferencedVersionBuilder*> builders;

  // add default column family
  auto default_cf_iter = cf_name_to_options.find(kDefaultColumnFamilyName);
  if (default_cf_iter == cf_name_to_options.end()) {
    return Status::InvalidArgument("Default column family not specified");
  }
  VersionEdit default_cf_edit;
  default_cf_edit.AddColumnFamily(kDefaultColumnFamilyName);
  default_cf_edit.SetColumnFamily(0);
  ColumnFamilyData* default_cfd =
      CreateColumnFamily(default_cf_iter->second, &default_cf_edit);
  // In recovery, nobody else can access it, so it's fine to set it to be
  // initialized earlier.
  default_cfd->set_initialized();
  builders.insert({0, new BaseReferencedVersionBuilder(default_cfd)});

  {
    VersionSet::LogReporter reporter;
    reporter.status = &s;
    log::Reader reader(nullptr, std::move(manifest_file_reader), &reporter,
                       true /* checksum */, 0 /* log_number */,
                       false /* retry_after_eof */);
    Slice record;
    std::string scratch;
    std::vector<VersionEdit> replay_buffer;
    size_t num_entries_decoded = 0;
    while (reader.ReadRecord(&record, &scratch) && s.ok()) {
      VersionEdit edit;
      s = edit.DecodeFrom(record);
      if (!s.ok()) {
        break;
      }

      if (edit.is_in_atomic_group_) {
        if (replay_buffer.empty()) {
          replay_buffer.resize(edit.remaining_entries_ + 1);
          TEST_SYNC_POINT_CALLBACK("VersionSet::Recover:FirstInAtomicGroup",
                                   &edit);
        }
        ++num_entries_decoded;
        if (num_entries_decoded + edit.remaining_entries_ !=
            static_cast<uint32_t>(replay_buffer.size())) {
          TEST_SYNC_POINT_CALLBACK(
              "VersionSet::Recover:IncorrectAtomicGroupSize", &edit);
          s = Status::Corruption("corrupted atomic group");
          break;
        }
        replay_buffer[num_entries_decoded - 1] = std::move(edit);
        if (num_entries_decoded == replay_buffer.size()) {
          TEST_SYNC_POINT_CALLBACK("VersionSet::Recover:LastInAtomicGroup",
                                   &edit);
          for (auto& e : replay_buffer) {
            s = ApplyOneVersionEdit(
                e, cf_name_to_options, column_families_not_found, builders,
                &have_log_number, &log_number, &have_prev_log_number,
                &previous_log_number, &have_next_file, &next_file,
                &have_last_sequence, &last_sequence, &min_log_number_to_keep,
                &max_column_family);
            if (!s.ok()) {
              break;
            }
          }
          replay_buffer.clear();
          num_entries_decoded = 0;
        }
        TEST_SYNC_POINT("VersionSet::Recover:AtomicGroup");
      } else {
        if (!replay_buffer.empty()) {
          TEST_SYNC_POINT_CALLBACK(
              "VersionSet::Recover:AtomicGroupMixedWithNormalEdits", &edit);
          s = Status::Corruption("corrupted atomic group");
          break;
        }
        s = ApplyOneVersionEdit(
            edit, cf_name_to_options, column_families_not_found, builders,
            &have_log_number, &log_number, &have_prev_log_number,
            &previous_log_number, &have_next_file, &next_file,
            &have_last_sequence, &last_sequence, &min_log_number_to_keep,
            &max_column_family);
      }
      if (!s.ok()) {
        break;
      }
    }
  }

  if (s.ok()) {
    if (!have_next_file) {
      s = Status::Corruption("no meta-nextfile entry in descriptor");
    } else if (!have_log_number) {
      s = Status::Corruption("no meta-lognumber entry in descriptor");
    } else if (!have_last_sequence) {
      s = Status::Corruption("no last-sequence-number entry in descriptor");
    }

    if (!have_prev_log_number) {
      previous_log_number = 0;
    }

    column_family_set_->UpdateMaxColumnFamily(max_column_family);

    // When reading DB generated using old release, min_log_number_to_keep=0.
    // All log files will be scanned for potential prepare entries.
    MarkMinLogNumberToKeep2PC(min_log_number_to_keep);
    MarkFileNumberUsed(previous_log_number);
    MarkFileNumberUsed(log_number);
  }

  // there were some column families in the MANIFEST that weren't specified
  // in the argument. This is OK in read_only mode
  if (read_only == false && !column_families_not_found.empty()) {
    std::string list_of_not_found;
    for (const auto& cf : column_families_not_found) {
      list_of_not_found += ", " + cf.second;
    }
    list_of_not_found = list_of_not_found.substr(2);
    s = Status::InvalidArgument(
        "You have to open all column families. Column families not opened: " +
        list_of_not_found);
  }

  if (s.ok()) {
    for (auto cfd : *column_family_set_) {
      assert(builders.count(cfd->GetID()) > 0);
      auto* builder = builders[cfd->GetID()]->version_builder();
      if (!builder->CheckConsistencyForNumLevels()) {
        s = Status::InvalidArgument(
            "db has more levels than options.num_levels");
        break;
      }
    }
  }

  if (s.ok()) {
    for (auto cfd : *column_family_set_) {
      if (cfd->IsDropped()) {
        continue;
      }
      if (read_only) {
        cfd->table_cache()->SetTablesAreImmortal();
      }
      assert(cfd->initialized());
      auto builders_iter = builders.find(cfd->GetID());
      assert(builders_iter != builders.end());
      auto* builder = builders_iter->second->version_builder();

      if (GetColumnFamilySet()->get_table_cache()->GetCapacity() ==
          TableCache::kInfiniteCapacity) {
        // unlimited table cache. Pre-load table handle now.
        // Need to do it out of the mutex.
        builder->LoadTableHandlers(
            cfd->internal_stats(), db_options_->max_file_opening_threads,
            false /* prefetch_index_and_filter_in_cache */,
            cfd->GetLatestMutableCFOptions()->prefix_extractor.get());
      }

      Version* v = new Version(cfd, this, env_options_,
                               *cfd->GetLatestMutableCFOptions(),
                               current_version_number_++);
      builder->SaveTo(v->storage_info());

      // Install recovered version
      v->PrepareApply(*cfd->GetLatestMutableCFOptions(),
                      !(db_options_->skip_stats_update_on_db_open));
      AppendVersion(cfd, v);
    }

    manifest_file_size_ = current_manifest_file_size;
    next_file_number_.store(next_file + 1);
    last_allocated_sequence_ = last_sequence;
    last_published_sequence_ = last_sequence;
    last_sequence_ = last_sequence;
    prev_log_number_ = previous_log_number;

    ROCKS_LOG_INFO(
        db_options_->info_log,
        "Recovered from manifest file:%s succeeded,"
        "manifest_file_number is %lu, next_file_number is %lu, "
        "last_sequence is %lu, log_number is %lu,"
        "prev_log_number is %lu,"
        "max_column_family is %u,"
        "min_log_number_to_keep is %lu\n",
        manifest_filename.c_str(), (unsigned long)manifest_file_number_,
        (unsigned long)next_file_number_.load(), (unsigned long)last_sequence_,
        (unsigned long)log_number, (unsigned long)prev_log_number_,
        column_family_set_->GetMaxColumnFamily(), min_log_number_to_keep_2pc());

    for (auto cfd : *column_family_set_) {
      if (cfd->IsDropped()) {
        continue;
      }
      ROCKS_LOG_INFO(db_options_->info_log,
                     "Column family [%s] (ID %u), log number is %" PRIu64 "\n",
                     cfd->GetName().c_str(), cfd->GetID(), cfd->GetLogNumber());
    }
  }

  for (auto& builder : builders) {
    delete builder.second;
  }

  return s;
}

Status VersionSet::ListColumnFamilies(std::vector<std::string>* column_families,
                                      const std::string& dbname, Env* env) {
  // these are just for performance reasons, not correcntes,
  // so we're fine using the defaults
  EnvOptions soptions;
  // Read "CURRENT" file, which contains a pointer to the current manifest file
  std::string current;
  Status s = ReadFileToString(env, CurrentFileName(dbname), &current);
  if (!s.ok()) {
    return s;
  }
  if (current.empty() || current[current.size() - 1] != '\n') {
    return Status::Corruption("CURRENT file does not end with newline");
  }
  current.resize(current.size() - 1);

  std::string dscname = dbname + "/" + current;

  std::unique_ptr<SequentialFileReader> file_reader;
  {
    std::unique_ptr<SequentialFile> file;
    s = env->NewSequentialFile(dscname, &file, soptions);
    if (!s.ok()) {
      return s;
  }
  file_reader.reset(new SequentialFileReader(std::move(file), dscname));
  }

  std::map<uint32_t, std::string> column_family_names;
  // default column family is always implicitly there
  column_family_names.insert({0, kDefaultColumnFamilyName});
  VersionSet::LogReporter reporter;
  reporter.status = &s;
  log::Reader reader(nullptr, std::move(file_reader), &reporter,
                     true /* checksum */, 0 /* log_number */,
                     false /* retry_after_eof */);
  Slice record;
  std::string scratch;
  while (reader.ReadRecord(&record, &scratch) && s.ok()) {
    VersionEdit edit;
    s = edit.DecodeFrom(record);
    if (!s.ok()) {
      break;
    }
    if (edit.is_column_family_add_) {
      if (column_family_names.find(edit.column_family_) !=
          column_family_names.end()) {
        s = Status::Corruption("Manifest adding the same column family twice");
        break;
      }
      column_family_names.insert(
          {edit.column_family_, edit.column_family_name_});
    } else if (edit.is_column_family_drop_) {
      if (column_family_names.find(edit.column_family_) ==
          column_family_names.end()) {
        s = Status::Corruption(
            "Manifest - dropping non-existing column family");
        break;
      }
      column_family_names.erase(edit.column_family_);
    }
  }

  column_families->clear();
  if (s.ok()) {
    for (const auto& iter : column_family_names) {
      column_families->push_back(iter.second);
    }
  }

  return s;
}

#ifndef ROCKSDB_LITE
Status VersionSet::ReduceNumberOfLevels(const std::string& dbname,
                                        const Options* options,
                                        const EnvOptions& env_options,
                                        int new_levels) {
  if (new_levels <= 1) {
    return Status::InvalidArgument(
        "Number of levels needs to be bigger than 1");
  }

  ImmutableDBOptions db_options(*options);
  ColumnFamilyOptions cf_options(*options);
  std::shared_ptr<Cache> tc(NewLRUCache(options->max_open_files - 10,
                                        options->table_cache_numshardbits));
  WriteController wc(options->delayed_write_rate);
  WriteBufferManager wb(options->db_write_buffer_size);
  const bool seq_per_batch = false;
  VersionSet versions(dbname, &db_options, env_options,
                      seq_per_batch, tc.get(), &wb, &wc);
  Status status;

  std::vector<ColumnFamilyDescriptor> dummy;
  ColumnFamilyDescriptor dummy_descriptor(kDefaultColumnFamilyName,
                                          ColumnFamilyOptions(*options));
  dummy.push_back(dummy_descriptor);
  status = versions.Recover(dummy);
  if (!status.ok()) {
    return status;
  }

  Version* current_version =
      versions.GetColumnFamilySet()->GetDefault()->current();
  auto* vstorage = current_version->storage_info();
  int current_levels = vstorage->num_levels();

  if (current_levels <= new_levels) {
    return Status::OK();
  }

  // Make sure there are file only on one level from
  // (new_levels-1) to (current_levels-1)
  int first_nonempty_level = -1;
  int first_nonempty_level_filenum = 0;
  for (int i = new_levels - 1; i < current_levels; i++) {
    int file_num = vstorage->NumLevelFiles(i);
    if (file_num != 0) {
      if (first_nonempty_level < 0) {
        first_nonempty_level = i;
        first_nonempty_level_filenum = file_num;
      } else {
        char msg[255];
        snprintf(msg, sizeof(msg),
                 "Found at least two levels containing files: "
                 "[%d:%d],[%d:%d].\n",
                 first_nonempty_level, first_nonempty_level_filenum, i,
                 file_num);
        return Status::InvalidArgument(msg);
      }
    }
  }

  // we need to allocate an array with the old number of levels size to
  // avoid SIGSEGV in WriteSnapshot()
  // however, all levels bigger or equal to new_levels will be empty
  std::vector<FileMetaData*>* new_files_list =
      new std::vector<FileMetaData*>[current_levels + 1];
  ++new_files_list;
  for (int i = -1; i < new_levels - 1; i++) {
    new_files_list[i] = vstorage->LevelFiles(i);
  }

  if (first_nonempty_level > 0) {
    new_files_list[new_levels - 1] = vstorage->LevelFiles(first_nonempty_level);
  }

  delete[] --vstorage->files_;
  vstorage->files_ = new_files_list;
  vstorage->num_levels_ = new_levels;

  MutableCFOptions mutable_cf_options(*options);
  VersionEdit ve;
  InstrumentedMutex dummy_mutex;
  InstrumentedMutexLock l(&dummy_mutex);
  return versions.LogAndApply(
      versions.GetColumnFamilySet()->GetDefault(),
      mutable_cf_options, &ve, &dummy_mutex, nullptr, true);
}

Status VersionSet::DumpManifest(Options& options, std::string& dscname,
                                bool verbose, bool hex, bool json) {
  // Open the specified manifest file.
  std::unique_ptr<SequentialFileReader> file_reader;
  Status s;
  {
    std::unique_ptr<SequentialFile> file;
    s = options.env->NewSequentialFile(
        dscname, &file, env_->OptimizeForManifestRead(env_options_));
    if (!s.ok()) {
      return s;
    }
    file_reader.reset(new SequentialFileReader(std::move(file), dscname));
  }

  bool have_prev_log_number = false;
  bool have_next_file = false;
  bool have_last_sequence = false;
  uint64_t next_file = 0;
  uint64_t last_sequence = 0;
  uint64_t previous_log_number = 0;
  int count = 0;
  std::unordered_map<uint32_t, std::string> comparators;
  std::unordered_map<uint32_t, BaseReferencedVersionBuilder*> builders;

  // add default column family
  VersionEdit default_cf_edit;
  default_cf_edit.AddColumnFamily(kDefaultColumnFamilyName);
  default_cf_edit.SetColumnFamily(0);
  ColumnFamilyData* default_cfd =
      CreateColumnFamily(ColumnFamilyOptions(options), &default_cf_edit);
  builders.insert({0, new BaseReferencedVersionBuilder(default_cfd)});

  {
    VersionSet::LogReporter reporter;
    reporter.status = &s;
    log::Reader reader(nullptr, std::move(file_reader), &reporter,
                       true /* checksum */, 0 /* log_number */,
                       false /* retry_after_eof */);
    Slice record;
    std::string scratch;
    while (reader.ReadRecord(&record, &scratch) && s.ok()) {
      VersionEdit edit;
      s = edit.DecodeFrom(record);
      if (!s.ok()) {
        break;
      }

      // Write out each individual edit
      if (verbose && !json) {
        printf("%s\n", edit.DebugString(hex).c_str());
      } else if (json) {
        printf("%s\n", edit.DebugJSON(count, hex).c_str());
      }
      count++;

      bool cf_in_builders =
          builders.find(edit.column_family_) != builders.end();

      if (edit.has_comparator_) {
        comparators.insert({edit.column_family_, edit.comparator_});
      }

      ColumnFamilyData* cfd = nullptr;

      if (edit.is_column_family_add_) {
        if (cf_in_builders) {
          s = Status::Corruption(
              "Manifest adding the same column family twice");
          break;
        }
        cfd = CreateColumnFamily(ColumnFamilyOptions(options), &edit);
        cfd->set_initialized();
        builders.insert(
            {edit.column_family_, new BaseReferencedVersionBuilder(cfd)});
      } else if (edit.is_column_family_drop_) {
        if (!cf_in_builders) {
          s = Status::Corruption(
              "Manifest - dropping non-existing column family");
          break;
        }
        auto builder_iter = builders.find(edit.column_family_);
        delete builder_iter->second;
        builders.erase(builder_iter);
        comparators.erase(edit.column_family_);
        cfd = column_family_set_->GetColumnFamily(edit.column_family_);
        assert(cfd != nullptr);
        cfd->Unref();
        delete cfd;
        cfd = nullptr;
      } else {
        if (!cf_in_builders) {
          s = Status::Corruption(
              "Manifest record referencing unknown column family");
          break;
        }

        cfd = column_family_set_->GetColumnFamily(edit.column_family_);
        // this should never happen since cf_in_builders is true
        assert(cfd != nullptr);

        // if it is not column family add or column family drop,
        // then it's a file add/delete, which should be forwarded
        // to builder
        auto builder = builders.find(edit.column_family_);
        assert(builder != builders.end());
        builder->second->version_builder()->Apply(&edit);
      }

      if (cfd != nullptr && edit.has_log_number_) {
        cfd->SetLogNumber(edit.log_number_);
      }


      if (edit.has_prev_log_number_) {
        previous_log_number = edit.prev_log_number_;
        have_prev_log_number = true;
      }

      if (edit.has_next_file_number_) {
        next_file = edit.next_file_number_;
        have_next_file = true;
      }

      if (edit.has_last_sequence_) {
        last_sequence = edit.last_sequence_;
        have_last_sequence = true;
      }

      if (edit.has_max_column_family_) {
        column_family_set_->UpdateMaxColumnFamily(edit.max_column_family_);
      }

      if (edit.has_min_log_number_to_keep_) {
        MarkMinLogNumberToKeep2PC(edit.min_log_number_to_keep_);
      }
    }
  }
  file_reader.reset();

  if (s.ok()) {
    if (!have_next_file) {
      s = Status::Corruption("no meta-nextfile entry in descriptor");
      printf("no meta-nextfile entry in descriptor");
    } else if (!have_last_sequence) {
      printf("no last-sequence-number entry in descriptor");
      s = Status::Corruption("no last-sequence-number entry in descriptor");
    }

    if (!have_prev_log_number) {
      previous_log_number = 0;
    }
  }

  if (s.ok()) {
    for (auto cfd : *column_family_set_) {
      if (cfd->IsDropped()) {
        continue;
      }
      auto builders_iter = builders.find(cfd->GetID());
      assert(builders_iter != builders.end());
      auto builder = builders_iter->second->version_builder();

      Version* v = new Version(cfd, this, env_options_,
                               *cfd->GetLatestMutableCFOptions(),
                               current_version_number_++);
      builder->SaveTo(v->storage_info());
      v->PrepareApply(*cfd->GetLatestMutableCFOptions(), false);

      printf("--------------- Column family \"%s\"  (ID %u) --------------\n",
             cfd->GetName().c_str(), (unsigned int)cfd->GetID());
      printf("log number: %lu\n", (unsigned long)cfd->GetLogNumber());
      auto comparator = comparators.find(cfd->GetID());
      if (comparator != comparators.end()) {
        printf("comparator: %s\n", comparator->second.c_str());
      } else {
        printf("comparator: <NO COMPARATOR>\n");
      }
      printf("%s \n", v->DebugString(hex).c_str());
      delete v;
    }

    // Free builders
    for (auto& builder : builders) {
      delete builder.second;
    }

    next_file_number_.store(next_file + 1);
    last_allocated_sequence_ = last_sequence;
    last_published_sequence_ = last_sequence;
    last_sequence_ = last_sequence;
    prev_log_number_ = previous_log_number;

    printf(
        "next_file_number %lu last_sequence "
        "%lu  prev_log_number %lu max_column_family %u min_log_number_to_keep "
        "%" PRIu64 "\n",
        (unsigned long)next_file_number_.load(), (unsigned long)last_sequence,
        (unsigned long)previous_log_number,
        column_family_set_->GetMaxColumnFamily(), min_log_number_to_keep_2pc());
  }

  return s;
}
#endif  // ROCKSDB_LITE

void VersionSet::MarkFileNumberUsed(uint64_t number) {
  // only called during recovery and repair which are single threaded, so this
  // works because there can't be concurrent calls
  if (next_file_number_.load(std::memory_order_relaxed) <= number) {
    next_file_number_.store(number + 1, std::memory_order_relaxed);
  }
}

// Called only either from ::LogAndApply which is protected by mutex or during
// recovery which is single-threaded.
void VersionSet::MarkMinLogNumberToKeep2PC(uint64_t number) {
  if (min_log_number_to_keep_2pc_.load(std::memory_order_relaxed) < number) {
    min_log_number_to_keep_2pc_.store(number, std::memory_order_relaxed);
  }
}

Status VersionSet::WriteSnapshot(log::Writer* log) {
  // TODO: Break up into multiple records to reduce memory usage on recovery?

  // WARNING: This method doesn't hold a mutex!!

  // This is done without DB mutex lock held, but only within single-threaded
  // LogAndApply. Column family manipulations can only happen within LogAndApply
  // (the same single thread), so we're safe to iterate.
  for (auto cfd : *column_family_set_) {
    if (cfd->IsDropped()) {
      continue;
    }
    assert(cfd->initialized());
    {
      // Store column family info
      VersionEdit edit;
      if (cfd->GetID() != 0) {
        // default column family is always there,
        // no need to explicitly write it
        edit.AddColumnFamily(cfd->GetName());
        edit.SetColumnFamily(cfd->GetID());
      }
      edit.SetComparatorName(
          cfd->internal_comparator().user_comparator()->Name());
      std::string record;
      if (!edit.EncodeTo(&record)) {
        return Status::Corruption(
            "Unable to Encode VersionEdit:" + edit.DebugString(true));
      }
      Status s = log->AddRecord(record);
      if (!s.ok()) {
        return s;
      }
    }

    {
      // Save files
      VersionEdit edit;
      edit.SetColumnFamily(cfd->GetID());

      for (int level = -1; level < cfd->NumberLevels(); level++) {
        for (const auto& f :
             cfd->current()->storage_info()->LevelFiles(level)) {
          edit.AddFile(level, f->fd.GetNumber(), f->fd.GetPathId(),
                       f->fd.GetFileSize(), f->smallest, f->largest,
                       f->fd.smallest_seqno, f->fd.largest_seqno,
                       f->num_antiquation, f->marked_for_compaction, f->prop);
        }
      }
      edit.SetLogNumber(cfd->GetLogNumber());
      std::string record;
      if (!edit.EncodeTo(&record)) {
        return Status::Corruption(
            "Unable to Encode VersionEdit:" + edit.DebugString(true));
      }
      Status s = log->AddRecord(record);
      if (!s.ok()) {
        return s;
      }
    }
  }

  return Status::OK();
}

// TODO(aekmekji): in CompactionJob::GenSubcompactionBoundaries(), this
// function is called repeatedly with consecutive pairs of slices. For example
// if the slice list is [a, b, c, d] this function is called with arguments
// (a,b) then (b,c) then (c,d). Knowing this, an optimization is possible where
// we avoid doing binary search for the keys b and c twice and instead somehow
// maintain state of where they first appear in the files.
uint64_t VersionSet::ApproximateSize(Version* v, const Slice& start,
                                     const Slice& end, int start_level,
                                     int end_level) {
  // pre-condition
  assert(v->cfd_->internal_comparator().Compare(start, end) <= 0);

  uint64_t size = 0;
  const auto* vstorage = v->storage_info();
  end_level = end_level == -1
                  ? vstorage->num_non_empty_levels()
                  : std::min(end_level, vstorage->num_non_empty_levels());

  assert(start_level <= end_level);

  for (int level = start_level; level < end_level; level++) {
    const LevelFilesBrief& files_brief = vstorage->LevelFilesBrief(level);
    if (!files_brief.num_files) {
      // empty level, skip exploration
      continue;
    }

    if (!level) {
      // level 0 data is sorted order, handle the use case explicitly
      size += ApproximateSizeLevel0(v, files_brief, start, end);
      continue;
    }

    assert(level > 0);
    assert(files_brief.num_files > 0);

    // identify the file position for starting key
    const uint64_t idx_start = FindFileInRange(
        v->cfd_->internal_comparator(), files_brief, start,
        /*start=*/0, static_cast<uint32_t>(files_brief.num_files - 1));
    assert(idx_start < files_brief.num_files);

    // scan all files from the starting position until the ending position
    // inferred from the sorted order
    for (uint64_t i = idx_start; i < files_brief.num_files; i++) {
      uint64_t val;
      val = ApproximateSize(v, files_brief.files[i], end);
      if (!val) {
        // the files after this will not have the range
        break;
      }

      size += val;

      if (i == idx_start) {
        // subtract the bytes needed to be scanned to get to the starting
        // key
        val = ApproximateSize(v, files_brief.files[i], start);
        assert(size >= val);
        size -= val;
      }
    }
  }

  return size;
}

uint64_t VersionSet::ApproximateSizeLevel0(Version* v,
                                           const LevelFilesBrief& files_brief,
                                           const Slice& key_start,
                                           const Slice& key_end) {
  // level 0 files are not in sorted order, we need to iterate through
  // the list to compute the total bytes that require scanning
  uint64_t size = 0;
  for (size_t i = 0; i < files_brief.num_files; i++) {
    const uint64_t start = ApproximateSize(v, files_brief.files[i], key_start);
    const uint64_t end = ApproximateSize(v, files_brief.files[i], key_end);
    assert(end >= start);
    size += end - start;
  }
  return size;
}

uint64_t VersionSet::ApproximateSize(Version* v, const FdWithKeyRange& f,
                                     const Slice& key) {
  // pre-condition
  assert(v);

  std::function<uint64_t(const FileMetaData*, const FileDescriptor& fd)>
      approximate_size;
  auto approximate_size_lambda = [v, &approximate_size, &key](
                                     const FileMetaData* file_meta,
                                     const FileDescriptor& fd) {
    uint64_t result = 0;
    if (file_meta->prop.purpose == 0) {
      auto& icomp = v->cfd_->internal_comparator();
      if (icomp.Compare(file_meta->largest.Encode(), key) <= 0) {
        // Entire file is before "key", so just add the file size
        result = file_meta->fd.GetFileSize();
      } else if (icomp.Compare(file_meta->smallest.Encode(), key) > 0) {
        // Entire file is after "key", so ignore
        result = 0;
      } else {
        // "key" falls in the range for this table.  Add the
        // approximate offset of "key" within the table.
        TableReader* table_reader_ptr = fd.table_reader;
        if (table_reader_ptr != nullptr) {
          result = table_reader_ptr->ApproximateOffsetOf(key);
        } else {
          TableCache* table_cache = v->cfd_->table_cache();
          Cache::Handle* handle = nullptr;
          auto s = table_cache->FindTable(
              v->env_options_, v->cfd_->internal_comparator(), fd, &handle,
              v->GetMutableCFOptions().prefix_extractor.get());
          if (s.ok()) {
            table_reader_ptr = table_cache->GetTableReaderFromHandle(handle);
            result = table_reader_ptr->ApproximateOffsetOf(key);
            table_cache->ReleaseHandle(handle);
          }
        }
      }
    } else {
      auto& dependence_map = v->storage_info()->dependence_map();
      for (auto file_number : file_meta->prop.dependence) {
        auto find = dependence_map.find(file_number);
        if (find == dependence_map.end()) {
          // TODO log error
          continue;
        }
        result += approximate_size(find->second, find->second->fd);
      }
    }
    return result;
  };
  approximate_size = std::ref(approximate_size_lambda);
  return approximate_size_lambda(f.file_metadata, f.fd);
}

void VersionSet::AddLiveFiles(std::vector<FileDescriptor>* live_list) {
  // pre-calculate space requirement
  int64_t total_files = 0;
  for (auto cfd : *column_family_set_) {
    if (!cfd->initialized()) {
      continue;
    }
    Version* dummy_versions = cfd->dummy_versions();
    for (Version* v = dummy_versions->next_; v != dummy_versions;
         v = v->next_) {
      const auto* vstorage = v->storage_info();
      for (int level = -1; level < vstorage->num_levels(); level++) {
        total_files += vstorage->LevelFiles(level).size();
      }
    }
  }

  // just one time extension to the right size
  live_list->reserve(live_list->size() + static_cast<size_t>(total_files));

  for (auto cfd : *column_family_set_) {
    if (!cfd->initialized()) {
      continue;
    }
    auto* current = cfd->current();
    bool found_current = false;
    Version* dummy_versions = cfd->dummy_versions();
    for (Version* v = dummy_versions->next_; v != dummy_versions;
         v = v->next_) {
      v->AddLiveFiles(live_list);
      if (v == current) {
        found_current = true;
      }
    }
    if (!found_current && current != nullptr) {
      // Should never happen unless it is a bug.
      assert(false);
      current->AddLiveFiles(live_list);
    }
  }
}

InternalIterator* VersionSet::MakeInputIterator(
    const Compaction* c, RangeDelAggregator* range_del_agg,
    const EnvOptions& env_options_compactions) {
  auto cfd = c->column_family_data();
  ReadOptions read_options;
  read_options.verify_checksums = true;
  read_options.fill_cache = false;
  // Compaction iterators shouldn't be confined to a single prefix.
  // Compactions use Seek() for
  // (a) concurrent compactions,
  // (b) CompactionFilter::Decision::kRemoveAndSkipUntil.
  read_options.total_order_seek = true;

  // Level-0 files have to be merged together.  For other levels,
  // we will make a concatenating iterator per level.
  // TODO(opt): use concatenating iterator for level-0 if there is no overlap
  const size_t space = (c->level() <= 0 ? c->input_levels(0)->num_files +
                                              c->num_input_levels() - 1
                                        : c->num_input_levels());
  InternalIterator** list = new InternalIterator* [space];
  auto& dependence_map = c->input_version()->storage_info()->dependence_map();
  size_t num = 0;
  for (size_t which = 0; which < c->num_input_levels(); which++) {
    if (c->input_levels(which)->num_files != 0) {
      if (c->level(which) <= 0 || c->input_levels(which)->num_files == 1) {
        const LevelFilesBrief* flevel = c->input_levels(which);
        for (size_t i = 0; i < flevel->num_files; i++) {
          list[num++] = cfd->table_cache()->NewIterator(
              read_options, env_options_compactions, cfd->internal_comparator(),
              *flevel->files[i].file_metadata, dependence_map, range_del_agg,
              c->mutable_cf_options()->prefix_extractor.get(),
              nullptr /* table_reader_ptr */,
              nullptr /* no per level latency histogram */,
              true /* for_compaction */, nullptr /* arena */,
              false /* skip_filters */, c->level(which) /* level */);
        }
      } else {
        // Create concatenating iterator for the files from this level
        list[num++] = new LevelIterator(
            cfd->table_cache(), read_options, env_options_compactions,
            cfd->internal_comparator(), c->input_levels(which), dependence_map,
            c->mutable_cf_options()->prefix_extractor.get(),
            false /* should_sample */,
            nullptr /* no per level latency histogram */,
            true /* for_compaction */, false /* skip_filters */,
            static_cast<int>(which) /* level */, range_del_agg,
            c->boundaries(which));
      }
    }
  }
  assert(num <= space);
  InternalIterator* result =
      NewMergingIterator(&c->column_family_data()->internal_comparator(), list,
                         static_cast<int>(num));
  delete[] list;
  return result;
}

// verify that the files listed in this compaction are present
// in the current version
bool VersionSet::VerifyCompactionFileConsistency(Compaction* c) {
#ifndef NDEBUG
  Version* version = c->column_family_data()->current();
  const VersionStorageInfo* vstorage = version->storage_info();
  if (c->input_version() != version) {
    ROCKS_LOG_INFO(
        db_options_->info_log,
        "[%s] compaction output being applied to a different base version from"
        " input version",
        c->column_family_data()->GetName().c_str());

    if (vstorage->compaction_style_ == kCompactionStyleLevel &&
        c->start_level() == 0 && c->num_input_levels() > 2U) {
      // We are doing a L0->base_level compaction. The assumption is if
      // base level is not L1, levels from L1 to base_level - 1 is empty.
      // This is ensured by having one compaction from L0 going on at the
      // same time in level-based compaction. So that during the time, no
      // compaction/flush can put files to those levels.
      for (int l = c->start_level() + 1; l < c->output_level(); l++) {
        if (vstorage->NumLevelFiles(l) != 0) {
          return false;
        }
      }
    }
  }

  for (size_t input = 0; input < c->num_input_levels(); ++input) {
    int level = c->level(input);
    for (size_t i = 0; i < c->num_input_files(input); ++i) {
      uint64_t number = c->input(input, i)->fd.GetNumber();
      bool found = false;
      for (size_t j = 0; j < vstorage->files_[level].size(); j++) {
        FileMetaData* f = vstorage->files_[level][j];
        if (f->fd.GetNumber() == number) {
          found = true;
          break;
        }
      }
      if (!found) {
        return false;  // input files non existent in current version
      }
    }
  }
#else
  (void)c;
#endif
  return true;     // everything good
}

Status VersionSet::GetMetadataForFile(uint64_t number, int* filelevel,
                                      FileMetaData** meta,
                                      ColumnFamilyData** cfd) {
  for (auto cfd_iter : *column_family_set_) {
    if (!cfd_iter->initialized()) {
      continue;
    }
    Version* version = cfd_iter->current();
    const auto* vstorage = version->storage_info();
    for (int level = 0; level < vstorage->num_levels(); level++) {
      for (const auto& file : vstorage->LevelFiles(level)) {
        if (file->fd.GetNumber() == number) {
          *meta = file;
          *filelevel = level;
          *cfd = cfd_iter;
          return Status::OK();
        }
      }
    }
  }
  return Status::NotFound("File not present in any level");
}

void VersionSet::GetLiveFilesMetaData(std::vector<LiveFileMetaData>* metadata) {
  for (auto cfd : *column_family_set_) {
    if (cfd->IsDropped() || !cfd->initialized()) {
      continue;
    }
    for (int level = 0; level < cfd->NumberLevels(); level++) {
      for (const auto& file :
           cfd->current()->storage_info()->LevelFiles(level)) {
        LiveFileMetaData filemetadata;
        filemetadata.column_family_name = cfd->GetName();
        uint32_t path_id = file->fd.GetPathId();
        if (path_id < cfd->ioptions()->cf_paths.size()) {
          filemetadata.db_path = cfd->ioptions()->cf_paths[path_id].path;
        } else {
          assert(!cfd->ioptions()->cf_paths.empty());
          filemetadata.db_path = cfd->ioptions()->cf_paths.back().path;
        }
        filemetadata.name = MakeTableFileName("", file->fd.GetNumber());
        filemetadata.level = level;
        filemetadata.size = static_cast<size_t>(file->fd.GetFileSize());
        filemetadata.smallestkey = file->smallest.user_key().ToString();
        filemetadata.largestkey = file->largest.user_key().ToString();
        filemetadata.smallest_seqno = file->fd.smallest_seqno;
        filemetadata.largest_seqno = file->fd.largest_seqno;
        filemetadata.num_reads_sampled = file->stats.num_reads_sampled.load(
            std::memory_order_relaxed);
        filemetadata.being_compacted = file->being_compacted;
        filemetadata.num_entries = file->num_entries;
        filemetadata.num_deletions = file->num_deletions;
        metadata->push_back(filemetadata);
      }
    }
  }
}

void VersionSet::GetObsoleteFiles(std::vector<ObsoleteFileInfo>* files,
                                  std::vector<std::string>* manifest_filenames,
                                  uint64_t min_pending_output) {
  assert(manifest_filenames->empty());
  obsolete_manifests_.swap(*manifest_filenames);
  std::vector<ObsoleteFileInfo> pending_files;
  for (auto& f : obsolete_files_) {
    if (f.metadata->fd.GetNumber() < min_pending_output) {
      files->push_back(std::move(f));
    } else {
      pending_files.push_back(std::move(f));
    }
  }
  obsolete_files_.swap(pending_files);
}

ColumnFamilyData* VersionSet::CreateColumnFamily(
    const ColumnFamilyOptions& cf_options, VersionEdit* edit) {
  assert(edit->is_column_family_add_);

  MutableCFOptions dummy_cf_options;
  Version* dummy_versions =
      new Version(nullptr, this, env_options_, dummy_cf_options);
  // Ref() dummy version once so that later we can call Unref() to delete it
  // by avoiding calling "delete" explicitly (~Version is private)
  dummy_versions->Ref();
  auto new_cfd = column_family_set_->CreateColumnFamily(
      edit->column_family_name_, edit->column_family_, dummy_versions,
      cf_options);

  Version* v = new Version(new_cfd, this, env_options_,
                           *new_cfd->GetLatestMutableCFOptions(),
                           current_version_number_++);

  // Fill level target base information.
  v->storage_info()->CalculateBaseBytes(*new_cfd->ioptions(),
                                        *new_cfd->GetLatestMutableCFOptions());
  AppendVersion(new_cfd, v);
  // GetLatestMutableCFOptions() is safe here without mutex since the
  // cfd is not available to client
  new_cfd->CreateNewMemtable(*new_cfd->GetLatestMutableCFOptions(),
                             seq_per_batch_, LastSequence());
  new_cfd->SetLogNumber(edit->log_number_);
  return new_cfd;
}

uint64_t VersionSet::GetNumLiveVersions(Version* dummy_versions) {
  uint64_t count = 0;
  for (Version* v = dummy_versions->next_; v != dummy_versions; v = v->next_) {
    count++;
  }
  return count;
}

uint64_t VersionSet::GetTotalSstFilesSize(Version* dummy_versions) {
  std::unordered_set<uint64_t> unique_files;
  uint64_t total_files_size = 0;
  for (Version* v = dummy_versions->next_; v != dummy_versions; v = v->next_) {
    VersionStorageInfo* storage_info = v->storage_info();
    for (int level = 0; level < storage_info->num_levels_; level++) {
      for (const auto& file_meta : storage_info->LevelFiles(level)) {
        if (unique_files.find(file_meta->fd.packed_number_and_path_id) ==
            unique_files.end()) {
          unique_files.insert(file_meta->fd.packed_number_and_path_id);
          total_files_size += file_meta->fd.GetFileSize();
        }
      }
    }
  }
  return total_files_size;
}

}  // namespace rocksdb<|MERGE_RESOLUTION|>--- conflicted
+++ resolved
@@ -814,22 +814,13 @@
       std::vector<FileMetaData*> files;
       storage_info_.GetOverlappingInputs(level, &k1, &k2, &files, -1, nullptr,
                                          false);
-<<<<<<< HEAD
-      for (const auto file_meta : files) {
+      for (size_t j = 0; j < files.size(); ++j) {
+        const auto file_meta = files[j];
         if (file_meta->prop.purpose != SstPurpose::kEssenceSst) {
           for (auto file_number : file_meta->prop.dependence) {
             auto find = storage_info_.dependence_map_.find(file_number);
             if (find == storage_info_.dependence_map_.end()) {
               // TODO: log error
-=======
-      for (size_t j = 0; j < files.size(); ++j) {
-        const auto file_meta = files[j];
-        if (file_meta->sst_purpose != SstPurpose::kEssenceSst) {
-          for (auto file_number : file_meta->sst_depend) {
-            auto find = storage_info_.depend_files_.find(file_number);
-            if (find == storage_info_.depend_files_.end()) {
-              // TODO: log err
->>>>>>> 76a74d36
               continue;
             }
             // use const_cast to append into files, we will not nodify it
