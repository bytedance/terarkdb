--- conflicted
+++ resolved
@@ -41,12 +41,8 @@
   // log.
   static const uint64_t kDefaultFlushInfoLogPeriodSec = 10;
   static const uint64_t kDefaultScheduleGCTTLPeriodSec = 10;
-<<<<<<< HEAD
-  static const uint64_t kDefaultScheduleZNSTTLPeriodSec = 10;
+  static const uint64_t kDefaultScheduleZNSTTLPeriodSec = 1;
   static const uint64_t kDefaultScheduleZNSMetricsPeriodSec = 30;
-=======
-  static const uint64_t kDefaultScheduleZNSTTLPeriodSec = 1;
->>>>>>> b776b65c
 
  protected:
   std::unique_ptr<Timer> timer;
