--- conflicted
+++ resolved
@@ -13,10 +13,8 @@
 #include <sys/unistd.h>
 #include <table/terark_zip_table.h>
 #endif
-<<<<<<< HEAD
+
 #include <terark/valvec.hpp>
-=======
->>>>>>> d1933df1
 
 namespace rocksdb {
 
@@ -35,17 +33,9 @@
 
 size_t CompactedDBImpl::FindFile(const Slice& key) {
   size_t right = files_.num_files - 1;
-<<<<<<< HEAD
   return terark::lower_bound_ex_0(files_.files, right, key,
-    TERARK_GET(.largest_key) + &ExtractUserKey, "" < *user_comparator_);
-=======
-  auto cmp = [&](const FdWithKeyRange& f, const Slice& k) -> bool {
-    return user_comparator_->Compare(ExtractUserKey(f.largest_key), k) < 0;
-  };
-  return static_cast<size_t>(
-      std::lower_bound(files_.files, files_.files + right, key, cmp) -
-      files_.files);
->>>>>>> d1933df1
+                                  TERARK_GET(.largest_key) + &ExtractUserKey,
+                                  "" < *user_comparator_);
 }
 
 Status CompactedDBImpl::Get(const ReadOptions& options, ColumnFamilyHandle*,
