--- conflicted
+++ resolved
@@ -13,11 +13,6 @@
 git clone --depth=1 git@code.byted.org:storage/terark-zip-rocksdb.git
 
 # build targets 
-<<<<<<< HEAD
-make libzstd.a libsnappy.a liblz4.a -j $cpuNum
-make shared_lib DEBUG_LEVEL=0 -j $cpuNum DISABLE_WARNING_AS_ERROR=1
-make shared_lib DEBUG_LEVEL=2 -j $cpuNum DISABLE_WARNING_AS_ERROR=1
-=======
 make libzstd.a libz.a libsnappy.a liblz4.a -j $cpuNum
 make EXTRA_CXXFLAGS="-DSNAPPY=1 -DZLIB=1 -DLZ4=1 -DZSTD=1 -Isnappy-1.1.4 -Ilz4-1.8.0/lib -Izstd-1.3.3/lib/include" \
      EXTRA_LDFLAGS="-lsnappy -lz -llz4 -lzstd -L." \
@@ -26,7 +21,6 @@
 make EXTRA_CXXFLAGS="-DSNAPPY=1 -DZLIB=1 -DLZ4=1 -DZSTD=1 -Isnappy-1.1.4 -Ilz4-1.8.0/lib -Izstd-1.3.3/lib/include" \
      EXTRA_LDFLAGS="-lsnappy -lz -llz4 -lzstd -L." \
      shared_lib DEBUG_LEVEL=2 -j $cpuNum DISABLE_WARNING_AS_ERROR=1
->>>>>>> c10203df
 
 pkgdir=output
 rm -rf $pkgdir
