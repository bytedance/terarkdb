cmake_minimum_required(VERSION 3.4)
project(terarkdb)
enable_language(CXX)
enable_language(C)
enable_language(ASM)

if(POLICY CMP0042)
  cmake_policy(SET CMP0042 NEW)
endif()

# Default build type
IF(CMAKE_BUILD_TYPE STREQUAL "" OR CMAKE_BUILD_TYPE STREQUAL "RelWithDebug")
  SET(CMAKE_BUILD_TYPE "RelWithDebInfo")
ENDIF()

# Change `RelWithDebInfo` g2 -O2 -DDEBUG`
string(REGEX REPLACE "-DNDEBUG " "" CMAKE_CXX_FLAGS_RELWITHDEBINFO "${CMAKE_CXX_FLAGS_RELWITHDEBINFO} -DDEBUG" )
string(REGEX REPLACE "-DNDEBUG " "" CMAKE_C_FLAGS_RELWITHDEBINFO "${CMAKE_C_FLAGS_RELWITHDEBINFO} -DDEBUG" )

list(APPEND CMAKE_MODULE_PATH "${CMAKE_CURRENT_LIST_DIR}/cmake/modules/")
SET(CMAKE_INSTALL_LIBDIR ${CMAKE_BINARY_DIR}/lib)
SET(CMAKE_INSTALL_BINDIR ${CMAKE_BINARY_DIR}/bin)
SET(CMAKE_INSTALL_INCLUDEDIR ${CMAKE_BINARY_DIR}/include)

option(WITH_COVERAGE "build with gcov support" OFF)
option(WITH_JEMALLOC "build with JeMalloc" ON)
option(WITH_SNAPPY "build with SNAPPY" ON)
option(WITH_LZ4 "build with lz4" ON)
option(WITH_ZLIB "build with zlib" ON)
option(WITH_ZSTD "build with zstd" ON)
option(WITH_BZ2 "build with bzip2" ON)
option(WITH_WINDOWS_UTF8_FILENAMES "use UTF8 as characterset for opening files, regardles of the system code page" OFF)
option(WITH_BYTEDANCE_METRICS "build with bytedance internal metrics" OFF)
option(WITH_ASAN "build with ASAN" ON)
option(WITH_GFLAGS "build with GFlags" ON)
option(WITH_TESTS "build with tests" OFF)
option(WITH_TOOLS "build with tools" OFF)
option(WITH_TERARK_ZIP "build with TerarkZipTable support" ON)
option(WITH_BOOSTLIB "build with boost, if WITH_TERARK_ZIP is ON, this will also set to ON" OFF)

option(BUILD_SUFFIX "library sufix" "d")
option(FORCE_TERARKDB_RELEASE_BUILD "ignore outside cmake_build_type" OFF)

SET(CMAKE_THREAD_PREFER_PTHREAD TRUE)
Find_Package(Threads REQUIRED)

#----------------------- Global Options
if (${CMAKE_SYSTEM_NAME} MATCHES "Darwin" OR CMAKE_BUILD_TYPE STREQUAL "Release" OR WITH_JEMALLOC)
  set(WITH_ASAN OFF)
endif()


# RocksDB's UT has to be run under Debug or RelWithDebInfo mode
if(CMAKE_BUILD_TYPE STREQUAL "Release")
  SET(WITH_TESTS OFF CACHE BOOL OFF)
endif()

if (WITH_WINDOWS_UTF8_FILENAMES)
  add_definitions(-DROCKSDB_WINDOWS_UTF8_FILENAMES)
endif()

IF(FORCE_TERARKDB_RELEASE_BUILD)
  SET(CMAKE_BUILD_TYPE "Release")
ENDIF()

IF(NOT CMAKE_BUILD_TYPE STREQUAL "Debug")
  SET(BUILD_SUFFIX "r")
ELSE()
  SET(BUILD_SUFFIX "d")
ENDIF()

# terark-zip embedded boost, will remove the boost library in the future
if(WITH_TERARK_ZIP)
  add_definitions(-DWITH_TERARK_ZIP=1)
  SET(WITH_BOOSTLIB ON)
  SET(TERARK_ZIP_LIB terark-zip-${BUILD_SUFFIX})
endif()

IF(WITH_COVERAGE)
  SET(CMAKE_CXX_FLAGS "${CMAKE_CXX_FLAGS} --coverage")
ENDIF()

#-------------------------- Print Global Options
message("[terarkdb] FORCE_RELEASE_BUILD = ${FORCE_TERARKDB_RELEASE_BUILD}, cmake_build_type = ${CMAKE_BUILD_TYPE}")
message("[terarkdb] WITH_TOOLS = ${WITH_TOOLS}, WITH_ASAN = ${WITH_ASAN}, WITH_TESTS = ${WITH_TESTS}")
message("[terarkdb] WITH_JEMALLOC = ${WITH_JEMALLOC}, WITH_COVERAGE=${WITH_COVERAGE}")
MESSAGE("[terarkdb] CMAKE_BUILD_TYPE=${CMAKE_BUILD_TYPE}, BUILD_SUFFIX=${BUILD_SUFFIX}")
MESSAGE("[terarkdb] CMAKE_CXX_FLAGS=${CMAKE_CXX_FLAGS}")
MESSAGE("[terarkdb] CMAKE_THREAD_LIBS_INIT=${CMAKE_THREAD_LIBS_INIT}")


#-------------------------- Third-party Libraries
ADD_SUBDIRECTORY(third-party)
if(WITH_TERARK_ZIP)
  GET_TARGET_PROPERTY(terark_zip_include_dir terark-zip-${BUILD_SUFFIX} INCLUDE_DIRECTORIES)
  INCLUDE_DIRECTORIES(${terark_zip_include_dir})
ENDIF()


#-------------------------- Third-party Library Flags for RocksDB
if(WITH_JEMALLOC)
  add_definitions(-DROCKSDB_JEMALLOC -DJEMALLOC_NO_DEMANGLE)
  get_target_property(jemalloc_INCLUDE_DIR jemalloc INCLUDE_DIRECTORIES)
  include_directories(${jemalloc_INCLUDE_DIR})
  list(APPEND THIRDPARTY_LIBS jemalloc pthread dl)
  message("[terarkdb] jemalloc include dir: ${jemalloc_INCLUDE_DIR}")
endif()

if(WITH_GFLAGS)
  add_definitions(-DGFLAGS=1)
  get_target_property(gflags_INCLUDE_DIR gflags INCLUDE_DIRECTORIES)
  include_directories(${gflags_INCLUDE_DIR})
  list(APPEND THIRDPARTY_LIBS gflags)
  message("[terarkdb] gflags include dir: ${gflags_INCLUDE_DIR}")
endif()

if(WITH_BOOSTLIB)
  add_definitions(-DBOOSTLIB=1)
  message("[terarkdb] with boost")
else()
  message("[terarkdb] without boost")
endif()

if(WITH_TESTS OR WITH_TOOLS)
  get_target_property(gtest_INCLUDE_DIR gtest INCLUDE_DIRECTORIES)
  include_directories(${gtest_INCLUDE_DIR})
  message("[terarkdb] gtest include dir: ${gtest_INCLUDE_DIR}")
endif()

if(WITH_SNAPPY)
  add_definitions(-DSNAPPY)
  get_target_property(snappy_INCLUDE_DIR snappy INCLUDE_DIRECTORIES)
  include_directories(${snappy_INCLUDE_DIR})
  list(APPEND THIRDPARTY_LIBS snappy)
  message("[terarkdb] snappy include dir: ${snappy_INCLUDE_DIR}")
endif()

if(WITH_ZLIB)
  add_definitions(-DZLIB)
  get_target_property(zlib_INCLUDE_DIR zlib INCLUDE_DIRECTORIES)
  include_directories(${zlib_INCLUDE_DIR})
  list(APPEND THIRDPARTY_LIBS zlib)
  message("[terarkdb] zlib include dir: ${zlib_INCLUDE_DIR}")
endif()

if(WITH_BZ2)
  add_definitions(-DBZIP2)
  get_target_property(bzip2_INCLUDE_DIR bzip2 INCLUDE_DIRECTORIES)
  include_directories(${bzip2_INCLUDE_DIR})
  list(APPEND THIRDPARTY_LIBS bzip2)
  message("[terarkdb] bzip2 include dir : ${bzip2_INCLUDE_DIR}")
endif()

if(WITH_BYTEDANCE_METRICS)	
  add_definitions(-DTERARKDB_ENABLE_METRICS)	
  get_target_property(metrics2_INCLUDE_DIR metrics2 INCLUDE_DIRECTORIES)	
  include_directories(${metrics2_INCLUDE_DIR})	
  list(APPEND THIRDPARTY_LIBS metrics2)	
  message("[terarkdb] bytedance_metrics2 include dir : ${metrics2_INCLUDE_DIR}")	
endif()

if(WITH_LZ4)
  add_definitions(-DLZ4)
  get_target_property(lz4_INCLUDE_DIR lz4 INCLUDE_DIRECTORIES)
  include_directories(${lz4_INCLUDE_DIR})
  list(APPEND THIRDPARTY_LIBS lz4)
  message("[terarkdb] lz4 include dir : ${lz4_INCLUDE_DIR}")
endif()

if(WITH_ZSTD)
  add_definitions(-DZSTD)
  get_target_property(zstd_INCLUDE_DIR zstd INCLUDE_DIRECTORIES)
  include_directories(${zstd_INCLUDE_DIR})
  list(APPEND THIRDPARTY_LIBS zstd)
  message("[terarkdb] zstd include dir : ${zstd_INCLUDE_DIR}")
endif()

string(TIMESTAMP GIT_DATE_TIME "%Y/%m/%d %H:%M:%S" UTC)


#----------------------- Version Information
find_package(Git)
if(GIT_FOUND AND EXISTS "${CMAKE_CURRENT_SOURCE_DIR}/.git")
  if(WIN32)
    execute_process(COMMAND $ENV{COMSPEC} /C ${GIT_EXECUTABLE} -C ${CMAKE_CURRENT_SOURCE_DIR} rev-parse HEAD OUTPUT_VARIABLE GIT_SHA)
  else()
    execute_process(COMMAND ${GIT_EXECUTABLE} -C ${CMAKE_CURRENT_SOURCE_DIR} rev-parse HEAD OUTPUT_VARIABLE GIT_SHA)
  endif()
else()
  set(GIT_SHA 0)
endif()

string(REGEX REPLACE "[^0-9a-f]+" "" GIT_SHA "${GIT_SHA}")

# Read rocksdb version from version.h header file.
file(READ include/rocksdb/version.h version_header_file)
string(REGEX MATCH "#define ROCKSDB_MAJOR ([0-9]+)" _ ${version_header_file})
set(ROCKSDB_VERSION_MAJOR ${CMAKE_MATCH_1})
string(REGEX MATCH "#define ROCKSDB_MINOR ([0-9]+)" _ ${version_header_file})
set(ROCKSDB_VERSION_MINOR ${CMAKE_MATCH_1})
string(REGEX MATCH "#define ROCKSDB_PATCH ([0-9]+)" _ ${version_header_file})
set(ROCKSDB_VERSION_PATCH ${CMAKE_MATCH_1})
set(ROCKSDB_VERSION ${ROCKSDB_VERSION_MAJOR}.${ROCKSDB_VERSION_MINOR}.${ROCKSDB_VERSION_PATCH})


#-------------------------- Compiler Options

option(WITH_MD_LIBRARY "build with MD" ON)
if(WIN32 AND MSVC)
  if(WITH_MD_LIBRARY)
    set(RUNTIME_LIBRARY "MD")
  else()
    set(RUNTIME_LIBRARY "MT")
  endif()
endif()

set(ROCKSDB_BUILD_VERSION_CC ${CMAKE_CURRENT_SOURCE_DIR}/util/build_version.cc)
configure_file(${CMAKE_CURRENT_SOURCE_DIR}/util/build_version.cc.in ${ROCKSDB_BUILD_VERSION_CC} @ONLY)
add_library(rocksdb_build_version OBJECT ${ROCKSDB_BUILD_VERSION_CC})
target_include_directories(rocksdb_build_version PRIVATE
  ${CMAKE_CURRENT_SOURCE_DIR}/util)
if(MSVC)
  set(CMAKE_CXX_FLAGS "${CMAKE_CXX_FLAGS} /Zi /nologo /EHsc /GS /Gd /GR /GF /fp:precise /Zc:wchar_t /Zc:forScope /errorReport:queue")
  set(CMAKE_CXX_FLAGS "${CMAKE_CXX_FLAGS} /FC /d2Zi+ /W4 /wd4127 /wd4800 /wd4996 /wd4351 /wd4100 /wd4204 /wd4324")
else()
  set(CMAKE_CXX_FLAGS "${CMAKE_CXX_FLAGS} -W -Wextra -Wall")
  set(CMAKE_CXX_FLAGS "${CMAKE_CXX_FLAGS} -Wno-sign-compare -Wno-shadow -Wno-unused-parameter -Wno-unused-variable -Woverloaded-virtual -Wnon-virtual-dtor -Wno-missing-field-initializers -Wno-strict-aliasing")
  if(MINGW)
    set(CMAKE_CXX_FLAGS "${CMAKE_CXX_FLAGS} -Wno-format")
  endif()
  set(CMAKE_CXX_FLAGS "${CMAKE_CXX_FLAGS} -std=c++14 -DBUILD_BY_CMAKE -fPIC")
  if(NOT CMAKE_BUILD_TYPE STREQUAL "Debug")
    set(CMAKE_CXX_FLAGS "${CMAKE_CXX_FLAGS} -fno-omit-frame-pointer")
    include(CheckCXXCompilerFlag)
    CHECK_CXX_COMPILER_FLAG("-momit-leaf-frame-pointer" HAVE_OMIT_LEAF_FRAME_POINTER)
    if(HAVE_OMIT_LEAF_FRAME_POINTER)
      set(CMAKE_CXX_FLAGS "${CMAKE_CXX_FLAGS} -momit-leaf-frame-pointer")
    endif()
  endif()
endif()

include(CheckCCompilerFlag)
if(CMAKE_SYSTEM_PROCESSOR MATCHES "ppc64le")
  CHECK_C_COMPILER_FLAG("-maltivec" HAS_ALTIVEC)
  if(HAS_ALTIVEC)
    message(STATUS " HAS_ALTIVEC yes")
    set(CMAKE_C_FLAGS "${CMAKE_C_FLAGS} -maltivec")
    set(CMAKE_CXX_FLAGS "${CMAKE_CXX_FLAGS} -maltivec")
    set(CMAKE_C_FLAGS "${CMAKE_C_FLAGS} -mcpu=power8")
    set(CMAKE_CXX_FLAGS "${CMAKE_CXX_FLAGS} -mcpu=power8")
  endif(HAS_ALTIVEC)
endif(CMAKE_SYSTEM_PROCESSOR MATCHES "ppc64le")

option(PORTABLE "build a portable binary" OFF)
option(FORCE_SSE42 "force building with SSE4.2, even when PORTABLE=ON" OFF)
if(PORTABLE)
  # MSVC does not need a separate compiler flag to enable SSE4.2; if nmmintrin.h
  # is available, it is available by default.
  if(FORCE_SSE42 AND NOT MSVC)
    set(CMAKE_CXX_FLAGS "${CMAKE_CXX_FLAGS} -msse4.2 -mpclmul")
  endif()
else()
  if(MSVC)
    set(CMAKE_CXX_FLAGS "${CMAKE_CXX_FLAGS} /arch:AVX2")
  else()
    if(NOT HAVE_POWER8)
      set(CMAKE_CXX_FLAGS "${CMAKE_CXX_FLAGS} -march=haswell")
    endif()
  endif()
endif()

include(CheckCXXSourceCompiles)
if(NOT MSVC)
  set(CMAKE_REQUIRED_FLAGS "-msse4.2 -mpclmul")
endif()
CHECK_CXX_SOURCE_COMPILES("
#include <cstdint>
#include <nmmintrin.h>
#include <wmmintrin.h>
int main() {
  volatile uint32_t x = _mm_crc32_u32(0, 0);
  const auto a = _mm_set_epi64x(0, 0);
  const auto b = _mm_set_epi64x(0, 0);
  const auto c = _mm_clmulepi64_si128(a, b, 0x00);
  auto d = _mm_cvtsi128_si64(c);
}
" HAVE_SSE42)
unset(CMAKE_REQUIRED_FLAGS)
if(HAVE_SSE42)
  add_definitions(-DHAVE_SSE42)
  add_definitions(-DHAVE_PCLMUL)
elseif(FORCE_SSE42)
  message(FATAL_ERROR "FORCE_SSE42=ON but unable to compile with SSE4.2 enabled")
endif()

CHECK_CXX_SOURCE_COMPILES("
#if defined(_MSC_VER) && !defined(__thread)
#define __thread __declspec(thread)
#endif
int main() {
  static __thread int tls;
}
" HAVE_THREAD_LOCAL)
if(HAVE_THREAD_LOCAL)
  add_definitions(-DROCKSDB_SUPPORT_THREAD_LOCAL)
endif()

option(FAIL_ON_WARNINGS "Treat compile warnings as errors" OFF)
if(FAIL_ON_WARNINGS)
  if(MSVC)
    set(CMAKE_CXX_FLAGS "${CMAKE_CXX_FLAGS} /WX")
  else() # assume GCC
    set(CMAKE_CXX_FLAGS "${CMAKE_CXX_FLAGS} -Werror")
  endif()
endif()

if(MSVC)
  set(CMAKE_CXX_FLAGS "${CMAKE_CXX_FLAGS} /MP /FR /std:c++14")
endif()

if(WITH_ASAN)
  set(CMAKE_EXE_LINKER_FLAGS "${CMAKE_EXE_LINKER_FLAGS} -fsanitize=address")
  set(CMAKE_CXX_FLAGS "${CMAKE_CXX_FLAGS} -fsanitize=address")
  set(CMAKE_C_FLAGS "${CMAKE_C_FLAGS} -fsanitize=address")
  if(WITH_JEMALLOC)
    message(FATAL "ASAN does not work well with JeMalloc")
  endif()
  list(APPEND THIRDPARTY_LIBS asan)
endif()

option(WITH_TSAN "build with TSAN" OFF)
if(WITH_TSAN)
  set(CMAKE_EXE_LINKER_FLAGS "${CMAKE_EXE_LINKER_FLAGS} -fsanitize=thread -pie")
  set(CMAKE_CXX_FLAGS "${CMAKE_CXX_FLAGS} -fsanitize=thread -fPIC")
  set(CMAKE_C_FLAGS "${CMAKE_C_FLAGS} -fsanitize=thread -fPIC")
  if(WITH_JEMALLOC)
    message(FATAL "TSAN does not work well with JeMalloc")
  endif()
endif()

option(WITH_UBSAN "build with UBSAN" OFF)
if(WITH_UBSAN)
  add_definitions(-DROCKSDB_UBSAN_RUN)
  set(CMAKE_EXE_LINKER_FLAGS "${CMAKE_EXE_LINKER_FLAGS} -fsanitize=undefined")
  set(CMAKE_CXX_FLAGS "${CMAKE_CXX_FLAGS} -fsanitize=undefined")
  set(CMAKE_C_FLAGS "${CMAKE_C_FLAGS} -fsanitize=undefined")
  if(WITH_JEMALLOC)
    message(FATAL "UBSAN does not work well with JeMalloc")
  endif()
endif()

option(WITH_NUMA "build with NUMA policy support" OFF)
if(WITH_NUMA)
  find_package(NUMA REQUIRED)
  add_definitions(-DNUMA)
  include_directories(${NUMA_INCLUDE_DIR})
  list(APPEND THIRDPARTY_LIBS ${NUMA_LIBRARIES})
endif()

option(WITH_TBB "build with Threading Building Blocks (TBB)" OFF)
if(WITH_TBB)
  find_package(TBB REQUIRED)
  add_definitions(-DTBB)
  include_directories(${TBB_INCLUDE_DIR})
  list(APPEND THIRDPARTY_LIBS ${TBB_LIBRARIES})
endif()

# Stall notifications eat some performance from inserts
option(DISABLE_STALL_NOTIF "Build with stall notifications" OFF)
if(DISABLE_STALL_NOTIF)
  add_definitions(-DROCKSDB_DISABLE_STALL_NOTIFICATION)
endif()

SET(USE RTTI ON)
if(DEFINED USE_RTTI)
  if(USE_RTTI)
    message(STATUS "Enabling RTTI")
    set(CMAKE_CXX_FLAGS_DEBUG "${CMAKE_CXX_FLAGS_DEBUG} -DROCKSDB_USE_RTTI")
    set(CMAKE_CXX_FLAGS_RELEASE "${CMAKE_CXX_FLAGS_RELEASE} -DROCKSDB_USE_RTTI")
  else()
    if(MSVC)
      message(STATUS "Disabling RTTI in Release builds. Always on in Debug.")
      set(CMAKE_CXX_FLAGS_DEBUG "${CMAKE_CXX_FLAGS_DEBUG} -DROCKSDB_USE_RTTI")
      set(CMAKE_CXX_FLAGS_RELEASE "${CMAKE_CXX_FLAGS_RELEASE} /GR-")
    else()
      message(STATUS "Disabling RTTI in Release builds")
      set(CMAKE_CXX_FLAGS_DEBUG "${CMAKE_CXX_FLAGS_DEBUG} -fno-rtti")
      set(CMAKE_CXX_FLAGS_RELEASE "${CMAKE_CXX_FLAGS_RELEASE} -fno-rtti")
    endif()
  endif()
else()
  message(STATUS "Enabling RTTI in Debug builds only (default)")
  set(CMAKE_CXX_FLAGS_DEBUG "${CMAKE_CXX_FLAGS_DEBUG} -DROCKSDB_USE_RTTI")
  if(MSVC)
     set(CMAKE_CXX_FLAGS_RELEASE "${CMAKE_CXX_FLAGS_RELEASE} /GR-")
  else()
    set(CMAKE_CXX_FLAGS_RELEASE "${CMAKE_CXX_FLAGS_RELEASE} -fno-rtti")
  endif()
endif()

# Used to run CI build and tests so we can run faster
option(OPTDBG "Build optimized debug build with MSVC" OFF)
option(WITH_RUNTIME_DEBUG "build with debug version of runtime library" ON)
if(MSVC)
  if(OPTDBG)
    message(STATUS "Debug optimization is enabled")
    set(CMAKE_CXX_FLAGS_DEBUG "/Oxt")
  else()
    set(CMAKE_CXX_FLAGS_DEBUG "${CMAKE_CXX_FLAGS_DEBUG} /Od /RTC1 /Gm")
  endif()
  if(WITH_RUNTIME_DEBUG)
    set(CMAKE_CXX_FLAGS_DEBUG "${CMAKE_CXX_FLAGS_DEBUG} /${RUNTIME_LIBRARY}d")
  else()
    set(CMAKE_CXX_FLAGS_DEBUG "${CMAKE_CXX_FLAGS_DEBUG} /${RUNTIME_LIBRARY}")
  endif()
  set(CMAKE_CXX_FLAGS_RELEASE "${CMAKE_CXX_FLAGS_RELEASE} /Oxt /Zp8 /Gm- /Gy /${RUNTIME_LIBRARY}")

  set(CMAKE_SHARED_LINKER_FLAGS "${CMAKE_SHARED_LINKER_FLAGS} /DEBUG")
  set(CMAKE_EXE_LINKER_FLAGS "${CMAKE_EXE_LINKER_FLAGS} /DEBUG")
endif()

if(CMAKE_COMPILER_IS_GNUCXX)
  set(CMAKE_CXX_FLAGS "${CMAKE_CXX_FLAGS} -fno-builtin-memcmp")
endif()

option(ROCKSDB_LITE "Build RocksDBLite version" OFF)
if(ROCKSDB_LITE)
  add_definitions(-DROCKSDB_LITE)
  set(CMAKE_CXX_FLAGS "${CMAKE_CXX_FLAGS} -fno-exceptions -Os")
endif()

if(CMAKE_SYSTEM_NAME MATCHES "Cygwin")
  add_definitions(-fno-builtin-memcmp -DCYGWIN)
elseif(CMAKE_SYSTEM_NAME MATCHES "Darwin")
  add_definitions(-DOS_MACOSX)
  if(CMAKE_SYSTEM_PROCESSOR MATCHES arm)
    add_definitions(-DIOS_CROSS_COMPILE -DROCKSDB_LITE)
    # no debug info for IOS, that will make our library big
    add_definitions(-DNDEBUG)
  endif()
elseif(CMAKE_SYSTEM_NAME MATCHES "Linux")
  add_definitions(-DOS_LINUX)
elseif(CMAKE_SYSTEM_NAME MATCHES "SunOS")
  add_definitions(-DOS_SOLARIS)
elseif(CMAKE_SYSTEM_NAME MATCHES "FreeBSD")
  add_definitions(-DOS_FREEBSD)
elseif(CMAKE_SYSTEM_NAME MATCHES "NetBSD")
  add_definitions(-DOS_NETBSD)
elseif(CMAKE_SYSTEM_NAME MATCHES "OpenBSD")
  add_definitions(-DOS_OPENBSD)
elseif(CMAKE_SYSTEM_NAME MATCHES "DragonFly")
  add_definitions(-DOS_DRAGONFLYBSD)
elseif(CMAKE_SYSTEM_NAME MATCHES "Android")
  add_definitions(-DOS_ANDROID)
elseif(CMAKE_SYSTEM_NAME MATCHES "Windows")
  add_definitions(-DWIN32 -DOS_WIN -D_MBCS -DWIN64 -DNOMINMAX)
  if(MINGW)
    add_definitions(-D_WIN32_WINNT=_WIN32_WINNT_VISTA)
  endif()
endif()

if(NOT WIN32)
  add_definitions(-DROCKSDB_PLATFORM_POSIX -DROCKSDB_LIB_IO_POSIX)
endif()

option(WITH_FALLOCATE "build with fallocate" ON)
if(WITH_FALLOCATE)
  CHECK_CXX_SOURCE_COMPILES("
#include <fcntl.h>
#include <linux/falloc.h>
int main() {
 int fd = open(\"/dev/null\", 0);
 fallocate(fd, FALLOC_FL_KEEP_SIZE | FALLOC_FL_PUNCH_HOLE, 0, 1024);
}
" HAVE_FALLOCATE)
  if(HAVE_FALLOCATE)
    add_definitions(-DROCKSDB_FALLOCATE_PRESENT)
  endif()
endif()

CHECK_CXX_SOURCE_COMPILES("
#include <fcntl.h>
int main() {
  int fd = open(\"/dev/null\", 0);
  sync_file_range(fd, 0, 1024, SYNC_FILE_RANGE_WRITE);
}
" HAVE_SYNC_FILE_RANGE_WRITE)
if(HAVE_SYNC_FILE_RANGE_WRITE)
  add_definitions(-DROCKSDB_RANGESYNC_PRESENT)
endif()

CHECK_CXX_SOURCE_COMPILES("
#include <pthread.h>
int main() {
  (void) PTHREAD_MUTEX_ADAPTIVE_NP;
}
" HAVE_PTHREAD_MUTEX_ADAPTIVE_NP)
if(HAVE_PTHREAD_MUTEX_ADAPTIVE_NP)
  add_definitions(-DROCKSDB_PTHREAD_ADAPTIVE_MUTEX)
endif()

include(CheckCXXSymbolExists)
check_cxx_symbol_exists(malloc_usable_size malloc.h HAVE_MALLOC_USABLE_SIZE)
if(HAVE_MALLOC_USABLE_SIZE)
  add_definitions(-DROCKSDB_MALLOC_USABLE_SIZE)
endif()

check_cxx_symbol_exists(sched_getcpu sched.h HAVE_SCHED_GETCPU)
if(HAVE_SCHED_GETCPU)
  add_definitions(-DROCKSDB_SCHED_GETCPU_PRESENT)
endif()

include_directories(${PROJECT_SOURCE_DIR})
include_directories(${PROJECT_SOURCE_DIR}/include)
find_package(Threads REQUIRED)



if (NOT ${CMAKE_SYSTEM_NAME} MATCHES "Darwin")
  LIST(APPEND TERARK_SHARED_DEPENDS pthread gomp aio rt dl)
  if ((${CMAKE_BUILD_TYPE} STREQUAL "Debug") AND (${WITH_ASAN}))
    message("[terarkdb] build terarkdb with asan")
    LIST(APPEND TERARK_SHARED_DEPENDS asan)
  endif()
endif()


# Main library source code
set(SOURCES
        cache/clock_cache.cc
        cache/lirs_cache.cc
        cache/lru_cache.cc
        cache/sharded_cache.cc
        db/builder.cc
        db/c.cc
        db/column_family.cc
        db/compacted_db_impl.cc
        db/compaction.cc
        db/compaction_iterator.cc
        db/compaction_job.cc
        db/compaction_picker.cc
        db/compaction_picker_fifo.cc
        db/compaction_picker_universal.cc
        db/convenience.cc
        db/db_filesnapshot.cc
        db/db_impl.cc
        db/db_impl_write.cc
        db/db_impl_compaction_flush.cc
        db/db_impl_files.cc
        db/db_impl_open.cc
        db/db_impl_debug.cc
        db/db_impl_experimental.cc
        db/db_impl_readonly.cc
        db/db_info_dumper.cc
        db/db_iter.cc
        db/dbformat.cc
        db/error_handler.cc
        db/event_helpers.cc
        db/experimental.cc
        db/external_sst_file_ingestion_job.cc
        db/file_indexer.cc
        db/flush_job.cc
        db/flush_scheduler.cc
        db/forward_iterator.cc
        db/internal_stats.cc
        db/logs_with_prep_tracker.cc
        db/log_reader.cc
        db/log_writer.cc
        db/malloc_stats.cc
        db/map_builder.cc
        db/memtable.cc
        db/memtablerep.cc
        db/memtable_list.cc
        db/merge_helper.cc
        db/merge_operator.cc
        db/periodic_work_scheduler.cc
        db/range_del_aggregator.cc
        db/range_tombstone_fragmenter.cc
        db/repair.cc
        db/snapshot_impl.cc
        db/table_cache.cc
        db/table_properties_collector.cc
        db/transaction_log_impl.cc
        db/version_builder.cc
        db/version_edit.cc
        db/version_set.cc
        db/wal_manager.cc
        db/write_batch.cc
        db/write_batch_base.cc
        db/write_controller.cc
        db/write_thread.cc
        env/env.cc
        env/env_chroot.cc
        env/env_encryption.cc
        env/env_hdfs.cc
        env/env_io_prof.cc
        env/mock_env.cc
        memtable/alloc_tracker.cc
        memtable/hash_cuckoo_rep.cc
        memtable/hash_linklist_rep.cc
        memtable/hash_skiplist_rep.cc
        memtable/skiplistrep.cc
        memtable/vectorrep.cc
        memtable/write_buffer_manager.cc
        monitoring/histogram.cc
        monitoring/histogram_windowing.cc
        monitoring/in_memory_stats_history.cc
        monitoring/instrumented_mutex.cc
        monitoring/iostats_context.cc
        monitoring/perf_context.cc
        monitoring/perf_level.cc
        monitoring/persistent_stats_history.cc
        monitoring/statistics.cc
        monitoring/thread_status_impl.cc
        monitoring/thread_status_updater.cc
        monitoring/thread_status_util.cc
        monitoring/thread_status_util_debug.cc
        options/cf_options.cc
        options/db_options.cc
        options/options.cc
        options/options_helper.cc
        options/options_parser.cc
        options/options_sanity_check.cc
        port/stack_trace.cc
        table/adaptive_table_factory.cc
        table/block.cc
        table/block_based_filter_block.cc
        table/block_based_table_builder.cc
        table/block_based_table_factory.cc
        table/block_based_table_reader.cc
        table/block_builder.cc
        table/block_fetcher.cc
        table/block_prefix_index.cc
        table/bloom_block.cc
        table/cuckoo_table_builder.cc
        table/cuckoo_table_factory.cc
        table/cuckoo_table_reader.cc
        table/data_block_hash_index.cc
        table/data_block_footer.cc
        table/flush_block_policy.cc
        table/format.cc
        table/full_filter_block.cc
        table/get_context.cc
        table/index_builder.cc
        table/iterator.cc
        table/merging_iterator.cc
        table/meta_blocks.cc
        table/partitioned_filter_block.cc
        table/persistent_cache_helper.cc
        table/plain_table_builder.cc
        table/plain_table_factory.cc
        table/plain_table_index.cc
        table/plain_table_key_coding.cc
        table/plain_table_reader.cc
        table/sst_file_reader.cc
        table/sst_file_writer.cc
        table/table_properties.cc
        table/table_reader.cc
        table/two_level_iterator.cc
        tools/db_bench_tool.cc
        tools/dump/db_dump_tool.cc
        tools/ldb_cmd.cc
        tools/ldb_tool.cc
        tools/sst_dump_tool.cc
        tools/trace_analyzer_tool.cc
        util/arena.cc
        util/auto_roll_logger.cc
        util/bloom.cc
        util/coding.cc
        util/compaction_job_stats_impl.cc
        util/comparator.cc
        util/compression_context_cache.cc
        util/concurrent_arena.cc
        util/crc32c.cc
        util/delete_scheduler.cc
        util/dynamic_bloom.cc
        util/event_logger.cc
        util/file_reader_writer.cc
        util/file_util.cc
        util/filename.cc
        util/filter_policy.cc
        util/hash.cc
        util/iterator_cache.cc
        util/jemalloc_nodump_allocator.cc
        util/lazy_buffer.cc
        util/log_buffer.cc
        util/murmurhash.cc
        util/random.cc
        util/rate_limiter.cc
        util/slice.cc
        util/sst_file_manager_impl.cc
        util/status.cc
        util/string_util.cc
        util/sync_point.cc
        util/sync_point_impl.cc
        util/testutil.cc
        util/thread_local.cc
        util/threadpool_imp.cc
        util/trace_replay.cc
        util/transaction_test_util.cc
        util/xxhash.cc
        utilities/backupable/backupable_db.cc
        utilities/checkpoint/checkpoint_impl.cc
        utilities/col_buf_decoder.cc
        utilities/col_buf_encoder.cc
        utilities/column_aware_encoding_util.cc
        utilities/console/server.cc
        utilities/compaction_filters/remove_emptyvalue_compactionfilter.cc
        utilities/date_tiered/date_tiered_db_impl.cc
        utilities/debug.cc
        utilities/document/document_db.cc
        utilities/document/json_document.cc
        utilities/document/json_document_builder.cc
        utilities/env_mirror.cc
        utilities/env_timed.cc
        utilities/flink/flink_compaction_filter.cc
        utilities/geodb/geodb_impl.cc
        utilities/ioprof/ioprof.cc
        utilities/leveldb_options/leveldb_options.cc
        utilities/lua/rocks_lua_compaction_filter.cc
        utilities/memory/memory_util.cc
        utilities/merge_operators/bytesxor.cc
        utilities/merge_operators/max.cc
        utilities/merge_operators/put.cc
        utilities/merge_operators/string_append/stringappend.cc
        utilities/merge_operators/string_append/stringappend2.cc
        utilities/merge_operators/uint64add.cc
        utilities/option_change_migration/option_change_migration.cc
        utilities/options/options_util.cc
        utilities/persistent_cache/block_cache_tier.cc
        utilities/persistent_cache/block_cache_tier_file.cc
        utilities/persistent_cache/block_cache_tier_metadata.cc
        utilities/persistent_cache/persistent_cache_tier.cc
        utilities/persistent_cache/volatile_tier_impl.cc
        utilities/redis/redis_lists.cc
        utilities/simulator_cache/sim_cache.cc
        utilities/spatialdb/spatial_db.cc
        utilities/table_properties_collectors/compact_on_deletion_collector.cc
        utilities/trace/file_trace_reader_writer.cc
        utilities/trace/bytedance_metrics_reporter.cc
        utilities/transactions/optimistic_transaction_db_impl.cc
        utilities/transactions/optimistic_transaction.cc
        utilities/transactions/pessimistic_transaction.cc
        utilities/transactions/pessimistic_transaction_db.cc
        utilities/transactions/snapshot_checker.cc
        utilities/transactions/transaction_base.cc
        utilities/transactions/transaction_db_mutex_impl.cc
        utilities/transactions/transaction_lock_mgr.cc
        utilities/transactions/transaction_util.cc
        utilities/transactions/write_prepared_txn.cc
        utilities/transactions/write_prepared_txn_db.cc
        utilities/transactions/write_unprepared_txn.cc
        utilities/transactions/write_unprepared_txn_db.cc
        utilities/ttl/db_ttl_impl.cc
        utilities/write_batch_with_index/write_batch_with_index.cc
        utilities/write_batch_with_index/write_batch_with_index_internal.cc
        utilities/util/factory.cc
        $<TARGET_OBJECTS:rocksdb_build_version>)

IF(WITH_TERARK_ZIP)
  LIST(APPEND SOURCES db/compaction_dispatcher.cc
                      memtable/terark_zip_entry_index.cc	
                      memtable/terark_zip_memtable.cc
                      table/terark_zip_common.cc	
                      table/terark_zip_config.cc	
                      table/terark_zip_table_builder.cc	
                      table/terark_zip_table_reader.cc	
                      table/terark_zip_table.cc
                      tools/remote_compaction_worker_101.cc)
ENDIF()

IF(WITH_TESTS OR WITH_TOOLS)
  LIST(APPEND SOURCES utilities/cassandra/cassandra_compaction_filter.cc
                      utilities/cassandra/format.cc
                      utilities/cassandra/merge_operator.cc)
ENDIF()

# Scan more sources
FILE(GLOB CONSOLE_SOURCES utilities/console/*.cc)
FILE(GLOB TEST_CONSOLE_SOURCES utilities/console/*_test.cc)
LIST(REMOVE_ITEM CONSOLE_SOURCES "${TEST_CONSOLE_SOURCES}")
LIST(APPEND SOURCES ${CONSOLE_SOURCES})


if(HAVE_SSE42 AND NOT MSVC)
  set_source_files_properties(
    util/crc32c.cc
    PROPERTIES COMPILE_FLAGS "-msse4.2 -mpclmul")
endif()

if(HAVE_POWER8)
  list(APPEND SOURCES
    util/crc32c_ppc.c
    util/crc32c_ppc_asm.S)
endif(HAVE_POWER8)

if(WIN32)
  list(APPEND SOURCES
    port/win/io_win.cc
    port/win/env_win.cc
    port/win/env_default.cc
    port/win/port_win.cc
    port/win/win_logger.cc
    port/win/win_thread.cc)

    if(WITH_XPRESS)
      list(APPEND SOURCES
        port/win/xpress_win.cc)
    endif()

    if(WITH_JEMALLOC)
      list(APPEND SOURCES
        port/win/win_jemalloc.cc)
    endif()

  else()
    list(APPEND SOURCES
      port/port_posix.cc
      env/env_posix.cc
      env/io_posix.cc)
endif()

set(ROCKSDB_STATIC_LIB terarkdb${ARTIFACT_SUFFIX})
set(ROCKSDB_SHARED_LIB terarkdb-shared${ARTIFACT_SUFFIX})
set(ROCKSDB_IMPORT_LIB ${ROCKSDB_SHARED_LIB})

option(WITH_LIBRADOS "Build with librados" OFF)
if(WITH_LIBRADOS)
  list(APPEND SOURCES
    utilities/env_librados.cc)
  list(APPEND THIRDPARTY_LIBS rados)
endif()

if(WIN32)
  set(SYSTEM_LIBS ${SYSTEM_LIBS} Shlwapi.lib Rpcrt4.lib)
  set(LIBS ${ROCKSDB_STATIC_LIB} ${THIRDPARTY_LIBS} ${SYSTEM_LIBS})
endif()

# Static terarkdb lib
add_library(${ROCKSDB_STATIC_LIB} STATIC ${SOURCES})
target_link_libraries(${ROCKSDB_STATIC_LIB} ${THIRDPARTY_LIBS} ${SYSTEM_LIBS} ${TERARK_ZIP_LIB} ${TERARK_SHARED_DEPENDS})
target_include_directories(${ROCKSDB_STATIC_LIB} PUBLIC $<BUILD_INTERFACE:${CMAKE_CURRENT_SOURCE_DIR}/include>
                                                        $<BUILD_INTERFACE:${CMAKE_CURRENT_SOURCE_DIR}>
                                                        $<BUILD_INTERFACE:${CMAKE_BINARY_DIR}/include>)

if(WIN32)
  # imported terarkdb lib
  add_library(${ROCKSDB_IMPORT_LIB} SHARED ${SOURCES})
  target_link_libraries(${ROCKSDB_IMPORT_LIB} ${THIRDPARTY_LIBS} ${SYSTEM_LIBS} ${TERARK_ZIP_LIB})
  target_include_directories(${ROCKSDB_IMPORT_LIB} PUBLIC $<BUILD_INTERFACE:${CMAKE_CURRENT_SOURCE_DIR}/include>)
  set_target_properties(${ROCKSDB_IMPORT_LIB} PROPERTIES
    COMPILE_DEFINITIONS "ROCKSDB_DLL;ROCKSDB_LIBRARY_EXPORTS")
  if(MSVC)
    set_target_properties(${ROCKSDB_STATIC_LIB} PROPERTIES
      COMPILE_FLAGS "/Fd${CMAKE_CFG_INTDIR}/${ROCKSDB_STATIC_LIB}.pdb")
    set_target_properties(${ROCKSDB_IMPORT_LIB} PROPERTIES
      COMPILE_FLAGS "/Fd${CMAKE_CFG_INTDIR}/${ROCKSDB_IMPORT_LIB}.pdb")
  endif()
endif()

option(WITH_JNI "build with JNI" OFF)
if(WITH_JNI OR JNI)
  message(STATUS "JNI library is enabled")
  add_subdirectory(${CMAKE_CURRENT_SOURCE_DIR}/java)
else()
  message(STATUS "JNI library is disabled")
endif()

# Installation and packaging
if(WIN32)
  option(ROCKSDB_INSTALL_ON_WINDOWS "Enable install target on Windows" OFF)
endif()
if(NOT WIN32 OR ROCKSDB_INSTALL_ON_WINDOWS)
  if(CMAKE_INSTALL_PREFIX_INITIALIZED_TO_DEFAULT)
    if(${CMAKE_SYSTEM_NAME} STREQUAL "Linux")
      # Change default installation prefix on Linux to /usr
      set(CMAKE_INSTALL_PREFIX /usr CACHE PATH "Install path prefix, prepended onto install directories." FORCE)
    endif()
  endif()

  include(GNUInstallDirs)
  include(CMakePackageConfigHelpers)

  set(package_config_destination ${CMAKE_INSTALL_LIBDIR})

  configure_package_config_file(
    ${CMAKE_CURRENT_LIST_DIR}/cmake/RocksDBConfig.cmake.in RocksDBConfig.cmake
    INSTALL_DESTINATION ${package_config_destination}
  )

  write_basic_package_version_file(
    RocksDBConfigVersion.cmake
    VERSION ${ROCKSDB_VERSION}
    COMPATIBILITY SameMajorVersion
  )

  install(
          DIRECTORY include/rocksdb
          COMPONENT devel
          DESTINATION ${CMAKE_INSTALL_INCLUDEDIR})

  install(
        TARGETS ${ROCKSDB_STATIC_LIB}
        #EXPORT RocksDBTargets
        COMPONENT devel
        ARCHIVE DESTINATION ${CMAKE_INSTALL_LIBDIR}
  )

  #install(
  #  EXPORT RocksDBTargets
  #  COMPONENT devel
  #  DESTINATION ${package_config_destination}
  #  NAMESPACE RocksDB::
  #)

  install(
    FILES
    ${CMAKE_CURRENT_BINARY_DIR}/RocksDBConfig.cmake
    ${CMAKE_CURRENT_BINARY_DIR}/RocksDBConfigVersion.cmake
    COMPONENT devel
    DESTINATION ${package_config_destination}
  )
endif()


IF(WITH_TESTS OR WITH_TOOLS)
  add_library(testharness OBJECT util/testharness.cc util/mock_time_env.cc)
  target_link_libraries(testharness gtest)
ENDIF()

if(WITH_TESTS)
  set(TESTS
          table/block_based_table_row_ttl_test.cc
          db/db_impl_gc_ttl_test.cc
<<<<<<< HEAD
          db/periodic_work_scheduler_test.cc
          db/db_options_test.cc
          db/db_sst_test.cc
          options/options_settable_test.cc
=======
>>>>>>> b93fc020
          util/timer_test.cc
#
          cache/cache_test.cc
        cache/lru_cache_test.cc
        db/column_family_test.cc
        db/compact_files_test.cc
        db/compaction_iterator_test.cc
        db/compaction_job_stats_test.cc
        db/compaction_job_test.cc
        db/compaction_picker_test.cc
        db/comparator_db_test.cc
        db/corruption_test.cc
        db/cuckoo_table_db_test.cc
        db/db_basic_test.cc
        db/db_block_cache_test.cc
        db/db_bloom_filter_test.cc
        db/db_compaction_filter_test.cc
        db/db_compaction_test.cc
        db/db_dynamic_level_test.cc
        db/db_flush_test.cc
        db/db_inplace_update_test.cc
        db/db_io_failure_test.cc
        db/db_iter_test.cc
        db/db_iter_stress_test.cc
        db/db_iterator_test.cc
        db/db_log_iter_test.cc
        db/db_memtable_test.cc
        db/db_merge_operator_test.cc
        #db/db_options_test.cc
        db/db_properties_test.cc
        db/db_range_del_test.cc
        db/db_sst_test.cc
        db/db_statistics_test.cc
        db/db_table_properties_test.cc
        db/db_tailing_iter_test.cc
        db/db_test.cc
        db/db_test2.cc
        db/db_universal_compaction_test.cc
        db/db_wal_test.cc
        db/db_write_test.cc
        db/dbformat_test.cc
        db/deletefile_test.cc
        db/error_handler_test.cc
        db/obsolete_files_test.cc
        db/external_sst_file_basic_test.cc
        db/external_sst_file_test.cc
        db/fault_injection_test.cc
        db/file_indexer_test.cc
        db/filename_test.cc
        db/flush_job_test.cc
        db/listener_test.cc
        db/log_test.cc
        db/manual_compaction_test.cc
        db/map_builder_test
        db/memtable_list_test.cc
        db/merge_helper_test.cc
        db/merge_test.cc
        db/options_file_test.cc
        db/perf_context_test.cc
        db/plain_table_db_test.cc
        db/prefix_test.cc
        db/range_del_aggregator_test.cc
        db/range_tombstone_fragmenter_test.cc
        db/repair_test.cc
        db/table_properties_collector_test.cc
        db/version_builder_test.cc
        db/version_edit_test.cc
        db/version_set_test.cc
        db/wal_manager_test.cc
        db/write_batch_test.cc
        db/write_callback_test.cc
        db/write_controller_test.cc
        env/env_basic_test.cc
        env/env_test.cc
        env/mock_env_test.cc
        memtable/inlineskiplist_test.cc
        memtable/skiplist_test.cc
        memtable/write_buffer_manager_test.cc
        monitoring/histogram_test.cc
        monitoring/iostats_context_test.cc
        monitoring/statistics_test.cc
        options/options_settable_test.cc
        options/options_test.cc
        table/block_based_filter_block_test.cc
        table/block_test.cc
        table/cleanable_test.cc
        table/cuckoo_table_builder_test.cc
        table/cuckoo_table_reader_test.cc
        table/data_block_hash_index_test.cc
        table/full_filter_block_test.cc
        table/merger_test.cc
        table/sst_file_reader_test.cc
        table/table_test.cc
        tools/ldb_cmd_test.cc
        tools/reduce_levels_test.cc
        tools/sst_dump_test.cc
        tools/trace_analyzer_test.cc
        util/arena_test.cc
        util/auto_roll_logger_test.cc
        util/autovector_test.cc
        util/bloom_test.cc
        util/coding_test.cc
        util/crc32c_test.cc
        util/delete_scheduler_test.cc
        util/dynamic_bloom_test.cc
        util/event_logger_test.cc
        util/file_reader_writer_test.cc
        util/filelock_test.cc
        util/hash_test.cc
        util/heap_test.cc
        util/lazy_buffer_test.cc
        util/rate_limiter_test.cc
        util/repeatable_thread_test.cc
        util/slice_transform_test.cc
        util/timer_queue_test.cc
        util/thread_list_test.cc
        util/thread_local_test.cc
        utilities/backupable/backupable_db_test.cc
        utilities/cassandra/cassandra_functional_test.cc
        utilities/cassandra/cassandra_format_test.cc
        utilities/cassandra/cassandra_row_merge_test.cc
        utilities/cassandra/cassandra_serialize_test.cc
        utilities/flink/flink_compaction_filter_test.cc
        utilities/checkpoint/checkpoint_test.cc
        utilities/column_aware_encoding_test.cc
        utilities/date_tiered/date_tiered_test.cc
        utilities/document/document_db_test.cc
        utilities/document/json_document_test.cc
        utilities/geodb/geodb_test.cc
        utilities/lua/rocks_lua_test.cc
        utilities/memory/memory_test.cc
        utilities/merge_operators/string_append/stringappend_test.cc
        utilities/object_registry_test.cc
        utilities/option_change_migration/option_change_migration_test.cc
        utilities/options/options_util_test.cc
        utilities/persistent_cache/hash_table_test.cc
        utilities/persistent_cache/persistent_cache_test.cc
        utilities/redis/redis_lists_test.cc
        utilities/spatialdb/spatial_db_test.cc
        utilities/simulator_cache/sim_cache_test.cc
        utilities/table_properties_collectors/compact_on_deletion_collector_test.cc
        utilities/transactions/optimistic_transaction_test.cc
        utilities/transactions/transaction_test.cc
        utilities/transactions/write_prepared_transaction_test.cc
        utilities/transactions/write_unprepared_transaction_test.cc
        utilities/ttl/ttl_test.cc
        utilities/write_batch_with_index/write_batch_with_index_test.cc
  )
  if(WITH_LIBRADOS)
    list(APPEND TESTS utilities/env_librados_test.cc)
  endif()

  # For test util library that is build only in DEBUG mode
  # and linked to tests. Add test only code that is not #ifdefed for Release here.
  set(TESTUTIL_SOURCE
      db/db_test_util.cc
      monitoring/thread_status_updater_debug.cc
      table/mock_table.cc
      util/fault_injection_test_env.cc
      utilities/cassandra/test_utils.cc
  )
  # test utilities are built only in debug mode
  enable_testing()
  add_custom_target(check COMMAND ${CMAKE_CTEST_COMMAND})
  set(TESTUTILLIB testutillib${ARTIFACT_SUFFIX})
  add_library(${TESTUTILLIB} STATIC ${TESTUTIL_SOURCE})
  target_link_libraries(${TESTUTILLIB} ${THIRDPARTY_LIBS})
  if(MSVC)
    set_target_properties(${TESTUTILLIB} PROPERTIES COMPILE_FLAGS "/Fd${CMAKE_CFG_INTDIR}/testutillib${ARTIFACT_SUFFIX}.pdb")
  endif()
  set_target_properties(${TESTUTILLIB}
        PROPERTIES EXCLUDE_FROM_DEFAULT_BUILD_RELEASE 1
        EXCLUDE_FROM_DEFAULT_BUILD_MINRELEASE 1
        EXCLUDE_FROM_DEFAULT_BUILD_RELWITHDEBINFO 1
        )

  # Tests are excluded from Release builds
  set(TEST_EXES ${TESTS})

  foreach(sourcefile ${TEST_EXES})
      get_filename_component(exename ${sourcefile} NAME_WE)
      add_executable(${CMAKE_PROJECT_NAME}_${exename}${ARTIFACT_SUFFIX} ${sourcefile}
        $<TARGET_OBJECTS:testharness>)
      set_target_properties(${CMAKE_PROJECT_NAME}_${exename}${ARTIFACT_SUFFIX}
        PROPERTIES EXCLUDE_FROM_DEFAULT_BUILD_RELEASE 1
        EXCLUDE_FROM_DEFAULT_BUILD_MINRELEASE 1
        EXCLUDE_FROM_DEFAULT_BUILD_RELWITHDEBINFO 1
        OUTPUT_NAME ${exename}${ARTIFACT_SUFFIX}
        )
      target_link_libraries(${CMAKE_PROJECT_NAME}_${exename}${ARTIFACT_SUFFIX} testutillib${ARTIFACT_SUFFIX} gtest ${ROCKSDB_STATIC_LIB})
      if(NOT "${exename}" MATCHES "db_sanity_test")
        add_test(NAME ${exename} COMMAND ${exename}${ARTIFACT_SUFFIX})
        add_dependencies(check ${CMAKE_PROJECT_NAME}_${exename}${ARTIFACT_SUFFIX})
      endif()
  endforeach(sourcefile ${TEST_EXES})

  # C executables must link to a shared object
  set(C_TESTS db/c_test.c)
  set(C_TEST_EXES ${C_TESTS})

  foreach(sourcefile ${C_TEST_EXES})
      string(REPLACE ".c" "" exename ${sourcefile})
      string(REGEX REPLACE "^((.+)/)+" "" exename ${exename})
      add_executable(${exename}${ARTIFACT_SUFFIX} ${sourcefile})
      set_target_properties(${exename}${ARTIFACT_SUFFIX}
        PROPERTIES EXCLUDE_FROM_DEFAULT_BUILD_RELEASE 1
        EXCLUDE_FROM_DEFAULT_BUILD_MINRELEASE 1
        EXCLUDE_FROM_DEFAULT_BUILD_RELWITHDEBINFO 1
        )
      target_link_libraries(${exename}${ARTIFACT_SUFFIX} ${ROCKSDB_STATIC_LIB} testutillib${ARTIFACT_SUFFIX})
      add_test(NAME ${exename} COMMAND ${exename}${ARTIFACT_SUFFIX})
      add_dependencies(check ${exename}${ARTIFACT_SUFFIX})
  endforeach(sourcefile ${C_TEST_EXES})
endif()

if(WITH_TOOLS)
  set(BENCHMARKS
    cache/cache_bench.cc
    memtable/memtablerep_bench.cc
    db/range_del_aggregator_bench.cc
    tools/db_bench.cc
    table/table_reader_bench.cc
    utilities/column_aware_encoding_exp.cc
    utilities/persistent_cache/hash_table_bench.cc)
  foreach(sourcefile ${BENCHMARKS})
    get_filename_component(exename ${sourcefile} NAME_WE)
    add_executable(${exename}${ARTIFACT_SUFFIX} ${sourcefile}
      $<TARGET_OBJECTS:testharness>)
    target_link_libraries(${exename}${ARTIFACT_SUFFIX} gtest ${ROCKSDB_STATIC_LIB})
  endforeach(sourcefile ${BENCHMARKS})

  add_subdirectory(tools)
  #add_subdirectory(terark-tools/terark-test)
  add_subdirectory(terark-tools/batch-write-bench)
endif()<|MERGE_RESOLUTION|>--- conflicted
+++ resolved
@@ -930,18 +930,12 @@
 
 if(WITH_TESTS)
   set(TESTS
-          table/block_based_table_row_ttl_test.cc
-          db/db_impl_gc_ttl_test.cc
-<<<<<<< HEAD
-          db/periodic_work_scheduler_test.cc
-          db/db_options_test.cc
-          db/db_sst_test.cc
-          options/options_settable_test.cc
-=======
->>>>>>> b93fc020
-          util/timer_test.cc
-#
-          cache/cache_test.cc
+        table/block_based_table_row_ttl_test.cc
+        db/db_impl_gc_ttl_test.cc
+        db/periodic_work_scheduler_test.cc
+        db/db_options_test.cc
+        util/timer_test.cc
+        cache/cache_test.cc
         cache/lru_cache_test.cc
         db/column_family_test.cc
         db/compact_files_test.cc
@@ -967,7 +961,6 @@
         db/db_log_iter_test.cc
         db/db_memtable_test.cc
         db/db_merge_operator_test.cc
-        #db/db_options_test.cc
         db/db_properties_test.cc
         db/db_range_del_test.cc
         db/db_sst_test.cc
