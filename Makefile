--- conflicted
+++ resolved
@@ -107,7 +107,6 @@
 	DEBUG_LEVEL=0
 endif
 
-<<<<<<< HEAD
 ifeq (${DEBUG_LEVEL}, 0)
   DBG_OR_RLS=r
 else
@@ -129,7 +128,8 @@
     ${TerarkBuild}/lib/libterark-zbs-${DBG_OR_RLS}.a \
     ${TerarkBuild}/lib/libterark-fsa-${DBG_OR_RLS}.a \
     ${TerarkBuild}/lib/libterark-core-${DBG_OR_RLS}.a
-=======
+endif
+
 # Lite build flag.
 LITE ?= 0
 ifeq ($(LITE), 0)
@@ -151,7 +151,6 @@
 else
 	OPT += -Os
 endif
->>>>>>> 641fae60
 endif
 
 # compile with -O2 if debug level is not 2
@@ -585,14 +584,11 @@
 	db_universal_compaction_test \
 	trace_analyzer_test \
 	repeatable_thread_test \
-<<<<<<< HEAD
 	terark_zip_table_db_test \
 	terark_zip_table_reader_test \
-=======
 	range_tombstone_fragmenter_test \
 	range_del_aggregator_test \
 	sst_file_reader_test \
->>>>>>> 641fae60
 
 PARALLEL_TEST = \
 	backupable_db_test \
@@ -1644,17 +1640,15 @@
 repeatable_thread_test: util/repeatable_thread_test.o $(LIBOBJECTS) $(TESTHARNESS)
 	$(AM_LINK)
 
-<<<<<<< HEAD
 terark_zip_table_db_test: db/terark_zip_table_db_test.o $(LIBOBJECTS) $(TESTHARNESS)
 	$(AM_LINK)
 
 terark_zip_table_reader_test: table/terark_zip_table_reader_test.o db/db_test_util.o $(LIBOBJECTS) $(TESTHARNESS) ${LIBNAME}.so
-=======
+
 range_tombstone_fragmenter_test: db/range_tombstone_fragmenter_test.o db/db_test_util.o $(LIBOBJECTS) $(TESTHARNESS)
 	$(AM_LINK)
 
 sst_file_reader_test: table/sst_file_reader_test.o $(LIBOBJECTS) $(TESTHARNESS)
->>>>>>> 641fae60
 	$(AM_LINK)
 
 #-------------------------------------------------
