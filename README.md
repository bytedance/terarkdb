# 0. What is TerarkDB
TerarkDB is a RocksDB replacement with optimized tail latency, throughput and compression etc. In most cases you can migirate your existing RocksDB instance to TerarkDB without any
drawbacks.

- [All-in-one Docs](https://bytedance.feishu.cn/docs/doccnZmYFqHBm06BbvYgjsHHcKc#)
- [Slack Channel](https://join.slack.com/t/terarkdb/shared_invite/zt-k67ibxwn-PMn~x4yHqV0YD30FqNjqsQ)

**NOTES**
- TerarkDB was only tested and production ready under Linux platform
- Language bindings except C/C++ are not fully tested yet.
- Existing data can be migirated from RocksDB directly to TerarkDB, but cannot migrate back to RocksDB.
- TerarkDB was forked from RocksDB v5.18.3.


## Performance Overview
- RocksDB v6.12
- Server
  - Intel(R) Xeon(R) Gold 5218 CPU @ 2.30GHz (2 Sockets, 32 cores 64 threads)
  - 376 GB DRAM
  - NVMe TLC SSD (3.5 TB)
- Bench Tools & Workloads
  - use `db_bench`
  - 10 client threads, 20GB requests per thread
  - key = 24 bytes, value = 2000 bytes
  - `heavy_write` means 90% write operations
  - `heavy_read` means 90% read operations

<<<<<<< HEAD
![](docs/images/compare_rocksdb.png)
=======
>>>>>>> b5b00b9d

![](docs/images/compare_rocksdb.png)


# 1. Use TerarkDB

## Prerequisite
If you enabled TerarkZipTable support (`-DWITH_TERARK_ZIP=ON`), you should install `libaio` before compile TerarkDB:

`sudo apt-get install libaio-dev`

If this is your first time using TerarkDB, we recommend you to use without TerarkZipTable by changing `-DWITH_TERARK_ZIP` to `OFF` in `build.sh`.

## Method 1: Use CMake subdirectory (Recommend)

1) Clone

```
cd {YOUR_PROJECT_DIR}
git submodule add https://github.com/bytedance/terarkdb.git

cd terarkdb && git submodule update --init --recursive
```

2) Edit your Top Project's CMakeLists.txt

```
add_subdirectory(terarkdb)
target_link_libraries({YOUR_TARGET} terarkdb)
```

3) Important Default Options

- CMAKE_BUILD_TYPE: RelWithDebInfo
- WITH_JEMALLOC: ON
  - Use Jemalloc or Not (If you are using a different malloc library, change to OFF)
- WITH_TESTS: OFF
  - Build test cases
- WITH_TOOLS: OFF
  - Build with TerarkDB tools (e.g. db_bench, ldb etc)
- WITH_TERARK_ZIP: OFF
  - Build with TerarkZipTable


### Notes
- TerarkDB is built with zstd, lz4, snappy, zlib, gtest, boost by default, if you need these libraries, you can remove them from your higher level application.


## Method 2: Link as static library

1) clone & build

```
git clone https://github.com/bytedance/terarkdb.git

cd terarkdb && git submodule update --init --recursive

./build.sh
```

2) linking

Directory:

```
  terarkdb/
        \___ output/
                \_____ include/
                \_____ lib/
                         \___ libterarkdb.a
                         \___ libzstd.a
                         \___ ...
```

We didn't archieve all static libraries together yet, so you have to pack all libraries to your target:

```
-Wl,-Bstatic \
-lterarkdb -lbz2 -ljemalloc -llz4 -lsnappy -lz -lzstd \
-Wl,-Bdynamic -pthread -lgomp -lrt -ldl -laio
```


# 2. Usage
## 2.1. BlockBasedTable
```c++
#include <cassert>
#include "rocksdb/db.h"

rocksdb::DB* db;
rocksdb::Options options;

// Your options here
options.create_if_missing = true;
options.wal_bytes_per_sync = 32768;
options.bytes_per_sync = 32768;

// Open DB
auto status = rocksdb::DB::Open(options, "/tmp/testdb", &db);

// Operations
std::string value;
auto s = db->Put(rocksdb::WriteOptions(), "key1", "value1");
s = db->Get(rocksdb::ReadOptions(), "key1", &value);
assert(s.ok());
assert("value1" == value);

s = db->Delete(rocksdb::WriteOptions(), "key1");
assert(s.ok());
```

Or manually set table format and table options:

```c++
#include <cassert>
#include "rocksdb/db.h"
#include "rocksdb/options.h"
#include "rocksdb/table.h"

rocksdb::DB* db;
rocksdb::Options options;

// Your db options here
options.create_if_missing = true;
options.wal_bytes_per_sync = 32768;
options.bytes_per_sync = 32768;

// Manually specify target table and table options
rocksdb::BlockBasedTableOptions table_options;
table_options.block_cache =
    rocksdb::NewLRUCache(32ULL << 30, 8, false);
table_options.block_size = 8ULL << 10;
options.table_factory = std::shared_ptr<rocksdb::TableFactory>
                          (NewBlockBasedTableFactory(table_options));

// Open DB
auto status = rocksdb::DB::Open(options, "/tmp/testdb2", &db);

// Operations
std::string value;
auto s = db->Put(rocksdb::WriteOptions(), "key1", "value1");
s = db->Get(rocksdb::ReadOptions(), "key1", &value);
assert(s.ok());
assert("value1" == value);

s = db->Delete(rocksdb::WriteOptions(), "key1");
assert(s.ok());
```

## 2.2. TerarkZipTable
```c++
#include <cassert>
#include "rocksdb/db.h"
#include "rocksdb/options.h"
#include "rocksdb/table.h"
#include "table/terark_zip_table.h"

rocksdb::DB* db;
rocksdb::Options options;

// Your db options here
options.create_if_missing = true;
options.wal_bytes_per_sync = 32768;
options.bytes_per_sync = 32768;

// TerarkZipTable need a `fallback` options because you can indicate which LSM level you want to start using TerarkZipTable
// For example, by setting tzt_options.terarkZipMinLevel = 2, TerarkDB will use your fallback Table on level 0 and 1.
std::shared_ptr<rocksdb::TableFactory> table_factory;
rocksdb::BlockBasedTableOptions blockbased_options;
blockbased_options.block_size = 8ULL << 10;
table_factory.reset(NewBlockBasedTableFactory(blockbased_options));

rocksdb::TerarkZipTableOptions tzt_options;
// TerarkZipTable requires a temp directory other than data directory, a slow device is acceptable
tzt_options.localTempDir = "/tmp";
tzt_options.indexNestLevel = 3;
tzt_options.sampleRatio = 0.01;
tzt_options.terarkZipMinLevel = 2; // Start using TerarkZipTable from level 2

table_factory.reset(
    rocksdb::NewTerarkZipTableFactory(tzt_options, table_factory));

options.table_factory = table_factory;

// Open DB
auto status = rocksdb::DB::Open(options, "/tmp/testdb2", &db);

// Operations
std::string value;
auto s = db->Put(rocksdb::WriteOptions(), "key1", "value1");
s = db->Get(rocksdb::ReadOptions(), "key1", &value);
assert(s.ok());
assert("value1" == value);

s = db->Delete(rocksdb::WriteOptions(), "key1");
assert(s.ok());
```


# 3. Real-world Performance Improvement
TerarkDB has been deployed in lots of applications in Bytedance, in most cases TerarkDB can help to reduce latency spike and improve throughput tremendously.

### Disk Write
![](docs/images/disk_write.png)

<<<<<<< HEAD
### Get Latency
=======
### Get Latency (us)
>>>>>>> b5b00b9d
![](docs/images/get_latency.png)


# 4. Contributing
- TerarkDB uses Github issues and pull requests to manage features and bug fixes.
- All PRs are welcome including code formating and refactoring.


# 5. License
- Apache 2.0

# 6. Users

Please let us know if you are using TerarkDB, thanks! (guokuankuan@bytedance.com)

- ByteDance (core online services)<|MERGE_RESOLUTION|>--- conflicted
+++ resolved
@@ -25,10 +25,6 @@
   - `heavy_write` means 90% write operations
   - `heavy_read` means 90% read operations
 
-<<<<<<< HEAD
-![](docs/images/compare_rocksdb.png)
-=======
->>>>>>> b5b00b9d
 
 ![](docs/images/compare_rocksdb.png)
 
@@ -234,11 +230,7 @@
 ### Disk Write
 ![](docs/images/disk_write.png)
 
-<<<<<<< HEAD
-### Get Latency
-=======
 ### Get Latency (us)
->>>>>>> b5b00b9d
 ![](docs/images/get_latency.png)
 
 
