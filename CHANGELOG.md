--- conflicted
+++ resolved
@@ -19,13 +19,8 @@
 ### 2020-12-11
 - v1.3.2
 - Release Note
-<<<<<<< HEAD
-  - Release TerarkDB as a public project
-  - Code refine & docs improvement etc.
-=======
   - [Stats] Release TerarkDB as a public project
   - [Stats] Code refine & docs improvement etc.
->>>>>>> b5b00b9d
 
 ### 2020-09-18
 - v1.2.12
